--- conflicted
+++ resolved
@@ -291,25 +291,14 @@
             serverBuilder.addComponent(autoRecoveryService);
         }
 
-<<<<<<< HEAD
-            // 4. build http service
-            if (conf.getServerConf().isHttpServerEnabled()) {
-                BKHttpServiceProvider provider = new BKHttpServiceProvider.Builder()
-                    .setBookieServer(bookieService.getServer())
-                    .setServerConfiguration(conf.getServerConf())
-                    .build();
-                HttpService httpService =
-                    new HttpService(provider, conf, rootStatsLogger);
-=======
         // 4. build http service
         if (conf.getServerConf().isHttpServerEnabled()) {
-            BKServiceProvider provider = new BKServiceProvider.Builder()
+            BKHttpServiceProvider provider = new BKHttpServiceProvider.Builder()
                 .setBookieServer(bookieService.getServer())
                 .setServerConfiguration(conf.getServerConf())
                 .build();
             HttpService httpService =
                 new HttpService(provider, conf, rootStatsLogger);
->>>>>>> 655057cf
 
             serverBuilder.addComponent(httpService);
         }
