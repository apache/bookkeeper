/**
 *
 * Licensed to the Apache Software Foundation (ASF) under one
 * or more contributor license agreements.  See the NOTICE file
 * distributed with this work for additional information
 * regarding copyright ownership.  The ASF licenses this file
 * to you under the Apache License, Version 2.0 (the
 * "License"); you may not use this file except in compliance
 * with the License.  You may obtain a copy of the License at
 *
 *   http://www.apache.org/licenses/LICENSE-2.0
 *
 * Unless required by applicable law or agreed to in writing,
 * software distributed under the License is distributed on an
 * "AS IS" BASIS, WITHOUT WARRANTIES OR CONDITIONS OF ANY
 * KIND, either express or implied.  See the License for the
 * specific language governing permissions and limitations
 * under the License.
 *
 */
package org.apache.bookkeeper.replication;

import static org.apache.bookkeeper.replication.ReplicationStats.AUDITOR_SCOPE;
import static org.apache.bookkeeper.replication.ReplicationStats.AUDIT_BOOKIES_TIME;
import static org.apache.bookkeeper.replication.ReplicationStats.BOOKIE_TO_LEDGERS_MAP_CREATION_TIME;
import static org.apache.bookkeeper.replication.ReplicationStats.CHECK_ALL_LEDGERS_TIME;
import static org.apache.bookkeeper.replication.ReplicationStats.NUM_BOOKIES_PER_LEDGER;
import static org.apache.bookkeeper.replication.ReplicationStats.NUM_BOOKIE_AUDITS_DELAYED;
import static org.apache.bookkeeper.replication.ReplicationStats.NUM_DELAYED_BOOKIE_AUDITS_DELAYES_CANCELLED;
import static org.apache.bookkeeper.replication.ReplicationStats.NUM_FRAGMENTS_PER_LEDGER;
import static org.apache.bookkeeper.replication.ReplicationStats.NUM_LEDGERS_CHECKED;
import static org.apache.bookkeeper.replication.ReplicationStats.NUM_LEDGERS_HAVING_LESS_THAN_AQ_REPLICAS_OF_AN_ENTRY;
import static org.apache.bookkeeper.replication.ReplicationStats.NUM_LEDGERS_HAVING_LESS_THAN_WQ_REPLICAS_OF_AN_ENTRY;
import static org.apache.bookkeeper.replication.ReplicationStats.NUM_LEDGERS_HAVING_NO_REPLICA_OF_AN_ENTRY;
import static org.apache.bookkeeper.replication.ReplicationStats.NUM_LEDGERS_NOT_ADHERING_TO_PLACEMENT_POLICY;
import static org.apache.bookkeeper.replication.ReplicationStats.NUM_LEDGERS_SOFTLY_ADHERING_TO_PLACEMENT_POLICY;
import static org.apache.bookkeeper.replication.ReplicationStats.NUM_UNDERREPLICATED_LEDGERS_ELAPSED_RECOVERY_GRACE_PERIOD;
import static org.apache.bookkeeper.replication.ReplicationStats.NUM_UNDER_REPLICATED_LEDGERS;
import static org.apache.bookkeeper.replication.ReplicationStats.PLACEMENT_POLICY_CHECK_TIME;
import static org.apache.bookkeeper.replication.ReplicationStats.REPLICAS_CHECK_TIME;
import static org.apache.bookkeeper.replication.ReplicationStats.UNDER_REPLICATED_LEDGERS_TOTAL_SIZE;
import static org.apache.bookkeeper.replication.ReplicationStats.URL_PUBLISH_TIME_FOR_LOST_BOOKIE;
import static org.apache.bookkeeper.util.SafeRunnable.safeRun;

import com.google.common.annotations.VisibleForTesting;
import com.google.common.base.Stopwatch;
import com.google.common.collect.HashMultiset;
import com.google.common.collect.Lists;
import com.google.common.collect.Multiset;
import com.google.common.collect.Sets;
import com.google.common.util.concurrent.SettableFuture;

import java.io.IOException;
import java.util.ArrayList;
import java.util.BitSet;
import java.util.Collection;
import java.util.Collections;
import java.util.HashMap;
import java.util.Iterator;
import java.util.LinkedList;
import java.util.List;
import java.util.Map;
import java.util.Map.Entry;
import java.util.Set;
import java.util.concurrent.CompletableFuture;
import java.util.concurrent.ConcurrentHashMap;
import java.util.concurrent.CountDownLatch;
import java.util.concurrent.ExecutorService;
import java.util.concurrent.Executors;
import java.util.concurrent.Future;
import java.util.concurrent.ScheduledExecutorService;
import java.util.concurrent.Semaphore;
import java.util.concurrent.ThreadFactory;
import java.util.concurrent.TimeUnit;
import java.util.concurrent.atomic.AtomicInteger;
import java.util.concurrent.atomic.LongAdder;
import java.util.function.BiConsumer;
import java.util.stream.Collectors;

import org.apache.bookkeeper.client.BKException;
import org.apache.bookkeeper.client.BKException.Code;
import org.apache.bookkeeper.client.BookKeeper;
import org.apache.bookkeeper.client.BookKeeperAdmin;
import org.apache.bookkeeper.client.EnsemblePlacementPolicy.PlacementPolicyAdherence;
import org.apache.bookkeeper.client.LedgerChecker;
import org.apache.bookkeeper.client.LedgerFragment;
import org.apache.bookkeeper.client.LedgerHandle;
import org.apache.bookkeeper.client.RoundRobinDistributionSchedule;
import org.apache.bookkeeper.client.api.LedgerMetadata;
import org.apache.bookkeeper.common.concurrent.FutureUtils;
import org.apache.bookkeeper.conf.ClientConfiguration;
import org.apache.bookkeeper.conf.ServerConfiguration;
import org.apache.bookkeeper.meta.LedgerManager;
import org.apache.bookkeeper.meta.LedgerManager.LedgerRange;
import org.apache.bookkeeper.meta.LedgerManager.LedgerRangeIterator;
import org.apache.bookkeeper.meta.LedgerManagerFactory;
import org.apache.bookkeeper.meta.LedgerUnderreplicationManager;
import org.apache.bookkeeper.meta.UnderreplicatedLedger;
import org.apache.bookkeeper.net.BookieId;
import org.apache.bookkeeper.proto.BookkeeperInternalCallbacks.GenericCallback;
import org.apache.bookkeeper.proto.BookkeeperInternalCallbacks.MultiCallback;
import org.apache.bookkeeper.proto.BookkeeperInternalCallbacks.Processor;
import org.apache.bookkeeper.replication.ReplicationException.BKAuditException;
import org.apache.bookkeeper.replication.ReplicationException.CompatibilityException;
import org.apache.bookkeeper.replication.ReplicationException.UnavailableException;
import org.apache.bookkeeper.stats.Counter;
import org.apache.bookkeeper.stats.Gauge;
import org.apache.bookkeeper.stats.NullStatsLogger;
import org.apache.bookkeeper.stats.OpStatsLogger;
import org.apache.bookkeeper.stats.StatsLogger;
import org.apache.bookkeeper.stats.annotations.StatsDoc;
import org.apache.bookkeeper.util.AvailabilityOfEntriesOfLedger;
import org.apache.bookkeeper.versioning.Versioned;
import org.apache.commons.collections4.CollectionUtils;
import org.apache.zookeeper.AsyncCallback;
import org.apache.zookeeper.AsyncCallback.VoidCallback;
import org.slf4j.Logger;
import org.slf4j.LoggerFactory;

/**
 * Auditor is a single entity in the entire Bookie cluster and will be watching
 * all the bookies under 'ledgerrootpath/available' zkpath. When any of the
 * bookie failed or disconnected from zk, he will start initiating the
 * re-replication activities by keeping all the corresponding ledgers of the
 * failed bookie as underreplicated znode in zk.
 *
 * <p>TODO: eliminate the direct usage of zookeeper here {@link https://github.com/apache/bookkeeper/issues/1332}
 */
@StatsDoc(
    name = AUDITOR_SCOPE,
    help = "Auditor related stats"
)
public class Auditor implements AutoCloseable {
    private static final Logger LOG = LoggerFactory.getLogger(Auditor.class);
    private static final int MAX_CONCURRENT_REPLICAS_CHECK_LEDGER_REQUESTS = 100;
    private static final int REPLICAS_CHECK_TIMEOUT_IN_SECS = 120;
    private static final BitSet EMPTY_BITSET = new BitSet();
    private final ServerConfiguration conf;
    private final BookKeeper bkc;
    private final boolean ownBkc;
    private final BookKeeperAdmin admin;
    private final boolean ownAdmin;
    private BookieLedgerIndexer bookieLedgerIndexer;
    private LedgerManager ledgerManager;
    private LedgerUnderreplicationManager ledgerUnderreplicationManager;
    private final ScheduledExecutorService executor;
    private final ExecutorService ledgerCheckerExecutor;
    private List<String> knownBookies = new ArrayList<String>();
    private final String bookieIdentifier;
    private volatile Future<?> auditTask;
    private Set<String> bookiesToBeAudited = Sets.newHashSet();
    private volatile int lostBookieRecoveryDelayBeforeChange;
    private final AtomicInteger ledgersNotAdheringToPlacementPolicyGuageValue;
    private final AtomicInteger numOfLedgersFoundNotAdheringInPlacementPolicyCheck;
    private final AtomicInteger ledgersSoftlyAdheringToPlacementPolicyGuageValue;
    private final AtomicInteger numOfLedgersFoundSoftlyAdheringInPlacementPolicyCheck;
    private final AtomicInteger numOfClosedLedgersAuditedInPlacementPolicyCheck;
    private final AtomicInteger numOfURLedgersElapsedRecoveryGracePeriodGuageValue;
    private final AtomicInteger numOfURLedgersElapsedRecoveryGracePeriod;
    private final AtomicInteger numLedgersHavingNoReplicaOfAnEntryGuageValue;
    private final AtomicInteger numLedgersFoundHavingNoReplicaOfAnEntry;
    private final AtomicInteger numLedgersHavingLessThanAQReplicasOfAnEntryGuageValue;
    private final AtomicInteger numLedgersFoundHavingLessThanAQReplicasOfAnEntry;
    private final AtomicInteger numLedgersHavingLessThanWQReplicasOfAnEntryGuageValue;
    private final AtomicInteger numLedgersFoundHavingLessThanWQReplicasOfAnEntry;
    private final AtomicInteger underReplicatedLedgersGuageValue;
    private final long underreplicatedLedgerRecoveryGracePeriod;
    private final int zkOpTimeoutMs;
    private final Semaphore openLedgerNoRecoverySemaphore;
    private final int openLedgerNoRecoverySemaphoreWaitTimeoutMSec;

    private final StatsLogger statsLogger;
    @StatsDoc(
        name = NUM_UNDER_REPLICATED_LEDGERS,
        help = "the distribution of num under_replicated ledgers on each auditor run"
    )
    private final OpStatsLogger numUnderReplicatedLedger;

    @StatsDoc(
            name = UNDER_REPLICATED_LEDGERS_TOTAL_SIZE,
            help = "the distribution of under_replicated ledgers total size on each auditor run"
    )
    private final OpStatsLogger underReplicatedLedgerTotalSize;
    @StatsDoc(
        name = URL_PUBLISH_TIME_FOR_LOST_BOOKIE,
        help = "the latency distribution of publishing under replicated ledgers for lost bookies"
    )
    private final OpStatsLogger uRLPublishTimeForLostBookies;
    @StatsDoc(
        name = BOOKIE_TO_LEDGERS_MAP_CREATION_TIME,
        help = "the latency distribution of creating bookies-to-ledgers map"
    )
    private final OpStatsLogger bookieToLedgersMapCreationTime;
    @StatsDoc(
        name = CHECK_ALL_LEDGERS_TIME,
        help = "the latency distribution of checking all ledgers"
    )
    private final OpStatsLogger checkAllLedgersTime;
    @StatsDoc(
            name = PLACEMENT_POLICY_CHECK_TIME,
            help = "the latency distribution of placementPolicy check"
        )
    private final OpStatsLogger placementPolicyCheckTime;
    @StatsDoc(
            name = REPLICAS_CHECK_TIME,
            help = "the latency distribution of replicas check"
        )
    private final OpStatsLogger replicasCheckTime;
    @StatsDoc(
        name = AUDIT_BOOKIES_TIME,
        help = "the latency distribution of auditing all the bookies"
    )
    private final OpStatsLogger auditBookiesTime;
    @StatsDoc(
        name = NUM_LEDGERS_CHECKED,
        help = "the number of ledgers checked by the auditor"
    )
    private final Counter numLedgersChecked;
    @StatsDoc(
        name = NUM_FRAGMENTS_PER_LEDGER,
        help = "the distribution of number of fragments per ledger"
    )
    private final OpStatsLogger numFragmentsPerLedger;
    @StatsDoc(
        name = NUM_BOOKIES_PER_LEDGER,
        help = "the distribution of number of bookies per ledger"
    )
    private final OpStatsLogger numBookiesPerLedger;
    @StatsDoc(
        name = NUM_BOOKIE_AUDITS_DELAYED,
        help = "the number of bookie-audits delayed"
    )
    private final Counter numBookieAuditsDelayed;
    @StatsDoc(
        name = NUM_DELAYED_BOOKIE_AUDITS_DELAYES_CANCELLED,
        help = "the number of delayed-bookie-audits cancelled"
    )
    private final Counter numDelayedBookieAuditsCancelled;
    @StatsDoc(
            name = NUM_LEDGERS_NOT_ADHERING_TO_PLACEMENT_POLICY,
            help = "Gauge for number of ledgers not adhering to placement policy found in placement policy check"
    )
    private final Gauge<Integer> numLedgersNotAdheringToPlacementPolicy;
    @StatsDoc(
            name = NUM_LEDGERS_SOFTLY_ADHERING_TO_PLACEMENT_POLICY,
            help = "Gauge for number of ledgers softly adhering to placement policy found in placement policy check"
    )
    private final Gauge<Integer> numLedgersSoftlyAdheringToPlacementPolicy;
    @StatsDoc(
            name = NUM_UNDERREPLICATED_LEDGERS_ELAPSED_RECOVERY_GRACE_PERIOD,
            help = "Gauge for number of underreplicated ledgers elapsed recovery grace period"
    )
    private final Gauge<Integer> numUnderreplicatedLedgersElapsedRecoveryGracePeriod;
    @StatsDoc(
            name = NUM_LEDGERS_HAVING_NO_REPLICA_OF_AN_ENTRY,
            help = "Gauge for number of ledgers having an entry with all the replicas missing"
    )
    private final Gauge<Integer> numLedgersHavingNoReplicaOfAnEntry;
    @StatsDoc(
            name = NUM_LEDGERS_HAVING_LESS_THAN_AQ_REPLICAS_OF_AN_ENTRY,
            help = "Gauge for number of ledgers having an entry with less than AQ number of replicas"
                    + ", this doesn't include ledgers counted towards numLedgersHavingNoReplicaOfAnEntry"
    )
    private final Gauge<Integer> numLedgersHavingLessThanAQReplicasOfAnEntry;
    @StatsDoc(
            name = NUM_LEDGERS_HAVING_LESS_THAN_WQ_REPLICAS_OF_AN_ENTRY,
            help = "Gauge for number of ledgers having an entry with less than WQ number of replicas"
                    + ", this doesn't include ledgers counted towards numLedgersHavingLessThanAQReplicasOfAnEntry"
    )
    private final Gauge<Integer> numLedgersHavingLessThanWQReplicasOfAnEntry;

    static BookKeeper createBookKeeperClient(ServerConfiguration conf) throws InterruptedException, IOException {
        return createBookKeeperClient(conf, NullStatsLogger.INSTANCE);
    }

    static BookKeeper createBookKeeperClient(ServerConfiguration conf, StatsLogger statsLogger)
            throws InterruptedException, IOException {
        ClientConfiguration clientConfiguration = new ClientConfiguration(conf);
        clientConfiguration.setClientRole(ClientConfiguration.CLIENT_ROLE_SYSTEM);
        try {
            return BookKeeper.forConfig(clientConfiguration).statsLogger(statsLogger).build();
        } catch (BKException e) {
            throw new IOException("Failed to create bookkeeper client", e);
        }
    }

    static BookKeeper createBookKeeperClientThrowUnavailableException(ServerConfiguration conf)
        throws UnavailableException {
        try {
            return createBookKeeperClient(conf);
        } catch (InterruptedException e) {
            Thread.currentThread().interrupt();
            throw new UnavailableException("Failed to create bookkeeper client", e);
        } catch (IOException e) {
            throw new UnavailableException("Failed to create bookkeeper client", e);
        }
    }


    public Auditor(final String bookieIdentifier,
                   ServerConfiguration conf,
                   StatsLogger statsLogger)
        throws UnavailableException {
        this(
            bookieIdentifier,
            conf,
            createBookKeeperClientThrowUnavailableException(conf),
            true,
            statsLogger);
    }

    public Auditor(final String bookieIdentifier,
            ServerConfiguration conf,
            BookKeeper bkc,
            boolean ownBkc,
            StatsLogger statsLogger)
                    throws UnavailableException {
        this(bookieIdentifier,
                conf,
                bkc,
                ownBkc,
                new BookKeeperAdmin(bkc, statsLogger, new ClientConfiguration(conf)),
                true,
                statsLogger);
    }

    public Auditor(final String bookieIdentifier,
            ServerConfiguration conf,
            BookKeeper bkc,
            boolean ownBkc,
            BookKeeperAdmin admin,
            boolean ownAdmin,
            StatsLogger statsLogger)
        throws UnavailableException {
        this.conf = conf;
        this.underreplicatedLedgerRecoveryGracePeriod = conf.getUnderreplicatedLedgerRecoveryGracePeriod();
        this.zkOpTimeoutMs = conf.getZkTimeout() * 2;
        this.bookieIdentifier = bookieIdentifier;
        this.statsLogger = statsLogger;
        this.numOfLedgersFoundNotAdheringInPlacementPolicyCheck = new AtomicInteger(0);
        this.ledgersNotAdheringToPlacementPolicyGuageValue = new AtomicInteger(0);
        this.numOfLedgersFoundSoftlyAdheringInPlacementPolicyCheck = new AtomicInteger(0);
        this.ledgersSoftlyAdheringToPlacementPolicyGuageValue = new AtomicInteger(0);
        this.numOfClosedLedgersAuditedInPlacementPolicyCheck = new AtomicInteger(0);
        this.numOfURLedgersElapsedRecoveryGracePeriod = new AtomicInteger(0);
        this.numOfURLedgersElapsedRecoveryGracePeriodGuageValue = new AtomicInteger(0);
        this.numLedgersHavingNoReplicaOfAnEntryGuageValue = new AtomicInteger(0);
        this.numLedgersFoundHavingNoReplicaOfAnEntry = new AtomicInteger(0);
        this.numLedgersHavingLessThanAQReplicasOfAnEntryGuageValue = new AtomicInteger(0);
        this.numLedgersFoundHavingLessThanAQReplicasOfAnEntry = new AtomicInteger(0);
        this.numLedgersHavingLessThanWQReplicasOfAnEntryGuageValue = new AtomicInteger(0);
        this.numLedgersFoundHavingLessThanWQReplicasOfAnEntry = new AtomicInteger(0);

        if (conf.getAuditorMaxNumberOfConcurrentOpenLedgerOperations() <= 0) {
            LOG.error("auditorMaxNumberOfConcurrentOpenLedgerOperations should be greater than 0");
            throw new UnavailableException("auditorMaxNumberOfConcurrentOpenLedgerOperations should be greater than 0");
        }
        this.openLedgerNoRecoverySemaphore = new Semaphore(conf.getAuditorMaxNumberOfConcurrentOpenLedgerOperations());

        if (conf.getAuditorAcquireConcurrentOpenLedgerOperationsTimeoutMSec() < 0) {
            LOG.error("auditorAcquireConcurrentOpenLedgerOperationsTimeoutMSec should be greater than or equal to 0");
            throw new UnavailableException("auditorAcquireConcurrentOpenLedgerOperationsTimeoutMSec "
                + "should be greater than or equal to 0");
        }
        this.openLedgerNoRecoverySemaphoreWaitTimeoutMSec =
            conf.getAuditorAcquireConcurrentOpenLedgerOperationsTimeoutMSec();

        this.underReplicatedLedgersGuageValue = new AtomicInteger(0);
        numUnderReplicatedLedger = this.statsLogger.getOpStatsLogger(ReplicationStats.NUM_UNDER_REPLICATED_LEDGERS);
        underReplicatedLedgerTotalSize = this.statsLogger.getOpStatsLogger(UNDER_REPLICATED_LEDGERS_TOTAL_SIZE);
        uRLPublishTimeForLostBookies = this.statsLogger
                .getOpStatsLogger(ReplicationStats.URL_PUBLISH_TIME_FOR_LOST_BOOKIE);
        bookieToLedgersMapCreationTime = this.statsLogger
                .getOpStatsLogger(ReplicationStats.BOOKIE_TO_LEDGERS_MAP_CREATION_TIME);
        checkAllLedgersTime = this.statsLogger.getOpStatsLogger(ReplicationStats.CHECK_ALL_LEDGERS_TIME);
        placementPolicyCheckTime = this.statsLogger.getOpStatsLogger(ReplicationStats.PLACEMENT_POLICY_CHECK_TIME);
        replicasCheckTime = this.statsLogger.getOpStatsLogger(ReplicationStats.REPLICAS_CHECK_TIME);
        auditBookiesTime = this.statsLogger.getOpStatsLogger(ReplicationStats.AUDIT_BOOKIES_TIME);
        numLedgersChecked = this.statsLogger.getCounter(ReplicationStats.NUM_LEDGERS_CHECKED);
        numFragmentsPerLedger = statsLogger.getOpStatsLogger(ReplicationStats.NUM_FRAGMENTS_PER_LEDGER);
        numBookiesPerLedger = statsLogger.getOpStatsLogger(ReplicationStats.NUM_BOOKIES_PER_LEDGER);
        numBookieAuditsDelayed = this.statsLogger.getCounter(ReplicationStats.NUM_BOOKIE_AUDITS_DELAYED);
        numDelayedBookieAuditsCancelled = this.statsLogger
                .getCounter(ReplicationStats.NUM_DELAYED_BOOKIE_AUDITS_DELAYES_CANCELLED);
        numLedgersNotAdheringToPlacementPolicy = new Gauge<Integer>() {
            @Override
            public Integer getDefaultValue() {
                return 0;
            }

            @Override
            public Integer getSample() {
                return ledgersNotAdheringToPlacementPolicyGuageValue.get();
            }
        };
        this.statsLogger.registerGauge(ReplicationStats.NUM_LEDGERS_NOT_ADHERING_TO_PLACEMENT_POLICY,
                numLedgersNotAdheringToPlacementPolicy);
        numLedgersSoftlyAdheringToPlacementPolicy = new Gauge<Integer>() {
            @Override
            public Integer getDefaultValue() {
                return 0;
            }

            @Override
            public Integer getSample() {
                return ledgersSoftlyAdheringToPlacementPolicyGuageValue.get();
            }
        };
        this.statsLogger.registerGauge(ReplicationStats.NUM_LEDGERS_SOFTLY_ADHERING_TO_PLACEMENT_POLICY,
                numLedgersSoftlyAdheringToPlacementPolicy);

        numUnderreplicatedLedgersElapsedRecoveryGracePeriod = new Gauge<Integer>() {
            @Override
            public Integer getDefaultValue() {
                return 0;
            }

            @Override
            public Integer getSample() {
                return numOfURLedgersElapsedRecoveryGracePeriodGuageValue.get();
            }
        };
        this.statsLogger.registerGauge(ReplicationStats.NUM_UNDERREPLICATED_LEDGERS_ELAPSED_RECOVERY_GRACE_PERIOD,
                numUnderreplicatedLedgersElapsedRecoveryGracePeriod);

        numLedgersHavingNoReplicaOfAnEntry = new Gauge<Integer>() {
            @Override
            public Integer getDefaultValue() {
                return 0;
            }

            @Override
            public Integer getSample() {
                return numLedgersHavingNoReplicaOfAnEntryGuageValue.get();
            }
        };
        this.statsLogger.registerGauge(ReplicationStats.NUM_LEDGERS_HAVING_NO_REPLICA_OF_AN_ENTRY,
                numLedgersHavingNoReplicaOfAnEntry);
        numLedgersHavingLessThanAQReplicasOfAnEntry = new Gauge<Integer>() {
            @Override
            public Integer getDefaultValue() {
                return 0;
            }

            @Override
            public Integer getSample() {
                return numLedgersHavingLessThanAQReplicasOfAnEntryGuageValue.get();
            }
        };
        this.statsLogger.registerGauge(ReplicationStats.NUM_LEDGERS_HAVING_LESS_THAN_AQ_REPLICAS_OF_AN_ENTRY,
                numLedgersHavingLessThanAQReplicasOfAnEntry);
        numLedgersHavingLessThanWQReplicasOfAnEntry = new Gauge<Integer>() {
            @Override
            public Integer getDefaultValue() {
                return 0;
            }

            @Override
            public Integer getSample() {
                return numLedgersHavingLessThanWQReplicasOfAnEntryGuageValue.get();
            }
        };
        this.statsLogger.registerGauge(ReplicationStats.NUM_LEDGERS_HAVING_LESS_THAN_WQ_REPLICAS_OF_AN_ENTRY,
                numLedgersHavingLessThanWQReplicasOfAnEntry);

        this.bkc = bkc;
        this.ownBkc = ownBkc;
        this.admin = admin;
        this.ownAdmin = ownAdmin;
        initialize(conf, bkc);

        executor = Executors.newSingleThreadScheduledExecutor(new ThreadFactory() {
                @Override
                public Thread newThread(Runnable r) {
                    Thread t = new Thread(r, "AuditorBookie-" + bookieIdentifier);
                    t.setDaemon(true);
                    return t;
                }
            });
        ledgerCheckerExecutor = Executors.newSingleThreadExecutor(new ThreadFactory() {
            @Override
            public Thread newThread(Runnable r) {
                Thread t = new Thread(r, "AuditorBookie-LedgerChecker-" + bookieIdentifier);
                t.setDaemon(true);
                return t;
            }
        });
    }

    private void initialize(ServerConfiguration conf, BookKeeper bkc)
            throws UnavailableException {
        try {
            LedgerManagerFactory ledgerManagerFactory = bkc.getLedgerManagerFactory();
            ledgerManager = ledgerManagerFactory.newLedgerManager();
            this.bookieLedgerIndexer = new BookieLedgerIndexer(ledgerManager);

            this.ledgerUnderreplicationManager = ledgerManagerFactory
                    .newLedgerUnderreplicationManager();
            LOG.info("AuthProvider used by the Auditor is {}",
                admin.getConf().getClientAuthProviderFactoryClass());
            if (this.ledgerUnderreplicationManager
                    .initializeLostBookieRecoveryDelay(conf.getLostBookieRecoveryDelay())) {
                LOG.info("Initializing lostBookieRecoveryDelay zNode to the conf value: {}",
                        conf.getLostBookieRecoveryDelay());
            } else {
                LOG.info("Valid lostBookieRecoveryDelay zNode is available, so not creating "
                        + "lostBookieRecoveryDelay zNode as part of Auditor initialization ");
            }
            lostBookieRecoveryDelayBeforeChange = this.ledgerUnderreplicationManager.getLostBookieRecoveryDelay();
        } catch (CompatibilityException ce) {
            throw new UnavailableException(
                    "CompatibilityException while initializing Auditor", ce);
        } catch (InterruptedException ie) {
            Thread.currentThread().interrupt();
            throw new UnavailableException(
                    "Interrupted while initializing Auditor", ie);
        }
    }

    private void submitShutdownTask() {
        synchronized (this) {
            LOG.info("Executing submitShutdownTask");
            if (executor.isShutdown()) {
                LOG.info("executor is already shutdown");
                return;
            }
            executor.submit(safeRun(new Runnable() {
                @Override
                public void run() {
                    synchronized (Auditor.this) {
                        LOG.info("Shutting down Auditor's Executor");
                        executor.shutdown();
                    }
                }
            }));
        }
    }

    @VisibleForTesting
    synchronized Future<?> submitAuditTask() {
        if (executor.isShutdown()) {
            SettableFuture<Void> f = SettableFuture.<Void>create();
            f.setException(new BKAuditException("Auditor shutting down"));
            return f;
        }
        return executor.submit(safeRun(new Runnable() {
                @Override
                @SuppressWarnings("unchecked")
                public void run() {
                    try {
                        waitIfLedgerReplicationDisabled();
                        int lostBookieRecoveryDelay = Auditor.this.ledgerUnderreplicationManager
                                .getLostBookieRecoveryDelay();
                        List<String> availableBookies = getAvailableBookies();

                        // casting to String, as knownBookies and availableBookies
                        // contains only String values
                        // find new bookies(if any) and update the known bookie list
                        Collection<String> newBookies = CollectionUtils.subtract(
                                availableBookies, knownBookies);
                        knownBookies.addAll(newBookies);
                        if (!bookiesToBeAudited.isEmpty() && knownBookies.containsAll(bookiesToBeAudited)) {
                            // the bookie, which went down earlier and had an audit scheduled for,
                            // has come up. So let us stop tracking it and cancel the audit. Since
                            // we allow delaying of audit when there is only one failed bookie,
                            // bookiesToBeAudited should just have 1 element and hence containsAll
                            // check should be ok
                            if (auditTask != null && auditTask.cancel(false)) {
                                auditTask = null;
                                numDelayedBookieAuditsCancelled.inc();
                            }
                            bookiesToBeAudited.clear();
                        }

                        // find lost bookies(if any)
                        bookiesToBeAudited.addAll(CollectionUtils.subtract(knownBookies, availableBookies));
                        if (bookiesToBeAudited.size() == 0) {
                            return;
                        }

                        knownBookies.removeAll(bookiesToBeAudited);
                        if (lostBookieRecoveryDelay == 0) {
                            startAudit(false);
                            bookiesToBeAudited.clear();
                            return;
                        }
                        if (bookiesToBeAudited.size() > 1) {
                            // if more than one bookie is down, start the audit immediately;
                            LOG.info("Multiple bookie failure; not delaying bookie audit. "
                                    + "Bookies lost now: {}; All lost bookies: {}",
                                    CollectionUtils.subtract(knownBookies, availableBookies),
                                    bookiesToBeAudited);
                            if (auditTask != null && auditTask.cancel(false)) {
                                auditTask = null;
                                numDelayedBookieAuditsCancelled.inc();
                            }
                            startAudit(false);
                            bookiesToBeAudited.clear();
                            return;
                        }
                        if (auditTask == null) {
                            // if there is no scheduled audit, schedule one
                            auditTask = executor.schedule(safeRun(new Runnable() {
                                @Override
                                public void run() {
                                    startAudit(false);
                                    auditTask = null;
                                    bookiesToBeAudited.clear();
                                }
                            }), lostBookieRecoveryDelay, TimeUnit.SECONDS);
                            numBookieAuditsDelayed.inc();
                            LOG.info("Delaying bookie audit by {} secs for {}", lostBookieRecoveryDelay,
                                    bookiesToBeAudited);
                        }
                    } catch (BKException bke) {
                        LOG.error("Exception getting bookie list", bke);
                    } catch (InterruptedException ie) {
                        Thread.currentThread().interrupt();
                        LOG.error("Interrupted while watching available bookies ", ie);
                    } catch (UnavailableException ue) {
                        LOG.error("Exception while watching available bookies", ue);
                    }
                }
            }));
    }

    synchronized Future<?> submitLostBookieRecoveryDelayChangedEvent() {
        if (executor.isShutdown()) {
            SettableFuture<Void> f = SettableFuture.<Void> create();
            f.setException(new BKAuditException("Auditor shutting down"));
            return f;
        }
        return executor.submit(safeRun(new Runnable() {
            int lostBookieRecoveryDelay = -1;
            @Override
            public void run() {
                try {
                    waitIfLedgerReplicationDisabled();
                    lostBookieRecoveryDelay = Auditor.this.ledgerUnderreplicationManager
                            .getLostBookieRecoveryDelay();
                    // if there is pending auditTask, cancel the task. So that it can be rescheduled
                    // after new lostBookieRecoveryDelay period
                    if (auditTask != null) {
                        LOG.info("lostBookieRecoveryDelay period has been changed so canceling the pending AuditTask");
                        auditTask.cancel(false);
                        numDelayedBookieAuditsCancelled.inc();
                    }

                    // if lostBookieRecoveryDelay is set to its previous value then consider it as
                    // signal to trigger the Audit immediately.
                    if ((lostBookieRecoveryDelay == 0)
                            || (lostBookieRecoveryDelay == lostBookieRecoveryDelayBeforeChange)) {
                        LOG.info(
                                "lostBookieRecoveryDelay has been set to 0 or reset to its previous value, "
                                + "so starting AuditTask. Current lostBookieRecoveryDelay: {}, "
                                + "previous lostBookieRecoveryDelay: {}",
                                lostBookieRecoveryDelay, lostBookieRecoveryDelayBeforeChange);
                        startAudit(false);
                        auditTask = null;
                        bookiesToBeAudited.clear();
                    } else if (auditTask != null) {
                        LOG.info("lostBookieRecoveryDelay has been set to {}, so rescheduling AuditTask accordingly",
                                lostBookieRecoveryDelay);
                        auditTask = executor.schedule(safeRun(new Runnable() {
                            @Override
                            public void run() {
                                startAudit(false);
                                auditTask = null;
                                bookiesToBeAudited.clear();
                            }
                        }), lostBookieRecoveryDelay, TimeUnit.SECONDS);
                        numBookieAuditsDelayed.inc();
                    }
                } catch (InterruptedException ie) {
                    Thread.currentThread().interrupt();
                    LOG.error("Interrupted while for LedgersReplication to be enabled ", ie);
                } catch (ReplicationException.NonRecoverableReplicationException nre) {
                    LOG.error("Non Recoverable Exception while reading from ZK", nre);
                    submitShutdownTask();
                } catch (UnavailableException ue) {
                    LOG.error("Exception while reading from ZK", ue);
                } finally {
                    if (lostBookieRecoveryDelay != -1) {
                        lostBookieRecoveryDelayBeforeChange = lostBookieRecoveryDelay;
                    }
                }
            }
        }));
    }

    public void start() {
        LOG.info("I'm starting as Auditor Bookie. ID: {}", bookieIdentifier);
        // on startup watching available bookie and based on the
        // available bookies determining the bookie failures.
        synchronized (this) {
            if (executor.isShutdown()) {
                return;
            }

            try {
                watchBookieChanges();
                knownBookies = getAvailableBookies();
            } catch (BKException bke) {
                LOG.error("Couldn't get bookie list, so exiting", bke);
                submitShutdownTask();
            }

            try {
                this.ledgerUnderreplicationManager
                        .notifyLostBookieRecoveryDelayChanged(new LostBookieRecoveryDelayChangedCb());
            } catch (UnavailableException ue) {
                LOG.error("Exception while registering for LostBookieRecoveryDelay change notification, so exiting",
                        ue);
                submitShutdownTask();
            }

            scheduleBookieCheckTask();
            scheduleCheckAllLedgersTask();
            schedulePlacementPolicyCheckTask();
            scheduleReplicasCheckTask();
        }
    }

    private void scheduleBookieCheckTask() {
        long bookieCheckInterval = conf.getAuditorPeriodicBookieCheckInterval();
        if (bookieCheckInterval == 0) {
            LOG.info("Auditor periodic bookie checking disabled, running once check now anyhow");
            executor.submit(safeRun(bookieCheck));
        } else {
            LOG.info("Auditor periodic bookie checking enabled" + " 'auditorPeriodicBookieCheckInterval' {} seconds",
                    bookieCheckInterval);
            executor.scheduleAtFixedRate(safeRun(bookieCheck), 0, bookieCheckInterval, TimeUnit.SECONDS);
        }
    }

    private void scheduleCheckAllLedgersTask(){
        long interval = conf.getAuditorPeriodicCheckInterval();

        if (interval > 0) {
            LOG.info("Auditor periodic ledger checking enabled" + " 'auditorPeriodicCheckInterval' {} seconds",
                    interval);

            long checkAllLedgersLastExecutedCTime;
            long durationSinceLastExecutionInSecs;
            long initialDelay;
            try {
                checkAllLedgersLastExecutedCTime = ledgerUnderreplicationManager.getCheckAllLedgersCTime();
            } catch (ReplicationException.NonRecoverableReplicationException nre) {
                LOG.error("Non Recoverable Exception while reading from ZK", nre);
                submitShutdownTask();
                return;
            } catch (UnavailableException ue) {
                LOG.error("Got UnavailableException while trying to get checkAllLedgersCTime", ue);
                checkAllLedgersLastExecutedCTime = -1;
            }
            if (checkAllLedgersLastExecutedCTime == -1) {
                durationSinceLastExecutionInSecs = -1;
                initialDelay = 0;
            } else {
                durationSinceLastExecutionInSecs = (System.currentTimeMillis() - checkAllLedgersLastExecutedCTime)
                        / 1000;
                if (durationSinceLastExecutionInSecs < 0) {
                    // this can happen if there is no strict time ordering
                    durationSinceLastExecutionInSecs = 0;
                }
                initialDelay = durationSinceLastExecutionInSecs > interval ? 0
                        : (interval - durationSinceLastExecutionInSecs);
            }
            LOG.info(
                    "checkAllLedgers scheduling info.  checkAllLedgersLastExecutedCTime: {} "
                            + "durationSinceLastExecutionInSecs: {} initialDelay: {} interval: {}",
                    checkAllLedgersLastExecutedCTime, durationSinceLastExecutionInSecs, initialDelay, interval);

            executor.scheduleAtFixedRate(safeRun(new Runnable() {
                @Override
                public void run() {
                    Stopwatch stopwatch = Stopwatch.createStarted();
                    boolean checkSuccess = false;
                    try {
                        if (!ledgerUnderreplicationManager.isLedgerReplicationEnabled()) {
                            LOG.info("Ledger replication disabled, skipping checkAllLedgers");
                            return;
                        }

                        LOG.info("Starting checkAllLedgers");
                        checkAllLedgers();
                        long checkAllLedgersDuration = stopwatch.stop().elapsed(TimeUnit.MILLISECONDS);
                        LOG.info("Completed checkAllLedgers in {} milliSeconds", checkAllLedgersDuration);
                        checkAllLedgersTime.registerSuccessfulEvent(checkAllLedgersDuration, TimeUnit.MILLISECONDS);
                        checkSuccess = true;
                    } catch (InterruptedException ie) {
                        Thread.currentThread().interrupt();
                        LOG.error("Interrupted while running periodic check", ie);
                    } catch (BKException bke) {
                        LOG.error("Exception running periodic check", bke);
                    } catch (IOException ioe) {
                        LOG.error("I/O exception running periodic check", ioe);
                    } catch (ReplicationException.NonRecoverableReplicationException nre) {
                        LOG.error("Non Recoverable Exception while reading from ZK", nre);
                        submitShutdownTask();
                    } catch (ReplicationException.UnavailableException ue) {
                        LOG.error("Underreplication manager unavailable running periodic check", ue);
                    } finally {
                        if (!checkSuccess) {
                            long checkAllLedgersDuration = stopwatch.stop().elapsed(TimeUnit.MILLISECONDS);
                            checkAllLedgersTime.registerFailedEvent(checkAllLedgersDuration, TimeUnit.MILLISECONDS);
                        }
                    }
                }
                }), initialDelay, interval, TimeUnit.SECONDS);
        } else {
            LOG.info("Periodic checking disabled");
        }
    }

    private void schedulePlacementPolicyCheckTask(){
        long interval = conf.getAuditorPeriodicPlacementPolicyCheckInterval();

        if (interval > 0) {
            LOG.info("Auditor periodic placement policy check enabled"
                    + " 'auditorPeriodicPlacementPolicyCheckInterval' {} seconds", interval);

            long placementPolicyCheckLastExecutedCTime;
            long durationSinceLastExecutionInSecs;
            long initialDelay;
            try {
                placementPolicyCheckLastExecutedCTime = ledgerUnderreplicationManager.getPlacementPolicyCheckCTime();
            } catch (ReplicationException.NonRecoverableReplicationException nre) {
                LOG.error("Non Recoverable Exception while reading from ZK", nre);
                submitShutdownTask();
                return;
            } catch (UnavailableException ue) {
                LOG.error("Got UnavailableException while trying to get placementPolicyCheckCTime", ue);
                placementPolicyCheckLastExecutedCTime = -1;
            }
            if (placementPolicyCheckLastExecutedCTime == -1) {
                durationSinceLastExecutionInSecs = -1;
                initialDelay = 0;
            } else {
                durationSinceLastExecutionInSecs = (System.currentTimeMillis() - placementPolicyCheckLastExecutedCTime)
                        / 1000;
                if (durationSinceLastExecutionInSecs < 0) {
                    // this can happen if there is no strict time ordering
                    durationSinceLastExecutionInSecs = 0;
                }
                initialDelay = durationSinceLastExecutionInSecs > interval ? 0
                        : (interval - durationSinceLastExecutionInSecs);
            }
            LOG.info(
                    "placementPolicyCheck scheduling info.  placementPolicyCheckLastExecutedCTime: {} "
                            + "durationSinceLastExecutionInSecs: {} initialDelay: {} interval: {}",
                    placementPolicyCheckLastExecutedCTime, durationSinceLastExecutionInSecs, initialDelay, interval);

            executor.scheduleAtFixedRate(safeRun(new Runnable() {
                @Override
                public void run() {
                    try {
                        if (!ledgerUnderreplicationManager.isLedgerReplicationEnabled()) {
                            LOG.info("Ledger replication disabled, skipping placementPolicyCheck");
                            return;
                        }

                        Stopwatch stopwatch = Stopwatch.createStarted();
                        LOG.info("Starting PlacementPolicyCheck");
                        placementPolicyCheck();
                        long placementPolicyCheckDuration = stopwatch.stop().elapsed(TimeUnit.MILLISECONDS);
                        int numOfLedgersFoundNotAdheringInPlacementPolicyCheckValue =
                                numOfLedgersFoundNotAdheringInPlacementPolicyCheck.get();
                        int numOfLedgersFoundSoftlyAdheringInPlacementPolicyCheckValue =
                                numOfLedgersFoundSoftlyAdheringInPlacementPolicyCheck.get();
                        int numOfClosedLedgersAuditedInPlacementPolicyCheckValue =
                                numOfClosedLedgersAuditedInPlacementPolicyCheck.get();
                        int numOfURLedgersElapsedRecoveryGracePeriodValue =
                                numOfURLedgersElapsedRecoveryGracePeriod.get();
                        LOG.info(
                                "Completed placementPolicyCheck in {} milliSeconds."
                                        + " numOfClosedLedgersAuditedInPlacementPolicyCheck {}"
                                        + " numOfLedgersNotAdheringToPlacementPolicy {}"
                                        + " numOfLedgersSoftlyAdheringToPlacementPolicy {}"
                                        + " numOfURLedgersElapsedRecoveryGracePeriod {}",
                                placementPolicyCheckDuration, numOfClosedLedgersAuditedInPlacementPolicyCheckValue,
                                numOfLedgersFoundNotAdheringInPlacementPolicyCheckValue,
                                numOfLedgersFoundSoftlyAdheringInPlacementPolicyCheckValue,
                                numOfURLedgersElapsedRecoveryGracePeriodValue);
                        ledgersNotAdheringToPlacementPolicyGuageValue
                                .set(numOfLedgersFoundNotAdheringInPlacementPolicyCheckValue);
                        ledgersSoftlyAdheringToPlacementPolicyGuageValue
                                .set(numOfLedgersFoundSoftlyAdheringInPlacementPolicyCheckValue);
                        numOfURLedgersElapsedRecoveryGracePeriodGuageValue
                                .set(numOfURLedgersElapsedRecoveryGracePeriodValue);
                        placementPolicyCheckTime.registerSuccessfulEvent(placementPolicyCheckDuration,
                                TimeUnit.MILLISECONDS);
                    } catch (BKAuditException e) {
                        int numOfLedgersFoundInPlacementPolicyCheckValue =
                                numOfLedgersFoundNotAdheringInPlacementPolicyCheck.get();
                        if (numOfLedgersFoundInPlacementPolicyCheckValue > 0) {
                            /*
                             * Though there is BKAuditException while doing
                             * placementPolicyCheck, it found few ledgers not
                             * adhering to placement policy. So reporting it.
                             */
                            ledgersNotAdheringToPlacementPolicyGuageValue
                                    .set(numOfLedgersFoundInPlacementPolicyCheckValue);
                        }

                        int numOfLedgersFoundSoftlyAdheringInPlacementPolicyCheckValue =
                                numOfLedgersFoundSoftlyAdheringInPlacementPolicyCheck.get();
                        if (numOfLedgersFoundSoftlyAdheringInPlacementPolicyCheckValue > 0) {
                            /*
                             * Though there is BKAuditException while doing
                             * placementPolicyCheck, it found few ledgers softly
                             * adhering to placement policy. So reporting it.
                             */
                            ledgersSoftlyAdheringToPlacementPolicyGuageValue
                                    .set(numOfLedgersFoundSoftlyAdheringInPlacementPolicyCheckValue);
                        }

                        int numOfURLedgersElapsedRecoveryGracePeriodValue =
                                numOfURLedgersElapsedRecoveryGracePeriod.get();
                        if (numOfURLedgersElapsedRecoveryGracePeriodValue > 0) {
                            /*
                             * Though there is BKAuditException while doing
                             * placementPolicyCheck, it found few urledgers have
                             * elapsed recovery graceperiod. So reporting it.
                             */
                            numOfURLedgersElapsedRecoveryGracePeriodGuageValue
                                    .set(numOfURLedgersElapsedRecoveryGracePeriodValue);
                        }

                        LOG.error(
                                "BKAuditException running periodic placementPolicy check."
                                        + "numOfLedgersNotAdheringToPlacementPolicy {}, "
                                        + "numOfLedgersSoftlyAdheringToPlacementPolicy {},"
                                        + "numOfURLedgersElapsedRecoveryGracePeriod {}",
                                numOfLedgersFoundInPlacementPolicyCheckValue,
                                numOfLedgersFoundSoftlyAdheringInPlacementPolicyCheckValue,
                                numOfURLedgersElapsedRecoveryGracePeriodValue, e);
                    } catch (ReplicationException.UnavailableException ue) {
                        LOG.error("Underreplication manager unavailable running periodic check", ue);
                    }
                }
            }), initialDelay, interval, TimeUnit.SECONDS);
        } else {
            LOG.info("Periodic placementPolicy check disabled");
        }
    }

    private void scheduleReplicasCheckTask() {
        long interval = conf.getAuditorPeriodicReplicasCheckInterval();

        if (interval <= 0) {
            LOG.info("Periodic replicas check disabled");
            return;
        }

        LOG.info("Auditor periodic replicas check enabled" + " 'auditorReplicasCheckInterval' {} seconds", interval);
        long replicasCheckLastExecutedCTime;
        long durationSinceLastExecutionInSecs;
        long initialDelay;
        try {
            replicasCheckLastExecutedCTime = ledgerUnderreplicationManager.getReplicasCheckCTime();
        } catch (ReplicationException.NonRecoverableReplicationException nre) {
            LOG.error("Non Recoverable Exception while reading from ZK", nre);
            submitShutdownTask();
            return;
        } catch (UnavailableException ue) {
            LOG.error("Got UnavailableException while trying to get replicasCheckCTime", ue);
            replicasCheckLastExecutedCTime = -1;
        }
        if (replicasCheckLastExecutedCTime == -1) {
            durationSinceLastExecutionInSecs = -1;
            initialDelay = 0;
        } else {
            durationSinceLastExecutionInSecs = (System.currentTimeMillis() - replicasCheckLastExecutedCTime) / 1000;
            if (durationSinceLastExecutionInSecs < 0) {
                // this can happen if there is no strict time ordering
                durationSinceLastExecutionInSecs = 0;
            }
            initialDelay = durationSinceLastExecutionInSecs > interval ? 0
                    : (interval - durationSinceLastExecutionInSecs);
        }
        LOG.info(
                "replicasCheck scheduling info. replicasCheckLastExecutedCTime: {} "
                        + "durationSinceLastExecutionInSecs: {} initialDelay: {} interval: {}",
                replicasCheckLastExecutedCTime, durationSinceLastExecutionInSecs, initialDelay, interval);

        executor.scheduleAtFixedRate(safeRun(new Runnable() {
            @Override
            public void run() {
                try {
                    if (!ledgerUnderreplicationManager.isLedgerReplicationEnabled()) {
                        LOG.info("Ledger replication disabled, skipping replicasCheck task.");
                        return;
                    }
                    Stopwatch stopwatch = Stopwatch.createStarted();
                    LOG.info("Starting ReplicasCheck");
                    replicasCheck();
                    long replicasCheckDuration = stopwatch.stop().elapsed(TimeUnit.MILLISECONDS);
                    int numLedgersFoundHavingNoReplicaOfAnEntryValue = numLedgersFoundHavingNoReplicaOfAnEntry.get();
                    int numLedgersFoundHavingLessThanAQReplicasOfAnEntryValue =
                            numLedgersFoundHavingLessThanAQReplicasOfAnEntry.get();
                    int numLedgersFoundHavingLessThanWQReplicasOfAnEntryValue =
                            numLedgersFoundHavingLessThanWQReplicasOfAnEntry.get();
                    LOG.info(
                            "Completed ReplicasCheck in {} milliSeconds numLedgersFoundHavingNoReplicaOfAnEntry {}"
                                    + " numLedgersFoundHavingLessThanAQReplicasOfAnEntry {}"
                                    + " numLedgersFoundHavingLessThanWQReplicasOfAnEntry {}.",
                            replicasCheckDuration, numLedgersFoundHavingNoReplicaOfAnEntryValue,
                            numLedgersFoundHavingLessThanAQReplicasOfAnEntryValue,
                            numLedgersFoundHavingLessThanWQReplicasOfAnEntryValue);
                    numLedgersHavingNoReplicaOfAnEntryGuageValue.set(numLedgersFoundHavingNoReplicaOfAnEntryValue);
                    numLedgersHavingLessThanAQReplicasOfAnEntryGuageValue
                            .set(numLedgersFoundHavingLessThanAQReplicasOfAnEntryValue);
                    numLedgersHavingLessThanWQReplicasOfAnEntryGuageValue
                            .set(numLedgersFoundHavingLessThanWQReplicasOfAnEntryValue);
                    replicasCheckTime.registerSuccessfulEvent(replicasCheckDuration, TimeUnit.MILLISECONDS);
                } catch (BKAuditException e) {
                    LOG.error("BKAuditException running periodic replicas check.", e);
                    int numLedgersFoundHavingNoReplicaOfAnEntryValue = numLedgersFoundHavingNoReplicaOfAnEntry.get();
                    if (numLedgersFoundHavingNoReplicaOfAnEntryValue > 0) {
                        /*
                         * Though there is BKAuditException while doing
                         * replicasCheck, it found few ledgers having no replica
                         * of an entry. So reporting it.
                         */
                        numLedgersHavingNoReplicaOfAnEntryGuageValue.set(numLedgersFoundHavingNoReplicaOfAnEntryValue);
                    }
                    int numLedgersFoundHavingLessThanAQReplicasOfAnEntryValue =
                            numLedgersFoundHavingLessThanAQReplicasOfAnEntry.get();
                    if (numLedgersFoundHavingLessThanAQReplicasOfAnEntryValue > 0) {
                        /*
                         * Though there is BKAuditException while doing
                         * replicasCheck, it found few ledgers having an entry
                         * less than AQ num of Replicas. So reporting it.
                         */
                        numLedgersHavingLessThanAQReplicasOfAnEntryGuageValue
                                .set(numLedgersFoundHavingLessThanAQReplicasOfAnEntryValue);
                    }
                    int numLedgersFoundHavingLessThanWQReplicasOfAnEntryValue =
                            numLedgersFoundHavingLessThanWQReplicasOfAnEntry.get();
                    if (numLedgersFoundHavingLessThanWQReplicasOfAnEntryValue > 0) {
                        /*
                         * Though there is BKAuditException while doing
                         * replicasCheck, it found few ledgers having an entry
                         * less than WQ num of Replicas. So reporting it.
                         */
                        numLedgersHavingLessThanWQReplicasOfAnEntryGuageValue
                                .set(numLedgersFoundHavingLessThanWQReplicasOfAnEntryValue);
                    }
                } catch (ReplicationException.UnavailableException ue) {
                    LOG.error("Underreplication manager unavailable running periodic check", ue);
                }
            }
        }), initialDelay, interval, TimeUnit.SECONDS);
    }

    private class LostBookieRecoveryDelayChangedCb implements GenericCallback<Void> {
        @Override
        public void operationComplete(int rc, Void result) {
            try {
                Auditor.this.ledgerUnderreplicationManager
                        .notifyLostBookieRecoveryDelayChanged(LostBookieRecoveryDelayChangedCb.this);
            } catch (ReplicationException.NonRecoverableReplicationException nre) {
                LOG.error("Non Recoverable Exception while reading from ZK", nre);
                submitShutdownTask();
            } catch (UnavailableException ae) {
                LOG.error("Exception while registering for a LostBookieRecoveryDelay notification", ae);
            }
            Auditor.this.submitLostBookieRecoveryDelayChangedEvent();
        }
    }

    private void waitIfLedgerReplicationDisabled() throws UnavailableException,
            InterruptedException {
        ReplicationEnableCb cb = new ReplicationEnableCb();
        if (!ledgerUnderreplicationManager.isLedgerReplicationEnabled()) {
            LOG.info("LedgerReplication is disabled externally through Zookeeper, "
                    + "since DISABLE_NODE ZNode is created, so waiting untill it is enabled");
            ledgerUnderreplicationManager.notifyLedgerReplicationEnabled(cb);
            cb.await();
        }
    }

    private List<String> getAvailableBookies() throws BKException {
        // Get the available bookies
        Collection<BookieId> availableBkAddresses = admin.getAvailableBookies();
        Collection<BookieId> readOnlyBkAddresses = admin.getReadOnlyBookies();
        availableBkAddresses.addAll(readOnlyBkAddresses);

        List<String> availableBookies = new ArrayList<String>();
        for (BookieId addr : availableBkAddresses) {
            availableBookies.add(addr.toString());
        }
        return availableBookies;
    }

    private void watchBookieChanges() throws BKException {
        admin.watchWritableBookiesChanged(bookies -> submitAuditTask());
        admin.watchReadOnlyBookiesChanged(bookies -> submitAuditTask());
    }

    /**
     * Start running the actual audit task.
     *
     * @param shutDownTask
     *      A boolean that indicates whether or not to schedule shutdown task on any failure
     */
    private void startAudit(boolean shutDownTask) {
        try {
            auditBookies();
            shutDownTask = false;
        } catch (BKException bke) {
            LOG.error("Exception getting bookie list", bke);
        } catch (InterruptedException ie) {
            Thread.currentThread().interrupt();
            LOG.error("Interrupted while watching available bookies ", ie);
        } catch (BKAuditException bke) {
            LOG.error("Exception while watching available bookies", bke);
        }
        if (shutDownTask) {
            submitShutdownTask();
        }
    }

    @SuppressWarnings("unchecked")
    private void auditBookies()
            throws BKAuditException, InterruptedException, BKException {
        try {
            waitIfLedgerReplicationDisabled();
        } catch (ReplicationException.NonRecoverableReplicationException nre) {
            LOG.error("Non Recoverable Exception while reading from ZK", nre);
            submitShutdownTask();
            return;
        } catch (UnavailableException ue) {
            LOG.error("Underreplication unavailable, skipping audit."
                      + "Will retry after a period");
            return;
        }
        LOG.info("Starting auditBookies");
        Stopwatch stopwatch = Stopwatch.createStarted();
        // put exit cases here
        Map<String, Set<Long>> ledgerDetails = generateBookie2LedgersIndex();
        try {
            if (!ledgerUnderreplicationManager.isLedgerReplicationEnabled()) {
                // has been disabled while we were generating the index
                // discard this run, and schedule a new one
                executor.submit(safeRun(bookieCheck));
                return;
            }
        } catch (UnavailableException ue) {
            LOG.error("Underreplication unavailable, skipping audit."
                      + "Will retry after a period");
            return;
        }

        List<String> availableBookies = getAvailableBookies();
        // find lost bookies
        Set<String> knownBookies = ledgerDetails.keySet();
        Collection<String> lostBookies = CollectionUtils.subtract(knownBookies,
                availableBookies);

        bookieToLedgersMapCreationTime.registerSuccessfulEvent(stopwatch.elapsed(TimeUnit.MILLISECONDS),
                TimeUnit.MILLISECONDS);
        if (lostBookies.size() > 0) {
            try {
                FutureUtils.result(
                    handleLostBookiesAsync(lostBookies, ledgerDetails), ReplicationException.EXCEPTION_HANDLER);
            } catch (ReplicationException e) {
                throw new BKAuditException(e.getMessage(), e.getCause());
            }
            uRLPublishTimeForLostBookies.registerSuccessfulEvent(stopwatch.elapsed(TimeUnit.MILLISECONDS),
                    TimeUnit.MILLISECONDS);
        }
        LOG.info("Completed auditBookies");
        auditBookiesTime.registerSuccessfulEvent(stopwatch.stop().elapsed(TimeUnit.MILLISECONDS),
                TimeUnit.MILLISECONDS);
    }

    private Map<String, Set<Long>> generateBookie2LedgersIndex()
            throws BKAuditException {
        return bookieLedgerIndexer.getBookieToLedgerIndex();
    }

    private CompletableFuture<?> handleLostBookiesAsync(Collection<String> lostBookies,
                                                        Map<String, Set<Long>> ledgerDetails) {
        LOG.info("Following are the failed bookies: {},"
                + " and searching its ledgers for re-replication", lostBookies);

        return FutureUtils.processList(
            Lists.newArrayList(lostBookies),
            bookieIP -> publishSuspectedLedgersAsync(
                Lists.newArrayList(bookieIP), ledgerDetails.get(bookieIP)),
            null
        );
    }

    private CompletableFuture<?> publishSuspectedLedgersAsync(Collection<String> missingBookies, Set<Long> ledgers) {
        if (null == ledgers || ledgers.size() == 0) {
            // there is no ledgers available for this bookie and just
            // ignoring the bookie failures
            LOG.info("There is no ledgers for the failed bookie: {}", missingBookies);
            return FutureUtils.Void();
        }
        LOG.info("Following ledgers: {} of bookie: {} are identified as underreplicated", ledgers, missingBookies);
        numUnderReplicatedLedger.registerSuccessfulValue(ledgers.size());
        LongAdder underReplicatedSize = new LongAdder();
        FutureUtils.processList(
                Lists.newArrayList(ledgers),
                ledgerId ->
                    ledgerManager.readLedgerMetadata(ledgerId).whenComplete((metadata, exception) -> {
                        if (exception == null) {
                            underReplicatedSize.add(metadata.getValue().getLength());
                        }
                    }), null).whenComplete((res, e) -> {
            underReplicatedLedgerTotalSize.registerSuccessfulValue(underReplicatedSize.longValue());
        });

        return FutureUtils.processList(
            Lists.newArrayList(ledgers),
            ledgerId -> ledgerUnderreplicationManager.markLedgerUnderreplicatedAsync(ledgerId, missingBookies),
            null
        );
    }

    /**
     * Process the result returned from checking a ledger.
     */
    private class ProcessLostFragmentsCb implements GenericCallback<Set<LedgerFragment>> {
        final LedgerHandle lh;
        final AsyncCallback.VoidCallback callback;

        ProcessLostFragmentsCb(LedgerHandle lh, AsyncCallback.VoidCallback callback) {
            this.lh = lh;
            this.callback = callback;
        }

        @Override
        public void operationComplete(int rc, Set<LedgerFragment> fragments) {
            if (rc == BKException.Code.OK) {
                Set<BookieId> bookies = Sets.newHashSet();
                for (LedgerFragment f : fragments) {
                    bookies.addAll(f.getAddresses());
                }
                if (bookies.isEmpty()) {
                    // no missing fragments
                    callback.processResult(Code.OK, null, null);
                    return;
                }
                publishSuspectedLedgersAsync(bookies.stream().map(BookieId::toString).collect(Collectors.toList()),
                    Sets.newHashSet(lh.getId())
                ).whenComplete((result, cause) -> {
                    if (null != cause) {
                        LOG.error("Auditor exception publishing suspected ledger {} with lost bookies {}",
                            lh.getId(), bookies, cause);
                        callback.processResult(Code.ReplicationException, null, null);
                    } else {
                        callback.processResult(Code.OK, null, null);
                    }
                });
            } else {
                callback.processResult(rc, null, null);
            }
            lh.closeAsync().whenComplete((result, cause) -> {
                if (null != cause) {
                    LOG.warn("Error closing ledger {} : {}", lh.getId(), cause.getMessage());
                }
            });
        }
    }

    /**
     * Get BookKeeper client according to configuration.
     * @param conf
     * @return
     * @throws IOException
     * @throws InterruptedException
     */
    BookKeeper getBookKeeper(ServerConfiguration conf) throws IOException, InterruptedException {
        return createBookKeeperClient(conf);
    }

    /**
     * Get BookKeeper admin according to bookKeeper client.
     * @param bookKeeper
     * @return
     */
    BookKeeperAdmin getBookKeeperAdmin(final BookKeeper bookKeeper) {
        return new BookKeeperAdmin(bookKeeper, statsLogger, new ClientConfiguration(conf));
    }

    /**
     * List all the ledgers and check them individually. This should not
     * be run very often.
     */
    void checkAllLedgers() throws BKException, IOException, InterruptedException {
        final BookKeeper localClient = getBookKeeper(conf);
        final BookKeeperAdmin localAdmin = getBookKeeperAdmin(localClient);
        try {
            final LedgerChecker checker = new LedgerChecker(localClient, conf.getInFlightReadEntryNumInLedgerChecker());

            final CompletableFuture<Void> processFuture = new CompletableFuture<>();

            Processor<Long> checkLedgersProcessor = (ledgerId, callback) -> {
                try {
                    if (!ledgerUnderreplicationManager.isLedgerReplicationEnabled()) {
                        LOG.info("Ledger rereplication has been disabled, aborting periodic check");
                        FutureUtils.complete(processFuture, null);
                        return;
                    }
                } catch (ReplicationException.NonRecoverableReplicationException nre) {
                    LOG.error("Non Recoverable Exception while reading from ZK", nre);
                    submitShutdownTask();
                    return;
                } catch (UnavailableException ue) {
                    LOG.error("Underreplication manager unavailable running periodic check", ue);
                    FutureUtils.complete(processFuture, null);
                    return;
                }

                try {
                    if (!openLedgerNoRecoverySemaphore.tryAcquire(openLedgerNoRecoverySemaphoreWaitTimeoutMSec,
                        TimeUnit.MILLISECONDS)) {
                        LOG.warn("Failed to acquire semaphore for {} ms, ledgerId: {}",
                            openLedgerNoRecoverySemaphoreWaitTimeoutMSec, ledgerId);
                        FutureUtils.complete(processFuture, null);
                        return;
                    }
                } catch (InterruptedException e) {
                    LOG.error("Unable to acquire open ledger operation semaphore ", e);
                    Thread.currentThread().interrupt();
                    FutureUtils.complete(processFuture, null);
                    return;
                }

                localAdmin.asyncOpenLedgerNoRecovery(ledgerId, (rc, lh, ctx) -> {
                    openLedgerNoRecoverySemaphore.release();
                    if (Code.OK == rc) {
<<<<<<< HEAD
                        checker.checkLedger(lh,
                                // the ledger handle will be closed after checkLedger is done.
                                new ProcessLostFragmentsCb(lh, callback),
                                conf.getAuditorLedgerVerificationPercentage());
                        // we collect the following stats to get a measure of the
                        // distribution of a single ledger within the bk cluster
                        // the higher the number of fragments/bookies, the more distributed it is
                        numFragmentsPerLedger.registerSuccessfulValue(lh.getNumFragments());
                        numBookiesPerLedger.registerSuccessfulValue(lh.getNumBookies());
                        numLedgersChecked.inc();
                        lh.closeAsync();
=======
                        // BookKeeperClientWorker-OrderedExecutor threads should not execute LedgerChecker#checkLedger
                        // as this can lead to deadlocks
                        ledgerCheckerExecutor.execute(() -> {
                            checker.checkLedger(lh,
                                    // the ledger handle will be closed after checkLedger is done.
                                    new ProcessLostFragmentsCb(lh, callback),
                                    conf.getAuditorLedgerVerificationPercentage());
                            // we collect the following stats to get a measure of the
                            // distribution of a single ledger within the bk cluster
                            // the higher the number of fragments/bookies, the more distributed it is
                            numFragmentsPerLedger.registerSuccessfulValue(lh.getNumFragments());
                            numBookiesPerLedger.registerSuccessfulValue(lh.getNumBookies());
                            numLedgersChecked.inc();
                        });
>>>>>>> 4c7b4879
                    } else if (Code.NoSuchLedgerExistsOnMetadataServerException == rc) {
                        if (LOG.isDebugEnabled()) {
                            LOG.debug("Ledger {} was deleted before we could check it", ledgerId);
                        }
                        callback.processResult(Code.OK, null, null);
                    } else {
                        LOG.error("Couldn't open ledger {} to check : {}", ledgerId, BKException.getMessage(rc));
                        callback.processResult(rc, null, null);
                    }
                }, null);
            };

            ledgerManager.asyncProcessLedgers(checkLedgersProcessor,
                (rc, path, ctx) -> {
                    if (Code.OK == rc) {
                        FutureUtils.complete(processFuture, null);
                    } else {
                        FutureUtils.completeExceptionally(processFuture, BKException.create(rc));
                    }
                }, null, BKException.Code.OK, BKException.Code.ReadException);
            FutureUtils.result(processFuture, BKException.HANDLER);
            try {
                ledgerUnderreplicationManager.setCheckAllLedgersCTime(System.currentTimeMillis());
            } catch (ReplicationException.NonRecoverableReplicationException nre) {
                LOG.error("Non Recoverable Exception while reading from ZK", nre);
                submitShutdownTask();
            } catch (UnavailableException ue) {
                LOG.error("Got exception while trying to set checkAllLedgersCTime", ue);
            }
        } finally {
            localAdmin.close();
            localClient.close();
        }
    }

    void placementPolicyCheck() throws BKAuditException {
        final CountDownLatch placementPolicyCheckLatch = new CountDownLatch(1);
        this.numOfLedgersFoundNotAdheringInPlacementPolicyCheck.set(0);
        this.numOfLedgersFoundSoftlyAdheringInPlacementPolicyCheck.set(0);
        this.numOfClosedLedgersAuditedInPlacementPolicyCheck.set(0);
        this.numOfURLedgersElapsedRecoveryGracePeriod.set(0);
        if (this.underreplicatedLedgerRecoveryGracePeriod > 0) {
            Iterator<UnderreplicatedLedger> underreplicatedLedgersInfo = ledgerUnderreplicationManager
                    .listLedgersToRereplicate(null);
            List<Long> urLedgersElapsedRecoveryGracePeriod = new ArrayList<Long>();
            while (underreplicatedLedgersInfo.hasNext()) {
                UnderreplicatedLedger underreplicatedLedger = underreplicatedLedgersInfo.next();
                long underreplicatedLedgerMarkTimeInMilSecs = underreplicatedLedger.getCtime();
                if (underreplicatedLedgerMarkTimeInMilSecs != UnderreplicatedLedger.UNASSIGNED_CTIME) {
                    long elapsedTimeInSecs =
                            (System.currentTimeMillis() - underreplicatedLedgerMarkTimeInMilSecs) / 1000;
                    if (elapsedTimeInSecs > this.underreplicatedLedgerRecoveryGracePeriod) {
                        urLedgersElapsedRecoveryGracePeriod.add(underreplicatedLedger.getLedgerId());
                        numOfURLedgersElapsedRecoveryGracePeriod.incrementAndGet();
                    }
                }
            }
            if (urLedgersElapsedRecoveryGracePeriod.isEmpty()) {
                LOG.info("No Underreplicated ledger has elapsed recovery graceperiod: {}",
                        urLedgersElapsedRecoveryGracePeriod);
            } else {
                LOG.error("Following Underreplicated ledgers have elapsed recovery graceperiod: {}",
                        urLedgersElapsedRecoveryGracePeriod);
            }
        }
        Processor<Long> ledgerProcessor = new Processor<Long>() {
            @Override
            public void process(Long ledgerId, AsyncCallback.VoidCallback iterCallback) {
                ledgerManager.readLedgerMetadata(ledgerId).whenComplete((metadataVer, exception) -> {
                    if (exception == null) {
                        LedgerMetadata metadata = metadataVer.getValue();
                        int writeQuorumSize = metadata.getWriteQuorumSize();
                        int ackQuorumSize = metadata.getAckQuorumSize();
                        if (metadata.isClosed()) {
                            boolean foundSegmentNotAdheringToPlacementPolicy = false;
                            boolean foundSegmentSoftlyAdheringToPlacementPolicy = false;
                            for (Map.Entry<Long, ? extends List<BookieId>> ensemble : metadata
                                    .getAllEnsembles().entrySet()) {
                                long startEntryIdOfSegment = ensemble.getKey();
                                List<BookieId> ensembleOfSegment = ensemble.getValue();
                                PlacementPolicyAdherence segmentAdheringToPlacementPolicy = admin
                                        .isEnsembleAdheringToPlacementPolicy(ensembleOfSegment, writeQuorumSize,
                                                ackQuorumSize);
                                if (segmentAdheringToPlacementPolicy == PlacementPolicyAdherence.FAIL) {
                                    foundSegmentNotAdheringToPlacementPolicy = true;
                                    LOG.warn(
                                            "For ledger: {}, Segment starting at entry: {}, with ensemble: {} having "
                                                    + "writeQuorumSize: {} and ackQuorumSize: {} is not adhering to "
                                                    + "EnsemblePlacementPolicy",
                                            ledgerId, startEntryIdOfSegment, ensembleOfSegment, writeQuorumSize,
                                            ackQuorumSize);
                                } else if (segmentAdheringToPlacementPolicy == PlacementPolicyAdherence.MEETS_SOFT) {
                                    foundSegmentSoftlyAdheringToPlacementPolicy = true;
                                    if (LOG.isDebugEnabled()) {
                                        LOG.debug(
                                                "For ledger: {}, Segment starting at entry: {}, with ensemble: {}"
                                                        + " having writeQuorumSize: {} and ackQuorumSize: {} is"
                                                        + " softly adhering to EnsemblePlacementPolicy",
                                                ledgerId, startEntryIdOfSegment, ensembleOfSegment, writeQuorumSize,
                                                ackQuorumSize);
                                    }
                                }
                            }
                            if (foundSegmentNotAdheringToPlacementPolicy) {
                                numOfLedgersFoundNotAdheringInPlacementPolicyCheck.incrementAndGet();
                            } else if (foundSegmentSoftlyAdheringToPlacementPolicy) {
                                numOfLedgersFoundSoftlyAdheringInPlacementPolicyCheck.incrementAndGet();
                            }
                            numOfClosedLedgersAuditedInPlacementPolicyCheck.incrementAndGet();
                        } else {
                            if (LOG.isDebugEnabled()) {
                                LOG.debug("Ledger: {} is not yet closed, so skipping the placementPolicy"
                                        + "check analysis for now", ledgerId);
                            }
                        }
                        iterCallback.processResult(BKException.Code.OK, null, null);
                    } else if (BKException.getExceptionCode(exception)
                            == BKException.Code.NoSuchLedgerExistsOnMetadataServerException) {
                        LOG.debug("Ignoring replication of already deleted ledger {}", ledgerId);
                        iterCallback.processResult(BKException.Code.OK, null, null);
                    } else {
                        LOG.warn("Unable to read the ledger: {} information", ledgerId);
                        iterCallback.processResult(BKException.getExceptionCode(exception), null, null);
                    }
                });
            }
        };
        // Reading the result after processing all the ledgers
        final List<Integer> resultCode = new ArrayList<Integer>(1);
        ledgerManager.asyncProcessLedgers(ledgerProcessor, new AsyncCallback.VoidCallback() {

            @Override
            public void processResult(int rc, String s, Object obj) {
                resultCode.add(rc);
                placementPolicyCheckLatch.countDown();
            }
        }, null, BKException.Code.OK, BKException.Code.ReadException);
        try {
            placementPolicyCheckLatch.await();
        } catch (InterruptedException e) {
            Thread.currentThread().interrupt();
            throw new BKAuditException("Exception while doing placementPolicy check", e);
        }
        if (!resultCode.contains(BKException.Code.OK)) {
            throw new BKAuditException("Exception while doing placementPolicy check",
                    BKException.create(resultCode.get(0)));
        }
        try {
            ledgerUnderreplicationManager.setPlacementPolicyCheckCTime(System.currentTimeMillis());
        } catch (ReplicationException.NonRecoverableReplicationException nre) {
            LOG.error("Non Recoverable Exception while reading from ZK", nre);
            submitShutdownTask();
        } catch (UnavailableException ue) {
            LOG.error("Got exception while trying to set PlacementPolicyCheckCTime", ue);
        }
    }

    private static class MissingEntriesInfo {
        // ledger id of missing entries
        private final long ledgerId;
        /*
         * segment details, like start entryid of the segment and ensemble List.
         */
        private final Entry<Long, ? extends List<BookieId>> segmentEnsemble;
        // bookie missing these entries
        private final BookieId bookieMissingEntries;
        /*
         * entries of this segment which are supposed to contain in this bookie
         * but missing in this bookie.
         */
        private final List<Long> unavailableEntriesList;

        private MissingEntriesInfo(long ledgerId, Entry<Long, ? extends List<BookieId>> segmentEnsemble,
                BookieId bookieMissingEntries, List<Long> unavailableEntriesList) {
            this.ledgerId = ledgerId;
            this.segmentEnsemble = segmentEnsemble;
            this.bookieMissingEntries = bookieMissingEntries;
            this.unavailableEntriesList = unavailableEntriesList;
        }

        private long getLedgerId() {
            return ledgerId;
        }

        private Entry<Long, ? extends List<BookieId>> getSegmentEnsemble() {
            return segmentEnsemble;
        }

        private BookieId getBookieMissingEntries() {
            return bookieMissingEntries;
        }

        private List<Long> getUnavailableEntriesList() {
            return unavailableEntriesList;
        }
    }

    private static class MissingEntriesInfoOfLedger {
        private final long ledgerId;
        private final int ensembleSize;
        private final int writeQuorumSize;
        private final int ackQuorumSize;
        private final List<MissingEntriesInfo> missingEntriesInfoList;

        private MissingEntriesInfoOfLedger(long ledgerId, int ensembleSize, int writeQuorumSize, int ackQuorumSize,
                List<MissingEntriesInfo> missingEntriesInfoList) {
            this.ledgerId = ledgerId;
            this.ensembleSize = ensembleSize;
            this.writeQuorumSize = writeQuorumSize;
            this.ackQuorumSize = ackQuorumSize;
            this.missingEntriesInfoList = missingEntriesInfoList;
        }

        private long getLedgerId() {
            return ledgerId;
        }

        private int getEnsembleSize() {
            return ensembleSize;
        }

        private int getWriteQuorumSize() {
            return writeQuorumSize;
        }

        private int getAckQuorumSize() {
            return ackQuorumSize;
        }

        private List<MissingEntriesInfo> getMissingEntriesInfoList() {
            return missingEntriesInfoList;
        }
    }

    private class ReadLedgerMetadataCallbackForReplicasCheck
            implements BiConsumer<Versioned<LedgerMetadata>, Throwable> {
        private final long ledgerInRange;
        private final MultiCallback mcbForThisLedgerRange;
        private final ConcurrentHashMap<Long, MissingEntriesInfoOfLedger> ledgersWithMissingEntries;
        private final ConcurrentHashMap<Long, MissingEntriesInfoOfLedger> ledgersWithUnavailableBookies;

        ReadLedgerMetadataCallbackForReplicasCheck(long ledgerInRange, MultiCallback mcbForThisLedgerRange,
                ConcurrentHashMap<Long, MissingEntriesInfoOfLedger> ledgersWithMissingEntries,
                ConcurrentHashMap<Long, MissingEntriesInfoOfLedger> ledgersWithUnavailableBookies) {
            this.ledgerInRange = ledgerInRange;
            this.mcbForThisLedgerRange = mcbForThisLedgerRange;
            this.ledgersWithMissingEntries = ledgersWithMissingEntries;
            this.ledgersWithUnavailableBookies = ledgersWithUnavailableBookies;
        }

        @Override
        public void accept(Versioned<LedgerMetadata> metadataVer, Throwable exception) {
            if (exception != null) {
                if (BKException
                        .getExceptionCode(exception) == BKException.Code.NoSuchLedgerExistsOnMetadataServerException) {
                    LOG.debug("Ignoring replicas check of already deleted ledger {}", ledgerInRange);
                    mcbForThisLedgerRange.processResult(BKException.Code.OK, null, null);
                    return;
                } else {
                    LOG.warn("Unable to read the ledger: {} information", ledgerInRange, exception);
                    mcbForThisLedgerRange.processResult(BKException.getExceptionCode(exception), null, null);
                    return;
                }
            }

            LedgerMetadata metadata = metadataVer.getValue();
            if (!metadata.isClosed()) {
                LOG.debug("Ledger: {} is not yet closed, so skipping the replicas check analysis for now",
                        ledgerInRange);
                mcbForThisLedgerRange.processResult(BKException.Code.OK, null, null);
                return;
            }

            final long lastEntryId = metadata.getLastEntryId();
            if (lastEntryId == -1) {
                LOG.debug("Ledger: {} is closed but it doesn't has any entries, so skipping the replicas check",
                        ledgerInRange);
                mcbForThisLedgerRange.processResult(BKException.Code.OK, null, null);
                return;
            }

            int writeQuorumSize = metadata.getWriteQuorumSize();
            int ackQuorumSize = metadata.getAckQuorumSize();
            int ensembleSize = metadata.getEnsembleSize();
            RoundRobinDistributionSchedule distributionSchedule = new RoundRobinDistributionSchedule(writeQuorumSize,
                    ackQuorumSize, ensembleSize);
            List<Entry<Long, ? extends List<BookieId>>> segments = new LinkedList<>(
                    metadata.getAllEnsembles().entrySet());
            /*
             * since there are multiple segments, MultiCallback should be
             * created for (ensembleSize * segments.size()) calls.
             */
            MultiCallback mcbForThisLedger = new MultiCallback(ensembleSize * segments.size(), mcbForThisLedgerRange,
                    null, BKException.Code.OK, BKException.Code.ReadException);
            HashMap<BookieId, List<BookieExpectedToContainSegmentInfo>> bookiesSegmentInfoMap =
                    new HashMap<BookieId, List<BookieExpectedToContainSegmentInfo>>();
            for (int segmentNum = 0; segmentNum < segments.size(); segmentNum++) {
                final Entry<Long, ? extends List<BookieId>> segmentEnsemble = segments.get(segmentNum);
                final List<BookieId> ensembleOfSegment = segmentEnsemble.getValue();
                final long startEntryIdOfSegment = segmentEnsemble.getKey();
                final boolean lastSegment = (segmentNum == (segments.size() - 1));
                final long lastEntryIdOfSegment = lastSegment ? lastEntryId
                        : segments.get(segmentNum + 1).getKey() - 1;
                /*
                 * Segment can be empty. If last segment is empty, then
                 * startEntryIdOfSegment of it will be greater than lastEntryId
                 * of the ledger. If the segment in middle is empty, then its
                 * startEntry will be same as startEntry of the following
                 * segment.
                 */
                final boolean emptySegment = lastSegment ? (startEntryIdOfSegment > lastEntryId)
                        : (startEntryIdOfSegment == segments.get(segmentNum + 1).getKey());
                for (int bookieIndex = 0; bookieIndex < ensembleOfSegment.size(); bookieIndex++) {
                    final BookieId bookieInEnsemble = ensembleOfSegment.get(bookieIndex);
                    final BitSet entriesStripedToThisBookie = emptySegment ? EMPTY_BITSET
                            : distributionSchedule.getEntriesStripedToTheBookie(bookieIndex, startEntryIdOfSegment,
                                    lastEntryIdOfSegment);
                    if (entriesStripedToThisBookie.cardinality() == 0) {
                        /*
                         * if no entry is expected to contain in this bookie,
                         * then there is no point in making
                         * getListOfEntriesOfLedger call for this bookie. So
                         * instead callback with success result.
                         */
                        if (LOG.isDebugEnabled()) {
                            LOG.debug(
                                    "For ledger: {}, in Segment: {}, no entry is expected to contain in"
                                            + " this bookie: {}. So skipping getListOfEntriesOfLedger call",
                                    ledgerInRange, segmentEnsemble, bookieInEnsemble);
                        }
                        mcbForThisLedger.processResult(BKException.Code.OK, null, null);
                        continue;
                    }
                    List<BookieExpectedToContainSegmentInfo> bookieSegmentInfoList = bookiesSegmentInfoMap
                            .get(bookieInEnsemble);
                    if (bookieSegmentInfoList == null) {
                        bookieSegmentInfoList = new ArrayList<BookieExpectedToContainSegmentInfo>();
                        bookiesSegmentInfoMap.put(bookieInEnsemble, bookieSegmentInfoList);
                    }
                    bookieSegmentInfoList.add(new BookieExpectedToContainSegmentInfo(startEntryIdOfSegment,
                            lastEntryIdOfSegment, segmentEnsemble, entriesStripedToThisBookie));
                }
            }
            for (Entry<BookieId, List<BookieExpectedToContainSegmentInfo>> bookiesSegmentInfoTuple :
                bookiesSegmentInfoMap.entrySet()) {
                final BookieId bookieInEnsemble = bookiesSegmentInfoTuple.getKey();
                final List<BookieExpectedToContainSegmentInfo> bookieSegmentInfoList = bookiesSegmentInfoTuple
                        .getValue();
                admin.asyncGetListOfEntriesOfLedger(bookieInEnsemble, ledgerInRange)
                        .whenComplete(new GetListOfEntriesOfLedgerCallbackForReplicasCheck(ledgerInRange, ensembleSize,
                                writeQuorumSize, ackQuorumSize, bookieInEnsemble, bookieSegmentInfoList,
                                ledgersWithMissingEntries, ledgersWithUnavailableBookies, mcbForThisLedger));
            }
        }
    }

    private static class BookieExpectedToContainSegmentInfo {
        private final long startEntryIdOfSegment;
        private final long lastEntryIdOfSegment;
        private final Entry<Long, ? extends List<BookieId>> segmentEnsemble;
        private final BitSet entriesOfSegmentStripedToThisBookie;

        private BookieExpectedToContainSegmentInfo(long startEntryIdOfSegment, long lastEntryIdOfSegment,
                Entry<Long, ? extends List<BookieId>> segmentEnsemble,
                BitSet entriesOfSegmentStripedToThisBookie) {
            this.startEntryIdOfSegment = startEntryIdOfSegment;
            this.lastEntryIdOfSegment = lastEntryIdOfSegment;
            this.segmentEnsemble = segmentEnsemble;
            this.entriesOfSegmentStripedToThisBookie = entriesOfSegmentStripedToThisBookie;
        }

        public long getStartEntryIdOfSegment() {
            return startEntryIdOfSegment;
        }

        public long getLastEntryIdOfSegment() {
            return lastEntryIdOfSegment;
        }

        public Entry<Long, ? extends List<BookieId>> getSegmentEnsemble() {
            return segmentEnsemble;
        }

        public BitSet getEntriesOfSegmentStripedToThisBookie() {
            return entriesOfSegmentStripedToThisBookie;
        }
    }

    private static class GetListOfEntriesOfLedgerCallbackForReplicasCheck
            implements BiConsumer<AvailabilityOfEntriesOfLedger, Throwable> {
        private final long ledgerInRange;
        private final int ensembleSize;
        private final int writeQuorumSize;
        private final int ackQuorumSize;
        private final BookieId bookieInEnsemble;
        private final List<BookieExpectedToContainSegmentInfo> bookieExpectedToContainSegmentInfoList;
        private final ConcurrentHashMap<Long, MissingEntriesInfoOfLedger> ledgersWithMissingEntries;
        private final ConcurrentHashMap<Long, MissingEntriesInfoOfLedger> ledgersWithUnavailableBookies;
        private final MultiCallback mcbForThisLedger;

        private GetListOfEntriesOfLedgerCallbackForReplicasCheck(long ledgerInRange, int ensembleSize,
                int writeQuorumSize, int ackQuorumSize, BookieId bookieInEnsemble,
                List<BookieExpectedToContainSegmentInfo> bookieExpectedToContainSegmentInfoList,
                ConcurrentHashMap<Long, MissingEntriesInfoOfLedger> ledgersWithMissingEntries,
                ConcurrentHashMap<Long, MissingEntriesInfoOfLedger> ledgersWithUnavailableBookies,
                MultiCallback mcbForThisLedger) {
            this.ledgerInRange = ledgerInRange;
            this.ensembleSize = ensembleSize;
            this.writeQuorumSize = writeQuorumSize;
            this.ackQuorumSize = ackQuorumSize;
            this.bookieInEnsemble = bookieInEnsemble;
            this.bookieExpectedToContainSegmentInfoList = bookieExpectedToContainSegmentInfoList;
            this.ledgersWithMissingEntries = ledgersWithMissingEntries;
            this.ledgersWithUnavailableBookies = ledgersWithUnavailableBookies;
            this.mcbForThisLedger = mcbForThisLedger;
        }

        @Override
        public void accept(AvailabilityOfEntriesOfLedger availabilityOfEntriesOfLedger,
                Throwable listOfEntriesException) {

            if (listOfEntriesException != null) {
                if (BKException
                        .getExceptionCode(listOfEntriesException) == BKException.Code.NoSuchLedgerExistsException) {
                    LOG.debug("Got NoSuchLedgerExistsException for ledger: {} from bookie: {}", ledgerInRange,
                            bookieInEnsemble);
                    /*
                     * in the case of NoSuchLedgerExistsException, it should be
                     * considered as empty AvailabilityOfEntriesOfLedger.
                     */
                    availabilityOfEntriesOfLedger = AvailabilityOfEntriesOfLedger.EMPTY_AVAILABILITYOFENTRIESOFLEDGER;
                } else {
                    LOG.warn("Unable to GetListOfEntriesOfLedger for ledger: {} from: {}", ledgerInRange,
                            bookieInEnsemble, listOfEntriesException);
                    MissingEntriesInfoOfLedger unavailableBookiesInfoOfThisLedger = ledgersWithUnavailableBookies
                            .get(ledgerInRange);
                    if (unavailableBookiesInfoOfThisLedger == null) {
                        ledgersWithUnavailableBookies.putIfAbsent(ledgerInRange,
                                new MissingEntriesInfoOfLedger(ledgerInRange, ensembleSize, writeQuorumSize,
                                        ackQuorumSize,
                                        Collections.synchronizedList(new ArrayList<MissingEntriesInfo>())));
                        unavailableBookiesInfoOfThisLedger = ledgersWithUnavailableBookies.get(ledgerInRange);
                    }
                    List<MissingEntriesInfo> missingEntriesInfoList =
                            unavailableBookiesInfoOfThisLedger.getMissingEntriesInfoList();
                    for (BookieExpectedToContainSegmentInfo bookieExpectedToContainSegmentInfo
                            : bookieExpectedToContainSegmentInfoList) {
                        missingEntriesInfoList.add(new MissingEntriesInfo(ledgerInRange,
                                bookieExpectedToContainSegmentInfo.getSegmentEnsemble(), bookieInEnsemble, null));
                        /*
                         * though GetListOfEntriesOfLedger has failed with
                         * exception, mcbForThisLedger should be called back
                         * with OK response, because we dont consider this as
                         * fatal error in replicasCheck and dont want
                         * replicasCheck to exit just because of this issue. So
                         * instead maintain the state of
                         * ledgersWithUnavailableBookies, so that replicascheck
                         * will report these ledgers/bookies appropriately.
                         */
                        mcbForThisLedger.processResult(BKException.Code.OK, null, null);
                    }
                    return;
                }
            }

            for (BookieExpectedToContainSegmentInfo bookieExpectedToContainSegmentInfo
                    : bookieExpectedToContainSegmentInfoList) {
                final long startEntryIdOfSegment = bookieExpectedToContainSegmentInfo.getStartEntryIdOfSegment();
                final long lastEntryIdOfSegment = bookieExpectedToContainSegmentInfo.getLastEntryIdOfSegment();
                final BitSet entriesStripedToThisBookie = bookieExpectedToContainSegmentInfo
                        .getEntriesOfSegmentStripedToThisBookie();
                final Entry<Long, ? extends List<BookieId>> segmentEnsemble =
                        bookieExpectedToContainSegmentInfo.getSegmentEnsemble();
                final List<Long> unavailableEntriesList = availabilityOfEntriesOfLedger
                        .getUnavailableEntries(startEntryIdOfSegment, lastEntryIdOfSegment, entriesStripedToThisBookie);
                if ((unavailableEntriesList != null) && (!unavailableEntriesList.isEmpty())) {
                    MissingEntriesInfoOfLedger missingEntriesInfoOfThisLedger = ledgersWithMissingEntries
                            .get(ledgerInRange);
                    if (missingEntriesInfoOfThisLedger == null) {
                        ledgersWithMissingEntries.putIfAbsent(ledgerInRange,
                                new MissingEntriesInfoOfLedger(ledgerInRange, ensembleSize, writeQuorumSize,
                                        ackQuorumSize,
                                        Collections.synchronizedList(new ArrayList<MissingEntriesInfo>())));
                        missingEntriesInfoOfThisLedger = ledgersWithMissingEntries.get(ledgerInRange);
                    }
                    missingEntriesInfoOfThisLedger.getMissingEntriesInfoList().add(new MissingEntriesInfo(ledgerInRange,
                            segmentEnsemble, bookieInEnsemble, unavailableEntriesList));
                }
                /*
                 * here though unavailableEntriesList is not empty,
                 * mcbForThisLedger should be called back with OK response,
                 * because we dont consider this as fatal error in replicasCheck
                 * and dont want replicasCheck to exit just because of this
                 * issue. So instead maintain the state of
                 * missingEntriesInfoOfThisLedger, so that replicascheck will
                 * report these ledgers/bookies/missingentries appropriately.
                 */
                mcbForThisLedger.processResult(BKException.Code.OK, null, null);
            }
        }
    }

    private static class ReplicasCheckFinalCallback implements AsyncCallback.VoidCallback {
        final AtomicInteger resultCode;
        final CountDownLatch replicasCheckLatch;

        private ReplicasCheckFinalCallback(AtomicInteger resultCode, CountDownLatch replicasCheckLatch) {
            this.resultCode = resultCode;
            this.replicasCheckLatch = replicasCheckLatch;
        }

        @Override
        public void processResult(int rc, String s, Object obj) {
            resultCode.set(rc);
            replicasCheckLatch.countDown();
        }
    }

    void replicasCheck() throws BKAuditException {
        ConcurrentHashMap<Long, MissingEntriesInfoOfLedger> ledgersWithMissingEntries =
                    new ConcurrentHashMap<Long, MissingEntriesInfoOfLedger>();
        ConcurrentHashMap<Long, MissingEntriesInfoOfLedger> ledgersWithUnavailableBookies =
                    new ConcurrentHashMap<Long, MissingEntriesInfoOfLedger>();
        LedgerRangeIterator ledgerRangeIterator = ledgerManager.getLedgerRanges(zkOpTimeoutMs);
        final Semaphore maxConcurrentSemaphore = new Semaphore(MAX_CONCURRENT_REPLICAS_CHECK_LEDGER_REQUESTS);
        while (true) {
            LedgerRange ledgerRange = null;
            try {
                if (ledgerRangeIterator.hasNext()) {
                    ledgerRange = ledgerRangeIterator.next();
                } else {
                    break;
                }
            } catch (IOException ioe) {
                LOG.error("Got IOException while iterating LedgerRangeIterator", ioe);
                throw new BKAuditException("Got IOException while iterating LedgerRangeIterator", ioe);
            }
            ledgersWithMissingEntries.clear();
            ledgersWithUnavailableBookies.clear();
            numLedgersFoundHavingNoReplicaOfAnEntry.set(0);
            numLedgersFoundHavingLessThanAQReplicasOfAnEntry.set(0);
            numLedgersFoundHavingLessThanWQReplicasOfAnEntry.set(0);
            Set<Long> ledgersInRange = ledgerRange.getLedgers();
            int numOfLedgersInRange = ledgersInRange.size();
            // Final result after processing all the ledgers
            final AtomicInteger resultCode = new AtomicInteger();
            final CountDownLatch replicasCheckLatch = new CountDownLatch(1);

            ReplicasCheckFinalCallback finalCB = new ReplicasCheckFinalCallback(resultCode, replicasCheckLatch);
            MultiCallback mcbForThisLedgerRange = new MultiCallback(numOfLedgersInRange, finalCB, null,
                    BKException.Code.OK, BKException.Code.ReadException) {
                @Override
                public void processResult(int rc, String path, Object ctx) {
                    try {
                        super.processResult(rc, path, ctx);
                    } finally {
                        maxConcurrentSemaphore.release();
                    }
                }
            };
            LOG.debug("Number of ledgers in the current LedgerRange : {}", numOfLedgersInRange);
            for (Long ledgerInRange : ledgersInRange) {
                try {
                    if (!maxConcurrentSemaphore.tryAcquire(REPLICAS_CHECK_TIMEOUT_IN_SECS, TimeUnit.SECONDS)) {
                        LOG.error("Timedout ({} secs) while waiting for acquiring semaphore",
                                REPLICAS_CHECK_TIMEOUT_IN_SECS);
                        throw new BKAuditException("Timedout while waiting for acquiring semaphore");
                    }
                } catch (InterruptedException ie) {
                    Thread.currentThread().interrupt();
                    LOG.error("Got InterruptedException while acquiring semaphore for replicascheck", ie);
                    throw new BKAuditException("Got InterruptedException while acquiring semaphore for replicascheck",
                            ie);
                }
                if (checkUnderReplicationForReplicasCheck(ledgerInRange, mcbForThisLedgerRange)) {
                    /*
                     * if ledger is marked underreplicated, then ignore this
                     * ledger for replicascheck.
                     */
                    continue;
                }
                ledgerManager.readLedgerMetadata(ledgerInRange)
                        .whenComplete(new ReadLedgerMetadataCallbackForReplicasCheck(ledgerInRange,
                                mcbForThisLedgerRange, ledgersWithMissingEntries, ledgersWithUnavailableBookies));
            }
            try {
                /*
                 * if mcbForThisLedgerRange is not calledback within
                 * REPLICAS_CHECK_TIMEOUT_IN_SECS secs then better give up
                 * doing replicascheck, since there could be an issue and
                 * blocking the single threaded auditor executor thread is not
                 * expected.
                 */
                if (!replicasCheckLatch.await(REPLICAS_CHECK_TIMEOUT_IN_SECS, TimeUnit.SECONDS)) {
                    LOG.error(
                            "For LedgerRange with num of ledgers : {} it didn't complete replicascheck"
                                    + " in {} secs, so giving up",
                            numOfLedgersInRange, REPLICAS_CHECK_TIMEOUT_IN_SECS);
                    throw new BKAuditException("Got InterruptedException while doing replicascheck");
                }
            } catch (InterruptedException ie) {
                Thread.currentThread().interrupt();
                LOG.error("Got InterruptedException while doing replicascheck", ie);
                throw new BKAuditException("Got InterruptedException while doing replicascheck", ie);
            }
            reportLedgersWithMissingEntries(ledgersWithMissingEntries);
            reportLedgersWithUnavailableBookies(ledgersWithUnavailableBookies);
            int resultCodeIntValue = resultCode.get();
            if (resultCodeIntValue != BKException.Code.OK) {
                throw new BKAuditException("Exception while doing replicas check",
                        BKException.create(resultCodeIntValue));
            }
        }
        try {
            ledgerUnderreplicationManager.setReplicasCheckCTime(System.currentTimeMillis());
        } catch (ReplicationException.NonRecoverableReplicationException nre) {
            LOG.error("Non Recoverable Exception while reading from ZK", nre);
            submitShutdownTask();
        } catch (UnavailableException ue) {
            LOG.error("Got exception while trying to set ReplicasCheckCTime", ue);
        }
    }

    private void reportLedgersWithMissingEntries(
            ConcurrentHashMap<Long, MissingEntriesInfoOfLedger> ledgersWithMissingEntries) {
        StringBuilder errMessage = new StringBuilder();
        HashMultiset<Long> missingEntries = HashMultiset.create();
        int writeQuorumSize;
        int ackQuorumSize;
        for (Map.Entry<Long, MissingEntriesInfoOfLedger> missingEntriesInfoOfLedgerEntry : ledgersWithMissingEntries
                .entrySet()) {
            missingEntries.clear();
            errMessage.setLength(0);
            long ledgerWithMissingEntries = missingEntriesInfoOfLedgerEntry.getKey();
            MissingEntriesInfoOfLedger missingEntriesInfoOfLedger = missingEntriesInfoOfLedgerEntry.getValue();
            List<MissingEntriesInfo> missingEntriesInfoList = missingEntriesInfoOfLedger.getMissingEntriesInfoList();
            writeQuorumSize = missingEntriesInfoOfLedger.getWriteQuorumSize();
            ackQuorumSize = missingEntriesInfoOfLedger.getAckQuorumSize();
            errMessage.append("Ledger : " + ledgerWithMissingEntries + " has following missing entries : ");
            for (int listInd = 0; listInd < missingEntriesInfoList.size(); listInd++) {
                MissingEntriesInfo missingEntriesInfo = missingEntriesInfoList.get(listInd);
                List<Long> unavailableEntriesList = missingEntriesInfo.getUnavailableEntriesList();
                Entry<Long, ? extends List<BookieId>> segmentEnsemble =
                        missingEntriesInfo.getSegmentEnsemble();
                missingEntries.addAll(unavailableEntriesList);
                errMessage.append("In segment starting at " + segmentEnsemble.getKey() + " with ensemble "
                        + segmentEnsemble.getValue() + ", following entries " + unavailableEntriesList
                        + " are missing in bookie: " + missingEntriesInfo.getBookieMissingEntries());
                if (listInd < (missingEntriesInfoList.size() - 1)) {
                    errMessage.append(", ");
                }
            }
            LOG.error(errMessage.toString());
            Set<Multiset.Entry<Long>> missingEntriesSet = missingEntries.entrySet();
            int maxNumOfMissingReplicas = 0;
            long entryWithMaxNumOfMissingReplicas = -1L;
            for (Multiset.Entry<Long> missingEntryWithCount : missingEntriesSet) {
                if (missingEntryWithCount.getCount() > maxNumOfMissingReplicas) {
                    maxNumOfMissingReplicas = missingEntryWithCount.getCount();
                    entryWithMaxNumOfMissingReplicas = missingEntryWithCount.getElement();
                }
            }
            int leastNumOfReplicasOfAnEntry = writeQuorumSize - maxNumOfMissingReplicas;
            if (leastNumOfReplicasOfAnEntry == 0) {
                numLedgersFoundHavingNoReplicaOfAnEntry.incrementAndGet();
                LOG.error("Ledger : {} entryId : {} is missing all replicas", ledgerWithMissingEntries,
                        entryWithMaxNumOfMissingReplicas);
            } else if (leastNumOfReplicasOfAnEntry < ackQuorumSize) {
                numLedgersFoundHavingLessThanAQReplicasOfAnEntry.incrementAndGet();
                LOG.error("Ledger : {} entryId : {} is having: {} replicas, less than ackQuorum num of replicas : {}",
                        ledgerWithMissingEntries, entryWithMaxNumOfMissingReplicas, leastNumOfReplicasOfAnEntry,
                        ackQuorumSize);
            } else if (leastNumOfReplicasOfAnEntry < writeQuorumSize) {
                numLedgersFoundHavingLessThanWQReplicasOfAnEntry.incrementAndGet();
                LOG.error("Ledger : {} entryId : {} is having: {} replicas, less than writeQuorum num of replicas : {}",
                        ledgerWithMissingEntries, entryWithMaxNumOfMissingReplicas, leastNumOfReplicasOfAnEntry,
                        writeQuorumSize);
            }
        }
    }

    private void reportLedgersWithUnavailableBookies(
            ConcurrentHashMap<Long, MissingEntriesInfoOfLedger> ledgersWithUnavailableBookies) {
        StringBuilder errMessage = new StringBuilder();
        for (Map.Entry<Long, MissingEntriesInfoOfLedger> ledgerWithUnavailableBookiesInfo :
                ledgersWithUnavailableBookies.entrySet()) {
            errMessage.setLength(0);
            long ledgerWithUnavailableBookies = ledgerWithUnavailableBookiesInfo.getKey();
            List<MissingEntriesInfo> missingBookiesInfoList = ledgerWithUnavailableBookiesInfo.getValue()
                    .getMissingEntriesInfoList();
            errMessage.append("Ledger : " + ledgerWithUnavailableBookies + " has following unavailable bookies : ");
            for (int listInd = 0; listInd < missingBookiesInfoList.size(); listInd++) {
                MissingEntriesInfo missingBookieInfo = missingBookiesInfoList.get(listInd);
                Entry<Long, ? extends List<BookieId>> segmentEnsemble =
                        missingBookieInfo.getSegmentEnsemble();
                errMessage.append("In segment starting at " + segmentEnsemble.getKey() + " with ensemble "
                        + segmentEnsemble.getValue() + ", following bookie has not responded "
                        + missingBookieInfo.getBookieMissingEntries());
                if (listInd < (missingBookiesInfoList.size() - 1)) {
                    errMessage.append(", ");
                }
            }
            LOG.error(errMessage.toString());
        }
    }

    boolean checkUnderReplicationForReplicasCheck(long ledgerInRange, VoidCallback mcbForThisLedgerRange) {
        try {
            if (ledgerUnderreplicationManager.getLedgerUnreplicationInfo(ledgerInRange) == null) {
                return false;
            }
            /*
             * this ledger is marked underreplicated, so ignore it for
             * replicasCheck.
             */
            LOG.debug("Ledger: {} is marked underrreplicated, ignore this ledger for replicasCheck",
                    ledgerInRange);
            mcbForThisLedgerRange.processResult(BKException.Code.OK, null, null);
            return true;
        } catch (ReplicationException.NonRecoverableReplicationException nre) {
            LOG.error("Non Recoverable Exception while reading from ZK", nre);
            submitShutdownTask();
            return true;
        } catch (UnavailableException une) {
            LOG.error("Got exception while trying to check if ledger: {} is underreplicated", ledgerInRange, une);
            mcbForThisLedgerRange.processResult(BKException.getExceptionCode(une), null, null);
            return true;
        }
    }

    /**
     * Shutdown the auditor.
     */
    public void shutdown() {
        LOG.info("Shutting down auditor");
        executor.shutdown();
        ledgerCheckerExecutor.shutdown();
        try {
            while (!executor.awaitTermination(30, TimeUnit.SECONDS)) {
                LOG.warn("Executor not shutting down, interrupting");
                executor.shutdownNow();
            }
            while (!ledgerCheckerExecutor.awaitTermination(30, TimeUnit.SECONDS)) {
                LOG.warn("Executor for ledger checker not shutting down, interrupting");
                ledgerCheckerExecutor.shutdownNow();
            }
            if (ownAdmin) {
                admin.close();
            }
            if (ownBkc) {
                bkc.close();
            }
        } catch (InterruptedException ie) {
            Thread.currentThread().interrupt();
            LOG.warn("Interrupted while shutting down auditor bookie", ie);
        } catch (BKException bke) {
            LOG.warn("Exception while shutting down auditor bookie", bke);
        }
    }

    @Override
    public void close() {
        shutdown();
    }

    /**
     * Return true if auditor is running otherwise return false.
     *
     * @return auditor status
     */
    public boolean isRunning() {
        return !executor.isShutdown();
    }

    private final Runnable bookieCheck = new Runnable() {
            @Override
            public void run() {
                if (auditTask == null) {
                    startAudit(true);
                } else {
                    // if due to a lost bookie an audit task was scheduled,
                    // let us not run this periodic bookie check now, if we
                    // went ahead, we'll report under replication and the user
                    // wanted to avoid that(with lostBookieRecoveryDelay option)
                    LOG.info("Audit already scheduled; skipping periodic bookie check");
                }
            }
        };

    int getLostBookieRecoveryDelayBeforeChange() {
        return lostBookieRecoveryDelayBeforeChange;
    }

    Future<?> getAuditTask() {
        return auditTask;
    }
}<|MERGE_RESOLUTION|>--- conflicted
+++ resolved
@@ -1335,19 +1335,6 @@
                 localAdmin.asyncOpenLedgerNoRecovery(ledgerId, (rc, lh, ctx) -> {
                     openLedgerNoRecoverySemaphore.release();
                     if (Code.OK == rc) {
-<<<<<<< HEAD
-                        checker.checkLedger(lh,
-                                // the ledger handle will be closed after checkLedger is done.
-                                new ProcessLostFragmentsCb(lh, callback),
-                                conf.getAuditorLedgerVerificationPercentage());
-                        // we collect the following stats to get a measure of the
-                        // distribution of a single ledger within the bk cluster
-                        // the higher the number of fragments/bookies, the more distributed it is
-                        numFragmentsPerLedger.registerSuccessfulValue(lh.getNumFragments());
-                        numBookiesPerLedger.registerSuccessfulValue(lh.getNumBookies());
-                        numLedgersChecked.inc();
-                        lh.closeAsync();
-=======
                         // BookKeeperClientWorker-OrderedExecutor threads should not execute LedgerChecker#checkLedger
                         // as this can lead to deadlocks
                         ledgerCheckerExecutor.execute(() -> {
@@ -1361,8 +1348,8 @@
                             numFragmentsPerLedger.registerSuccessfulValue(lh.getNumFragments());
                             numBookiesPerLedger.registerSuccessfulValue(lh.getNumBookies());
                             numLedgersChecked.inc();
+                            lh.closeAsync();
                         });
->>>>>>> 4c7b4879
                     } else if (Code.NoSuchLedgerExistsOnMetadataServerException == rc) {
                         if (LOG.isDebugEnabled()) {
                             LOG.debug("Ledger {} was deleted before we could check it", ledgerId);
