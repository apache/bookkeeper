--- conflicted
+++ resolved
@@ -634,1026 +634,6 @@
     }
 
     /**
-<<<<<<< HEAD
-=======
-     * Start running the actual audit task.
-     *
-     * @param shutDownTask A boolean that indicates whether or not to schedule shutdown task on any failure
-     */
-    private void startAudit(boolean shutDownTask) {
-        try {
-            auditBookies();
-            shutDownTask = false;
-        } catch (BKException bke) {
-            LOG.error("Exception getting bookie list", bke);
-        } catch (InterruptedException ie) {
-            Thread.currentThread().interrupt();
-            LOG.error("Interrupted while watching available bookies ", ie);
-        } catch (BKAuditException bke) {
-            LOG.error("Exception while watching available bookies", bke);
-        }
-        if (shutDownTask) {
-            submitShutdownTask();
-        }
-    }
-
-    @SuppressWarnings("unchecked")
-    private void auditBookies()
-            throws BKAuditException, InterruptedException, BKException {
-        try {
-            waitIfLedgerReplicationDisabled();
-        } catch (ReplicationException.NonRecoverableReplicationException nre) {
-            LOG.error("Non Recoverable Exception while reading from ZK", nre);
-            submitShutdownTask();
-            return;
-        } catch (UnavailableException ue) {
-            LOG.error("Underreplication unavailable, skipping audit."
-                    + "Will retry after a period");
-            return;
-        }
-        LOG.info("Starting auditBookies");
-        Stopwatch stopwatch = Stopwatch.createStarted();
-        // put exit cases here
-        Map<String, Set<Long>> ledgerDetails = generateBookie2LedgersIndex();
-        try {
-            if (!ledgerUnderreplicationManager.isLedgerReplicationEnabled()) {
-                // has been disabled while we were generating the index
-                // discard this run, and schedule a new one
-                executor.submit(bookieCheck);
-                return;
-            }
-        } catch (UnavailableException ue) {
-            LOG.error("Underreplication unavailable, skipping audit."
-                    + "Will retry after a period");
-            return;
-        }
-
-        List<String> availableBookies = getAvailableBookies();
-        // find lost bookies
-        Set<String> knownBookies = ledgerDetails.keySet();
-        Collection<String> lostBookies = CollectionUtils.subtract(knownBookies,
-                availableBookies);
-
-        bookieToLedgersMapCreationTime.registerSuccessfulEvent(stopwatch.elapsed(TimeUnit.MILLISECONDS),
-                TimeUnit.MILLISECONDS);
-        if (lostBookies.size() > 0) {
-            try {
-                FutureUtils.result(
-                        handleLostBookiesAsync(lostBookies, ledgerDetails), ReplicationException.EXCEPTION_HANDLER);
-            } catch (ReplicationException e) {
-                throw new BKAuditException(e.getMessage(), e.getCause());
-            }
-            uRLPublishTimeForLostBookies.registerSuccessfulEvent(stopwatch.elapsed(TimeUnit.MILLISECONDS),
-                    TimeUnit.MILLISECONDS);
-        }
-        LOG.info("Completed auditBookies");
-        auditBookiesTime.registerSuccessfulEvent(stopwatch.stop().elapsed(TimeUnit.MILLISECONDS),
-                TimeUnit.MILLISECONDS);
-    }
-
-    private Map<String, Set<Long>> generateBookie2LedgersIndex()
-            throws BKAuditException {
-        return bookieLedgerIndexer.getBookieToLedgerIndex();
-    }
-
-    private CompletableFuture<?> handleLostBookiesAsync(Collection<String> lostBookies,
-                                                        Map<String, Set<Long>> ledgerDetails) {
-        LOG.info("Following are the failed bookies: {},"
-                + " and searching its ledgers for re-replication", lostBookies);
-
-        return FutureUtils.processList(
-                Lists.newArrayList(lostBookies),
-                bookieIP -> publishSuspectedLedgersAsync(
-                        Lists.newArrayList(bookieIP), ledgerDetails.get(bookieIP)),
-                null
-        );
-    }
-
-    private CompletableFuture<?> publishSuspectedLedgersAsync(Collection<String> missingBookies, Set<Long> ledgers) {
-        if (null == ledgers || ledgers.size() == 0) {
-            // there is no ledgers available for this bookie and just
-            // ignoring the bookie failures
-            LOG.info("There is no ledgers for the failed bookie: {}", missingBookies);
-            return FutureUtils.Void();
-        }
-        LOG.info("Following ledgers: {} of bookie: {} are identified as underreplicated", ledgers, missingBookies);
-        numUnderReplicatedLedger.registerSuccessfulValue(ledgers.size());
-        LongAdder underReplicatedSize = new LongAdder();
-        FutureUtils.processList(
-                Lists.newArrayList(ledgers),
-                ledgerId ->
-                        ledgerManager.readLedgerMetadata(ledgerId).whenComplete((metadata, exception) -> {
-                            if (exception == null) {
-                                underReplicatedSize.add(metadata.getValue().getLength());
-                            }
-                        }), null).whenComplete((res, e) -> {
-            underReplicatedLedgerTotalSize.registerSuccessfulValue(underReplicatedSize.longValue());
-        });
-
-        return FutureUtils.processList(
-                Lists.newArrayList(ledgers),
-                ledgerId -> ledgerUnderreplicationManager.markLedgerUnderreplicatedAsync(ledgerId, missingBookies),
-                null
-        );
-    }
-
-    /**
-     * Process the result returned from checking a ledger.
-     */
-    private class ProcessLostFragmentsCb implements GenericCallback<Set<LedgerFragment>> {
-        final LedgerHandle lh;
-        final AsyncCallback.VoidCallback callback;
-
-        ProcessLostFragmentsCb(LedgerHandle lh, AsyncCallback.VoidCallback callback) {
-            this.lh = lh;
-            this.callback = callback;
-        }
-
-        @Override
-        public void operationComplete(int rc, Set<LedgerFragment> fragments) {
-            if (rc == BKException.Code.OK) {
-                Set<BookieId> bookies = Sets.newHashSet();
-                for (LedgerFragment f : fragments) {
-                    bookies.addAll(f.getAddresses());
-                }
-                if (bookies.isEmpty()) {
-                    // no missing fragments
-                    callback.processResult(Code.OK, null, null);
-                    return;
-                }
-                publishSuspectedLedgersAsync(bookies.stream().map(BookieId::toString).collect(Collectors.toList()),
-                        Sets.newHashSet(lh.getId())
-                ).whenComplete((result, cause) -> {
-                    if (null != cause) {
-                        LOG.error("Auditor exception publishing suspected ledger {} with lost bookies {}",
-                                lh.getId(), bookies, cause);
-                        callback.processResult(Code.ReplicationException, null, null);
-                    } else {
-                        callback.processResult(Code.OK, null, null);
-                    }
-                });
-            } else {
-                callback.processResult(rc, null, null);
-            }
-            lh.closeAsync().whenComplete((result, cause) -> {
-                if (null != cause) {
-                    LOG.warn("Error closing ledger {} : {}", lh.getId(), cause.getMessage());
-                }
-            });
-        }
-    }
-
-    /**
-     * Get BookKeeper client according to configuration.
-     *
-     * @param conf
-     * @return
-     * @throws IOException
-     * @throws InterruptedException
-     */
-    BookKeeper getBookKeeper(ServerConfiguration conf) throws IOException, InterruptedException {
-        return createBookKeeperClient(conf);
-    }
-
-    /**
-     * Get BookKeeper admin according to bookKeeper client.
-     *
-     * @param bookKeeper
-     * @return
-     */
-    BookKeeperAdmin getBookKeeperAdmin(final BookKeeper bookKeeper) {
-        return new BookKeeperAdmin(bookKeeper, statsLogger, new ClientConfiguration(conf));
-    }
-
-    /**
-     * List all the ledgers and check them individually. This should not
-     * be run very often.
-     */
-    void checkAllLedgers() throws BKException, IOException, InterruptedException {
-        final BookKeeper localClient = getBookKeeper(conf);
-        final BookKeeperAdmin localAdmin = getBookKeeperAdmin(localClient);
-        try {
-            final LedgerChecker checker = new LedgerChecker(localClient, conf.getInFlightReadEntryNumInLedgerChecker());
-
-            final CompletableFuture<Void> processFuture = new CompletableFuture<>();
-
-            Processor<Long> checkLedgersProcessor = (ledgerId, callback) -> {
-                try {
-                    if (!ledgerUnderreplicationManager.isLedgerReplicationEnabled()) {
-                        LOG.info("Ledger rereplication has been disabled, aborting periodic check");
-                        FutureUtils.complete(processFuture, null);
-                        return;
-                    }
-                } catch (ReplicationException.NonRecoverableReplicationException nre) {
-                    LOG.error("Non Recoverable Exception while reading from ZK", nre);
-                    submitShutdownTask();
-                    return;
-                } catch (UnavailableException ue) {
-                    LOG.error("Underreplication manager unavailable running periodic check", ue);
-                    FutureUtils.complete(processFuture, null);
-                    return;
-                }
-
-                try {
-                    if (!openLedgerNoRecoverySemaphore.tryAcquire(openLedgerNoRecoverySemaphoreWaitTimeoutMSec,
-                            TimeUnit.MILLISECONDS)) {
-                        LOG.warn("Failed to acquire semaphore for {} ms, ledgerId: {}",
-                                openLedgerNoRecoverySemaphoreWaitTimeoutMSec, ledgerId);
-                        FutureUtils.complete(processFuture, null);
-                        return;
-                    }
-                } catch (InterruptedException e) {
-                    LOG.error("Unable to acquire open ledger operation semaphore ", e);
-                    Thread.currentThread().interrupt();
-                    FutureUtils.complete(processFuture, null);
-                    return;
-                }
-
-                localAdmin.asyncOpenLedgerNoRecovery(ledgerId, (rc, lh, ctx) -> {
-                    openLedgerNoRecoverySemaphore.release();
-                    if (Code.OK == rc) {
-                        checker.checkLedger(lh,
-                                // the ledger handle will be closed after checkLedger is done.
-                                new ProcessLostFragmentsCb(lh, callback),
-                                conf.getAuditorLedgerVerificationPercentage());
-                        // we collect the following stats to get a measure of the
-                        // distribution of a single ledger within the bk cluster
-                        // the higher the number of fragments/bookies, the more distributed it is
-                        numFragmentsPerLedger.registerSuccessfulValue(lh.getNumFragments());
-                        numBookiesPerLedger.registerSuccessfulValue(lh.getNumBookies());
-                        numLedgersChecked.inc();
-                    } else if (Code.NoSuchLedgerExistsOnMetadataServerException == rc) {
-                        if (LOG.isDebugEnabled()) {
-                            LOG.debug("Ledger {} was deleted before we could check it", ledgerId);
-                        }
-                        callback.processResult(Code.OK, null, null);
-                    } else {
-                        LOG.error("Couldn't open ledger {} to check : {}", ledgerId, BKException.getMessage(rc));
-                        callback.processResult(rc, null, null);
-                    }
-                }, null);
-            };
-
-            ledgerManager.asyncProcessLedgers(checkLedgersProcessor,
-                    (rc, path, ctx) -> {
-                        if (Code.OK == rc) {
-                            FutureUtils.complete(processFuture, null);
-                        } else {
-                            FutureUtils.completeExceptionally(processFuture, BKException.create(rc));
-                        }
-                    }, null, BKException.Code.OK, BKException.Code.ReadException);
-            FutureUtils.result(processFuture, BKException.HANDLER);
-            try {
-                ledgerUnderreplicationManager.setCheckAllLedgersCTime(System.currentTimeMillis());
-            } catch (ReplicationException.NonRecoverableReplicationException nre) {
-                LOG.error("Non Recoverable Exception while reading from ZK", nre);
-                submitShutdownTask();
-            } catch (UnavailableException ue) {
-                LOG.error("Got exception while trying to set checkAllLedgersCTime", ue);
-            }
-        } finally {
-            localAdmin.close();
-            localClient.close();
-        }
-    }
-
-    void placementPolicyCheck() throws BKAuditException {
-        final CountDownLatch placementPolicyCheckLatch = new CountDownLatch(1);
-        this.numOfLedgersFoundNotAdheringInPlacementPolicyCheck.set(0);
-        this.numOfLedgersFoundSoftlyAdheringInPlacementPolicyCheck.set(0);
-        this.numOfClosedLedgersAuditedInPlacementPolicyCheck.set(0);
-        this.numOfURLedgersElapsedRecoveryGracePeriod.set(0);
-        if (this.underreplicatedLedgerRecoveryGracePeriod > 0) {
-            Iterator<UnderreplicatedLedger> underreplicatedLedgersInfo = ledgerUnderreplicationManager
-                    .listLedgersToRereplicate(null);
-            List<Long> urLedgersElapsedRecoveryGracePeriod = new ArrayList<Long>();
-            while (underreplicatedLedgersInfo.hasNext()) {
-                UnderreplicatedLedger underreplicatedLedger = underreplicatedLedgersInfo.next();
-                long underreplicatedLedgerMarkTimeInMilSecs = underreplicatedLedger.getCtime();
-                if (underreplicatedLedgerMarkTimeInMilSecs != UnderreplicatedLedger.UNASSIGNED_CTIME) {
-                    long elapsedTimeInSecs =
-                            (System.currentTimeMillis() - underreplicatedLedgerMarkTimeInMilSecs) / 1000;
-                    if (elapsedTimeInSecs > this.underreplicatedLedgerRecoveryGracePeriod) {
-                        urLedgersElapsedRecoveryGracePeriod.add(underreplicatedLedger.getLedgerId());
-                        numOfURLedgersElapsedRecoveryGracePeriod.incrementAndGet();
-                    }
-                }
-            }
-            if (urLedgersElapsedRecoveryGracePeriod.isEmpty()) {
-                LOG.info("No Underreplicated ledger has elapsed recovery graceperiod: {}",
-                        urLedgersElapsedRecoveryGracePeriod);
-            } else {
-                LOG.error("Following Underreplicated ledgers have elapsed recovery graceperiod: {}",
-                        urLedgersElapsedRecoveryGracePeriod);
-            }
-        }
-        Processor<Long> ledgerProcessor = new Processor<Long>() {
-            @Override
-            public void process(Long ledgerId, AsyncCallback.VoidCallback iterCallback) {
-                ledgerManager.readLedgerMetadata(ledgerId).whenComplete((metadataVer, exception) -> {
-                    if (exception == null) {
-                        LedgerMetadata metadata = metadataVer.getValue();
-                        int writeQuorumSize = metadata.getWriteQuorumSize();
-                        int ackQuorumSize = metadata.getAckQuorumSize();
-                        if (metadata.isClosed()) {
-                            boolean foundSegmentNotAdheringToPlacementPolicy = false;
-                            boolean foundSegmentSoftlyAdheringToPlacementPolicy = false;
-                            for (Map.Entry<Long, ? extends List<BookieId>> ensemble : metadata
-                                    .getAllEnsembles().entrySet()) {
-                                long startEntryIdOfSegment = ensemble.getKey();
-                                List<BookieId> ensembleOfSegment = ensemble.getValue();
-                                PlacementPolicyAdherence segmentAdheringToPlacementPolicy = admin
-                                        .isEnsembleAdheringToPlacementPolicy(ensembleOfSegment, writeQuorumSize,
-                                                ackQuorumSize);
-                                if (segmentAdheringToPlacementPolicy == PlacementPolicyAdherence.FAIL) {
-                                    foundSegmentNotAdheringToPlacementPolicy = true;
-                                    LOG.warn(
-                                            "For ledger: {}, Segment starting at entry: {}, with ensemble: {} having "
-                                                    + "writeQuorumSize: {} and ackQuorumSize: {} is not adhering to "
-                                                    + "EnsemblePlacementPolicy",
-                                            ledgerId, startEntryIdOfSegment, ensembleOfSegment, writeQuorumSize,
-                                            ackQuorumSize);
-                                } else if (segmentAdheringToPlacementPolicy == PlacementPolicyAdherence.MEETS_SOFT) {
-                                    foundSegmentSoftlyAdheringToPlacementPolicy = true;
-                                    if (LOG.isDebugEnabled()) {
-                                        LOG.debug(
-                                                "For ledger: {}, Segment starting at entry: {}, with ensemble: {}"
-                                                        + " having writeQuorumSize: {} and ackQuorumSize: {} is"
-                                                        + " softly adhering to EnsemblePlacementPolicy",
-                                                ledgerId, startEntryIdOfSegment, ensembleOfSegment, writeQuorumSize,
-                                                ackQuorumSize);
-                                    }
-                                }
-                            }
-                            if (foundSegmentNotAdheringToPlacementPolicy) {
-                                numOfLedgersFoundNotAdheringInPlacementPolicyCheck.incrementAndGet();
-                                //If user enable repaired, mark this ledger to under replication manager.
-                                if (conf.isRepairedPlacementPolicyNotAdheringBookieEnable()) {
-                                    ledgerUnderreplicationManager.markLedgerUnderreplicatedAsync(ledgerId,
-                                            Collections.emptyList()).whenComplete((res, e) -> {
-                                        if (e != null) {
-                                            LOG.error("For ledger: {}, the placement policy not adhering bookie "
-                                                            + "storage, mark it to under replication manager failed.",
-                                                    ledgerId, e);
-                                            return;
-                                        }
-                                        if (LOG.isDebugEnabled()) {
-                                            LOG.debug("For ledger: {}, the placement policy not adhering bookie"
-                                                    + " storage, mark it to under replication manager", ledgerId);
-                                        }
-                                    });
-                                }
-                            } else if (foundSegmentSoftlyAdheringToPlacementPolicy) {
-                                numOfLedgersFoundSoftlyAdheringInPlacementPolicyCheck.incrementAndGet();
-                            }
-                            numOfClosedLedgersAuditedInPlacementPolicyCheck.incrementAndGet();
-                        } else {
-                            if (LOG.isDebugEnabled()) {
-                                LOG.debug("Ledger: {} is not yet closed, so skipping the placementPolicy"
-                                        + "check analysis for now", ledgerId);
-                            }
-                        }
-                        iterCallback.processResult(BKException.Code.OK, null, null);
-                    } else if (BKException.getExceptionCode(exception)
-                            == BKException.Code.NoSuchLedgerExistsOnMetadataServerException) {
-                        if (LOG.isDebugEnabled()) {
-                            LOG.debug("Ignoring replication of already deleted ledger {}",
-                                    ledgerId);
-                        }
-                        iterCallback.processResult(BKException.Code.OK, null, null);
-                    } else {
-                        LOG.warn("Unable to read the ledger: {} information", ledgerId);
-                        iterCallback.processResult(BKException.getExceptionCode(exception), null, null);
-                    }
-                });
-            }
-        };
-        // Reading the result after processing all the ledgers
-        final List<Integer> resultCode = new ArrayList<Integer>(1);
-        ledgerManager.asyncProcessLedgers(ledgerProcessor, new AsyncCallback.VoidCallback() {
-
-            @Override
-            public void processResult(int rc, String s, Object obj) {
-                resultCode.add(rc);
-                placementPolicyCheckLatch.countDown();
-            }
-        }, null, BKException.Code.OK, BKException.Code.ReadException);
-        try {
-            placementPolicyCheckLatch.await();
-        } catch (InterruptedException e) {
-            Thread.currentThread().interrupt();
-            throw new BKAuditException("Exception while doing placementPolicy check", e);
-        }
-        if (!resultCode.contains(BKException.Code.OK)) {
-            throw new BKAuditException("Exception while doing placementPolicy check",
-                    BKException.create(resultCode.get(0)));
-        }
-        try {
-            ledgerUnderreplicationManager.setPlacementPolicyCheckCTime(System.currentTimeMillis());
-        } catch (ReplicationException.NonRecoverableReplicationException nre) {
-            LOG.error("Non Recoverable Exception while reading from ZK", nre);
-            submitShutdownTask();
-        } catch (UnavailableException ue) {
-            LOG.error("Got exception while trying to set PlacementPolicyCheckCTime", ue);
-        }
-    }
-
-    private static class MissingEntriesInfo {
-        // ledger id of missing entries
-        private final long ledgerId;
-        /*
-         * segment details, like start entryid of the segment and ensemble List.
-         */
-        private final Entry<Long, ? extends List<BookieId>> segmentEnsemble;
-        // bookie missing these entries
-        private final BookieId bookieMissingEntries;
-        /*
-         * entries of this segment which are supposed to contain in this bookie
-         * but missing in this bookie.
-         */
-        private final List<Long> unavailableEntriesList;
-
-        private MissingEntriesInfo(long ledgerId, Entry<Long, ? extends List<BookieId>> segmentEnsemble,
-                                   BookieId bookieMissingEntries, List<Long> unavailableEntriesList) {
-            this.ledgerId = ledgerId;
-            this.segmentEnsemble = segmentEnsemble;
-            this.bookieMissingEntries = bookieMissingEntries;
-            this.unavailableEntriesList = unavailableEntriesList;
-        }
-
-        private long getLedgerId() {
-            return ledgerId;
-        }
-
-        private Entry<Long, ? extends List<BookieId>> getSegmentEnsemble() {
-            return segmentEnsemble;
-        }
-
-        private BookieId getBookieMissingEntries() {
-            return bookieMissingEntries;
-        }
-
-        private List<Long> getUnavailableEntriesList() {
-            return unavailableEntriesList;
-        }
-    }
-
-    private static class MissingEntriesInfoOfLedger {
-        private final long ledgerId;
-        private final int ensembleSize;
-        private final int writeQuorumSize;
-        private final int ackQuorumSize;
-        private final List<MissingEntriesInfo> missingEntriesInfoList;
-
-        private MissingEntriesInfoOfLedger(long ledgerId, int ensembleSize, int writeQuorumSize, int ackQuorumSize,
-                                           List<MissingEntriesInfo> missingEntriesInfoList) {
-            this.ledgerId = ledgerId;
-            this.ensembleSize = ensembleSize;
-            this.writeQuorumSize = writeQuorumSize;
-            this.ackQuorumSize = ackQuorumSize;
-            this.missingEntriesInfoList = missingEntriesInfoList;
-        }
-
-        private long getLedgerId() {
-            return ledgerId;
-        }
-
-        private int getEnsembleSize() {
-            return ensembleSize;
-        }
-
-        private int getWriteQuorumSize() {
-            return writeQuorumSize;
-        }
-
-        private int getAckQuorumSize() {
-            return ackQuorumSize;
-        }
-
-        private List<MissingEntriesInfo> getMissingEntriesInfoList() {
-            return missingEntriesInfoList;
-        }
-    }
-
-    private class ReadLedgerMetadataCallbackForReplicasCheck
-            implements BiConsumer<Versioned<LedgerMetadata>, Throwable> {
-        private final long ledgerInRange;
-        private final MultiCallback mcbForThisLedgerRange;
-        private final ConcurrentHashMap<Long, MissingEntriesInfoOfLedger> ledgersWithMissingEntries;
-        private final ConcurrentHashMap<Long, MissingEntriesInfoOfLedger> ledgersWithUnavailableBookies;
-
-        ReadLedgerMetadataCallbackForReplicasCheck(
-                long ledgerInRange,
-                MultiCallback mcbForThisLedgerRange,
-                ConcurrentHashMap<Long, MissingEntriesInfoOfLedger> ledgersWithMissingEntries,
-                ConcurrentHashMap<Long, MissingEntriesInfoOfLedger> ledgersWithUnavailableBookies) {
-            this.ledgerInRange = ledgerInRange;
-            this.mcbForThisLedgerRange = mcbForThisLedgerRange;
-            this.ledgersWithMissingEntries = ledgersWithMissingEntries;
-            this.ledgersWithUnavailableBookies = ledgersWithUnavailableBookies;
-        }
-
-        @Override
-        public void accept(Versioned<LedgerMetadata> metadataVer, Throwable exception) {
-            if (exception != null) {
-                if (BKException
-                        .getExceptionCode(exception) == BKException.Code.NoSuchLedgerExistsOnMetadataServerException) {
-                    if (LOG.isDebugEnabled()) {
-                        LOG.debug("Ignoring replicas check of already deleted ledger {}",
-                                ledgerInRange);
-                    }
-                    mcbForThisLedgerRange.processResult(BKException.Code.OK, null, null);
-                    return;
-                } else {
-                    LOG.warn("Unable to read the ledger: {} information", ledgerInRange, exception);
-                    mcbForThisLedgerRange.processResult(BKException.getExceptionCode(exception), null, null);
-                    return;
-                }
-            }
-
-            LedgerMetadata metadata = metadataVer.getValue();
-            if (!metadata.isClosed()) {
-                if (LOG.isDebugEnabled()) {
-                    LOG.debug("Ledger: {} is not yet closed, "
-                                    + "so skipping the replicas check analysis for now",
-                            ledgerInRange);
-                }
-                mcbForThisLedgerRange.processResult(BKException.Code.OK, null, null);
-                return;
-            }
-
-            final long lastEntryId = metadata.getLastEntryId();
-            if (lastEntryId == -1) {
-                if (LOG.isDebugEnabled()) {
-                    LOG.debug("Ledger: {} is closed but it doesn't has any entries, "
-                            + "so skipping the replicas check", ledgerInRange);
-                }
-                mcbForThisLedgerRange.processResult(BKException.Code.OK, null, null);
-                return;
-            }
-
-            int writeQuorumSize = metadata.getWriteQuorumSize();
-            int ackQuorumSize = metadata.getAckQuorumSize();
-            int ensembleSize = metadata.getEnsembleSize();
-            RoundRobinDistributionSchedule distributionSchedule = new RoundRobinDistributionSchedule(writeQuorumSize,
-                    ackQuorumSize, ensembleSize);
-            List<Entry<Long, ? extends List<BookieId>>> segments = new LinkedList<>(
-                    metadata.getAllEnsembles().entrySet());
-            /*
-             * since there are multiple segments, MultiCallback should be
-             * created for (ensembleSize * segments.size()) calls.
-             */
-            MultiCallback mcbForThisLedger = new MultiCallback(ensembleSize * segments.size(), mcbForThisLedgerRange,
-                    null, BKException.Code.OK, BKException.Code.ReadException);
-            HashMap<BookieId, List<BookieExpectedToContainSegmentInfo>> bookiesSegmentInfoMap =
-                    new HashMap<BookieId, List<BookieExpectedToContainSegmentInfo>>();
-            for (int segmentNum = 0; segmentNum < segments.size(); segmentNum++) {
-                final Entry<Long, ? extends List<BookieId>> segmentEnsemble = segments.get(segmentNum);
-                final List<BookieId> ensembleOfSegment = segmentEnsemble.getValue();
-                final long startEntryIdOfSegment = segmentEnsemble.getKey();
-                final boolean lastSegment = (segmentNum == (segments.size() - 1));
-                final long lastEntryIdOfSegment = lastSegment ? lastEntryId
-                        : segments.get(segmentNum + 1).getKey() - 1;
-                /*
-                 * Segment can be empty. If last segment is empty, then
-                 * startEntryIdOfSegment of it will be greater than lastEntryId
-                 * of the ledger. If the segment in middle is empty, then its
-                 * startEntry will be same as startEntry of the following
-                 * segment.
-                 */
-                final boolean emptySegment = lastSegment ? (startEntryIdOfSegment > lastEntryId)
-                        : (startEntryIdOfSegment == segments.get(segmentNum + 1).getKey());
-                for (int bookieIndex = 0; bookieIndex < ensembleOfSegment.size(); bookieIndex++) {
-                    final BookieId bookieInEnsemble = ensembleOfSegment.get(bookieIndex);
-                    final BitSet entriesStripedToThisBookie = emptySegment ? EMPTY_BITSET
-                            : distributionSchedule.getEntriesStripedToTheBookie(bookieIndex, startEntryIdOfSegment,
-                            lastEntryIdOfSegment);
-                    if (entriesStripedToThisBookie.cardinality() == 0) {
-                        /*
-                         * if no entry is expected to contain in this bookie,
-                         * then there is no point in making
-                         * getListOfEntriesOfLedger call for this bookie. So
-                         * instead callback with success result.
-                         */
-                        if (LOG.isDebugEnabled()) {
-                            LOG.debug(
-                                    "For ledger: {}, in Segment: {}, no entry is expected to contain in"
-                                            + " this bookie: {}. So skipping getListOfEntriesOfLedger call",
-                                    ledgerInRange, segmentEnsemble, bookieInEnsemble);
-                        }
-                        mcbForThisLedger.processResult(BKException.Code.OK, null, null);
-                        continue;
-                    }
-                    List<BookieExpectedToContainSegmentInfo> bookieSegmentInfoList = bookiesSegmentInfoMap
-                            .get(bookieInEnsemble);
-                    if (bookieSegmentInfoList == null) {
-                        bookieSegmentInfoList = new ArrayList<BookieExpectedToContainSegmentInfo>();
-                        bookiesSegmentInfoMap.put(bookieInEnsemble, bookieSegmentInfoList);
-                    }
-                    bookieSegmentInfoList.add(new BookieExpectedToContainSegmentInfo(startEntryIdOfSegment,
-                            lastEntryIdOfSegment, segmentEnsemble, entriesStripedToThisBookie));
-                }
-            }
-            for (Entry<BookieId, List<BookieExpectedToContainSegmentInfo>> bookiesSegmentInfoTuple :
-                    bookiesSegmentInfoMap.entrySet()) {
-                final BookieId bookieInEnsemble = bookiesSegmentInfoTuple.getKey();
-                final List<BookieExpectedToContainSegmentInfo> bookieSegmentInfoList = bookiesSegmentInfoTuple
-                        .getValue();
-                admin.asyncGetListOfEntriesOfLedger(bookieInEnsemble, ledgerInRange)
-                        .whenComplete(new GetListOfEntriesOfLedgerCallbackForReplicasCheck(ledgerInRange, ensembleSize,
-                                writeQuorumSize, ackQuorumSize, bookieInEnsemble, bookieSegmentInfoList,
-                                ledgersWithMissingEntries, ledgersWithUnavailableBookies, mcbForThisLedger));
-            }
-        }
-    }
-
-    private static class BookieExpectedToContainSegmentInfo {
-        private final long startEntryIdOfSegment;
-        private final long lastEntryIdOfSegment;
-        private final Entry<Long, ? extends List<BookieId>> segmentEnsemble;
-        private final BitSet entriesOfSegmentStripedToThisBookie;
-
-        private BookieExpectedToContainSegmentInfo(long startEntryIdOfSegment, long lastEntryIdOfSegment,
-                                                   Entry<Long, ? extends List<BookieId>> segmentEnsemble,
-                                                   BitSet entriesOfSegmentStripedToThisBookie) {
-            this.startEntryIdOfSegment = startEntryIdOfSegment;
-            this.lastEntryIdOfSegment = lastEntryIdOfSegment;
-            this.segmentEnsemble = segmentEnsemble;
-            this.entriesOfSegmentStripedToThisBookie = entriesOfSegmentStripedToThisBookie;
-        }
-
-        public long getStartEntryIdOfSegment() {
-            return startEntryIdOfSegment;
-        }
-
-        public long getLastEntryIdOfSegment() {
-            return lastEntryIdOfSegment;
-        }
-
-        public Entry<Long, ? extends List<BookieId>> getSegmentEnsemble() {
-            return segmentEnsemble;
-        }
-
-        public BitSet getEntriesOfSegmentStripedToThisBookie() {
-            return entriesOfSegmentStripedToThisBookie;
-        }
-    }
-
-    private static class GetListOfEntriesOfLedgerCallbackForReplicasCheck
-            implements BiConsumer<AvailabilityOfEntriesOfLedger, Throwable> {
-        private final long ledgerInRange;
-        private final int ensembleSize;
-        private final int writeQuorumSize;
-        private final int ackQuorumSize;
-        private final BookieId bookieInEnsemble;
-        private final List<BookieExpectedToContainSegmentInfo> bookieExpectedToContainSegmentInfoList;
-        private final ConcurrentHashMap<Long, MissingEntriesInfoOfLedger> ledgersWithMissingEntries;
-        private final ConcurrentHashMap<Long, MissingEntriesInfoOfLedger> ledgersWithUnavailableBookies;
-        private final MultiCallback mcbForThisLedger;
-
-        private GetListOfEntriesOfLedgerCallbackForReplicasCheck(
-                long ledgerInRange,
-                int ensembleSize,
-                int writeQuorumSize,
-                int ackQuorumSize,
-                BookieId bookieInEnsemble,
-                List<BookieExpectedToContainSegmentInfo> bookieExpectedToContainSegmentInfoList,
-                ConcurrentHashMap<Long, MissingEntriesInfoOfLedger> ledgersWithMissingEntries,
-                ConcurrentHashMap<Long, MissingEntriesInfoOfLedger> ledgersWithUnavailableBookies,
-                MultiCallback mcbForThisLedger) {
-            this.ledgerInRange = ledgerInRange;
-            this.ensembleSize = ensembleSize;
-            this.writeQuorumSize = writeQuorumSize;
-            this.ackQuorumSize = ackQuorumSize;
-            this.bookieInEnsemble = bookieInEnsemble;
-            this.bookieExpectedToContainSegmentInfoList = bookieExpectedToContainSegmentInfoList;
-            this.ledgersWithMissingEntries = ledgersWithMissingEntries;
-            this.ledgersWithUnavailableBookies = ledgersWithUnavailableBookies;
-            this.mcbForThisLedger = mcbForThisLedger;
-        }
-
-        @Override
-        public void accept(AvailabilityOfEntriesOfLedger availabilityOfEntriesOfLedger,
-                           Throwable listOfEntriesException) {
-
-            if (listOfEntriesException != null) {
-                if (BKException
-                        .getExceptionCode(listOfEntriesException) == BKException.Code.NoSuchLedgerExistsException) {
-                    if (LOG.isDebugEnabled()) {
-                        LOG.debug("Got NoSuchLedgerExistsException for ledger: {} from bookie: {}",
-                                ledgerInRange, bookieInEnsemble);
-                    }
-                    /*
-                     * in the case of NoSuchLedgerExistsException, it should be
-                     * considered as empty AvailabilityOfEntriesOfLedger.
-                     */
-                    availabilityOfEntriesOfLedger = AvailabilityOfEntriesOfLedger.EMPTY_AVAILABILITYOFENTRIESOFLEDGER;
-                } else {
-                    LOG.warn("Unable to GetListOfEntriesOfLedger for ledger: {} from: {}", ledgerInRange,
-                            bookieInEnsemble, listOfEntriesException);
-                    MissingEntriesInfoOfLedger unavailableBookiesInfoOfThisLedger = ledgersWithUnavailableBookies
-                            .get(ledgerInRange);
-                    if (unavailableBookiesInfoOfThisLedger == null) {
-                        ledgersWithUnavailableBookies.putIfAbsent(ledgerInRange,
-                                new MissingEntriesInfoOfLedger(ledgerInRange, ensembleSize, writeQuorumSize,
-                                        ackQuorumSize,
-                                        Collections.synchronizedList(new ArrayList<MissingEntriesInfo>())));
-                        unavailableBookiesInfoOfThisLedger = ledgersWithUnavailableBookies.get(ledgerInRange);
-                    }
-                    List<MissingEntriesInfo> missingEntriesInfoList =
-                            unavailableBookiesInfoOfThisLedger.getMissingEntriesInfoList();
-                    for (BookieExpectedToContainSegmentInfo bookieExpectedToContainSegmentInfo
-                            : bookieExpectedToContainSegmentInfoList) {
-                        missingEntriesInfoList.add(new MissingEntriesInfo(ledgerInRange,
-                                bookieExpectedToContainSegmentInfo.getSegmentEnsemble(), bookieInEnsemble, null));
-                        /*
-                         * though GetListOfEntriesOfLedger has failed with
-                         * exception, mcbForThisLedger should be called back
-                         * with OK response, because we dont consider this as
-                         * fatal error in replicasCheck and dont want
-                         * replicasCheck to exit just because of this issue. So
-                         * instead maintain the state of
-                         * ledgersWithUnavailableBookies, so that replicascheck
-                         * will report these ledgers/bookies appropriately.
-                         */
-                        mcbForThisLedger.processResult(BKException.Code.OK, null, null);
-                    }
-                    return;
-                }
-            }
-
-            for (BookieExpectedToContainSegmentInfo bookieExpectedToContainSegmentInfo
-                    : bookieExpectedToContainSegmentInfoList) {
-                final long startEntryIdOfSegment = bookieExpectedToContainSegmentInfo.getStartEntryIdOfSegment();
-                final long lastEntryIdOfSegment = bookieExpectedToContainSegmentInfo.getLastEntryIdOfSegment();
-                final BitSet entriesStripedToThisBookie = bookieExpectedToContainSegmentInfo
-                        .getEntriesOfSegmentStripedToThisBookie();
-                final Entry<Long, ? extends List<BookieId>> segmentEnsemble =
-                        bookieExpectedToContainSegmentInfo.getSegmentEnsemble();
-                final List<Long> unavailableEntriesList = availabilityOfEntriesOfLedger
-                        .getUnavailableEntries(startEntryIdOfSegment, lastEntryIdOfSegment, entriesStripedToThisBookie);
-                if ((unavailableEntriesList != null) && (!unavailableEntriesList.isEmpty())) {
-                    MissingEntriesInfoOfLedger missingEntriesInfoOfThisLedger = ledgersWithMissingEntries
-                            .get(ledgerInRange);
-                    if (missingEntriesInfoOfThisLedger == null) {
-                        ledgersWithMissingEntries.putIfAbsent(ledgerInRange,
-                                new MissingEntriesInfoOfLedger(ledgerInRange, ensembleSize, writeQuorumSize,
-                                        ackQuorumSize,
-                                        Collections.synchronizedList(new ArrayList<MissingEntriesInfo>())));
-                        missingEntriesInfoOfThisLedger = ledgersWithMissingEntries.get(ledgerInRange);
-                    }
-                    missingEntriesInfoOfThisLedger.getMissingEntriesInfoList().add(new MissingEntriesInfo(ledgerInRange,
-                            segmentEnsemble, bookieInEnsemble, unavailableEntriesList));
-                }
-                /*
-                 * here though unavailableEntriesList is not empty,
-                 * mcbForThisLedger should be called back with OK response,
-                 * because we dont consider this as fatal error in replicasCheck
-                 * and dont want replicasCheck to exit just because of this
-                 * issue. So instead maintain the state of
-                 * missingEntriesInfoOfThisLedger, so that replicascheck will
-                 * report these ledgers/bookies/missingentries appropriately.
-                 */
-                mcbForThisLedger.processResult(BKException.Code.OK, null, null);
-            }
-        }
-    }
-
-    private static class ReplicasCheckFinalCallback implements AsyncCallback.VoidCallback {
-        final AtomicInteger resultCode;
-        final CountDownLatch replicasCheckLatch;
-
-        private ReplicasCheckFinalCallback(AtomicInteger resultCode, CountDownLatch replicasCheckLatch) {
-            this.resultCode = resultCode;
-            this.replicasCheckLatch = replicasCheckLatch;
-        }
-
-        @Override
-        public void processResult(int rc, String s, Object obj) {
-            resultCode.set(rc);
-            replicasCheckLatch.countDown();
-        }
-    }
-
-    void replicasCheck() throws BKAuditException {
-        ConcurrentHashMap<Long, MissingEntriesInfoOfLedger> ledgersWithMissingEntries =
-                new ConcurrentHashMap<Long, MissingEntriesInfoOfLedger>();
-        ConcurrentHashMap<Long, MissingEntriesInfoOfLedger> ledgersWithUnavailableBookies =
-                new ConcurrentHashMap<Long, MissingEntriesInfoOfLedger>();
-        LedgerRangeIterator ledgerRangeIterator = ledgerManager.getLedgerRanges(zkOpTimeoutMs);
-        final Semaphore maxConcurrentSemaphore = new Semaphore(MAX_CONCURRENT_REPLICAS_CHECK_LEDGER_REQUESTS);
-        while (true) {
-            LedgerRange ledgerRange = null;
-            try {
-                if (ledgerRangeIterator.hasNext()) {
-                    ledgerRange = ledgerRangeIterator.next();
-                } else {
-                    break;
-                }
-            } catch (IOException ioe) {
-                LOG.error("Got IOException while iterating LedgerRangeIterator", ioe);
-                throw new BKAuditException("Got IOException while iterating LedgerRangeIterator", ioe);
-            }
-            ledgersWithMissingEntries.clear();
-            ledgersWithUnavailableBookies.clear();
-            numLedgersFoundHavingNoReplicaOfAnEntry.set(0);
-            numLedgersFoundHavingLessThanAQReplicasOfAnEntry.set(0);
-            numLedgersFoundHavingLessThanWQReplicasOfAnEntry.set(0);
-            Set<Long> ledgersInRange = ledgerRange.getLedgers();
-            int numOfLedgersInRange = ledgersInRange.size();
-            // Final result after processing all the ledgers
-            final AtomicInteger resultCode = new AtomicInteger();
-            final CountDownLatch replicasCheckLatch = new CountDownLatch(1);
-
-            ReplicasCheckFinalCallback finalCB = new ReplicasCheckFinalCallback(resultCode, replicasCheckLatch);
-            MultiCallback mcbForThisLedgerRange = new MultiCallback(numOfLedgersInRange, finalCB, null,
-                    BKException.Code.OK, BKException.Code.ReadException) {
-                @Override
-                public void processResult(int rc, String path, Object ctx) {
-                    try {
-                        super.processResult(rc, path, ctx);
-                    } finally {
-                        maxConcurrentSemaphore.release();
-                    }
-                }
-            };
-            if (LOG.isDebugEnabled()) {
-                LOG.debug("Number of ledgers in the current LedgerRange : {}",
-                        numOfLedgersInRange);
-            }
-            for (Long ledgerInRange : ledgersInRange) {
-                try {
-                    if (!maxConcurrentSemaphore.tryAcquire(REPLICAS_CHECK_TIMEOUT_IN_SECS, TimeUnit.SECONDS)) {
-                        LOG.error("Timedout ({} secs) while waiting for acquiring semaphore",
-                                REPLICAS_CHECK_TIMEOUT_IN_SECS);
-                        throw new BKAuditException("Timedout while waiting for acquiring semaphore");
-                    }
-                } catch (InterruptedException ie) {
-                    Thread.currentThread().interrupt();
-                    LOG.error("Got InterruptedException while acquiring semaphore for replicascheck", ie);
-                    throw new BKAuditException("Got InterruptedException while acquiring semaphore for replicascheck",
-                            ie);
-                }
-                if (checkUnderReplicationForReplicasCheck(ledgerInRange, mcbForThisLedgerRange)) {
-                    /*
-                     * if ledger is marked underreplicated, then ignore this
-                     * ledger for replicascheck.
-                     */
-                    continue;
-                }
-                ledgerManager.readLedgerMetadata(ledgerInRange)
-                        .whenComplete(new ReadLedgerMetadataCallbackForReplicasCheck(ledgerInRange,
-                                mcbForThisLedgerRange, ledgersWithMissingEntries, ledgersWithUnavailableBookies));
-            }
-            try {
-                /*
-                 * if mcbForThisLedgerRange is not calledback within
-                 * REPLICAS_CHECK_TIMEOUT_IN_SECS secs then better give up
-                 * doing replicascheck, since there could be an issue and
-                 * blocking the single threaded auditor executor thread is not
-                 * expected.
-                 */
-                if (!replicasCheckLatch.await(REPLICAS_CHECK_TIMEOUT_IN_SECS, TimeUnit.SECONDS)) {
-                    LOG.error(
-                            "For LedgerRange with num of ledgers : {} it didn't complete replicascheck"
-                                    + " in {} secs, so giving up",
-                            numOfLedgersInRange, REPLICAS_CHECK_TIMEOUT_IN_SECS);
-                    throw new BKAuditException("Got InterruptedException while doing replicascheck");
-                }
-            } catch (InterruptedException ie) {
-                Thread.currentThread().interrupt();
-                LOG.error("Got InterruptedException while doing replicascheck", ie);
-                throw new BKAuditException("Got InterruptedException while doing replicascheck", ie);
-            }
-            reportLedgersWithMissingEntries(ledgersWithMissingEntries);
-            reportLedgersWithUnavailableBookies(ledgersWithUnavailableBookies);
-            int resultCodeIntValue = resultCode.get();
-            if (resultCodeIntValue != BKException.Code.OK) {
-                throw new BKAuditException("Exception while doing replicas check",
-                        BKException.create(resultCodeIntValue));
-            }
-        }
-        try {
-            ledgerUnderreplicationManager.setReplicasCheckCTime(System.currentTimeMillis());
-        } catch (ReplicationException.NonRecoverableReplicationException nre) {
-            LOG.error("Non Recoverable Exception while reading from ZK", nre);
-            submitShutdownTask();
-        } catch (UnavailableException ue) {
-            LOG.error("Got exception while trying to set ReplicasCheckCTime", ue);
-        }
-    }
-
-    private void reportLedgersWithMissingEntries(
-            ConcurrentHashMap<Long, MissingEntriesInfoOfLedger> ledgersWithMissingEntries) {
-        StringBuilder errMessage = new StringBuilder();
-        HashMultiset<Long> missingEntries = HashMultiset.create();
-        int writeQuorumSize;
-        int ackQuorumSize;
-        for (Map.Entry<Long, MissingEntriesInfoOfLedger> missingEntriesInfoOfLedgerEntry : ledgersWithMissingEntries
-                .entrySet()) {
-            missingEntries.clear();
-            errMessage.setLength(0);
-            long ledgerWithMissingEntries = missingEntriesInfoOfLedgerEntry.getKey();
-            MissingEntriesInfoOfLedger missingEntriesInfoOfLedger = missingEntriesInfoOfLedgerEntry.getValue();
-            List<MissingEntriesInfo> missingEntriesInfoList = missingEntriesInfoOfLedger.getMissingEntriesInfoList();
-            writeQuorumSize = missingEntriesInfoOfLedger.getWriteQuorumSize();
-            ackQuorumSize = missingEntriesInfoOfLedger.getAckQuorumSize();
-            errMessage.append("Ledger : " + ledgerWithMissingEntries + " has following missing entries : ");
-            for (int listInd = 0; listInd < missingEntriesInfoList.size(); listInd++) {
-                MissingEntriesInfo missingEntriesInfo = missingEntriesInfoList.get(listInd);
-                List<Long> unavailableEntriesList = missingEntriesInfo.getUnavailableEntriesList();
-                Entry<Long, ? extends List<BookieId>> segmentEnsemble =
-                        missingEntriesInfo.getSegmentEnsemble();
-                missingEntries.addAll(unavailableEntriesList);
-                errMessage.append("In segment starting at " + segmentEnsemble.getKey() + " with ensemble "
-                        + segmentEnsemble.getValue() + ", following entries " + unavailableEntriesList
-                        + " are missing in bookie: " + missingEntriesInfo.getBookieMissingEntries());
-                if (listInd < (missingEntriesInfoList.size() - 1)) {
-                    errMessage.append(", ");
-                }
-            }
-            LOG.error(errMessage.toString());
-            Set<Multiset.Entry<Long>> missingEntriesSet = missingEntries.entrySet();
-            int maxNumOfMissingReplicas = 0;
-            long entryWithMaxNumOfMissingReplicas = -1L;
-            for (Multiset.Entry<Long> missingEntryWithCount : missingEntriesSet) {
-                if (missingEntryWithCount.getCount() > maxNumOfMissingReplicas) {
-                    maxNumOfMissingReplicas = missingEntryWithCount.getCount();
-                    entryWithMaxNumOfMissingReplicas = missingEntryWithCount.getElement();
-                }
-            }
-            int leastNumOfReplicasOfAnEntry = writeQuorumSize - maxNumOfMissingReplicas;
-            if (leastNumOfReplicasOfAnEntry == 0) {
-                numLedgersFoundHavingNoReplicaOfAnEntry.incrementAndGet();
-                LOG.error("Ledger : {} entryId : {} is missing all replicas", ledgerWithMissingEntries,
-                        entryWithMaxNumOfMissingReplicas);
-            } else if (leastNumOfReplicasOfAnEntry < ackQuorumSize) {
-                numLedgersFoundHavingLessThanAQReplicasOfAnEntry.incrementAndGet();
-                LOG.error("Ledger : {} entryId : {} is having: {} replicas, less than ackQuorum num of replicas : {}",
-                        ledgerWithMissingEntries, entryWithMaxNumOfMissingReplicas, leastNumOfReplicasOfAnEntry,
-                        ackQuorumSize);
-            } else if (leastNumOfReplicasOfAnEntry < writeQuorumSize) {
-                numLedgersFoundHavingLessThanWQReplicasOfAnEntry.incrementAndGet();
-                LOG.error("Ledger : {} entryId : {} is having: {} replicas, less than writeQuorum num of replicas : {}",
-                        ledgerWithMissingEntries, entryWithMaxNumOfMissingReplicas, leastNumOfReplicasOfAnEntry,
-                        writeQuorumSize);
-            }
-        }
-    }
-
-    private void reportLedgersWithUnavailableBookies(
-            ConcurrentHashMap<Long, MissingEntriesInfoOfLedger> ledgersWithUnavailableBookies) {
-        StringBuilder errMessage = new StringBuilder();
-        for (Map.Entry<Long, MissingEntriesInfoOfLedger> ledgerWithUnavailableBookiesInfo :
-                ledgersWithUnavailableBookies.entrySet()) {
-            errMessage.setLength(0);
-            long ledgerWithUnavailableBookies = ledgerWithUnavailableBookiesInfo.getKey();
-            List<MissingEntriesInfo> missingBookiesInfoList = ledgerWithUnavailableBookiesInfo.getValue()
-                    .getMissingEntriesInfoList();
-            errMessage.append("Ledger : " + ledgerWithUnavailableBookies + " has following unavailable bookies : ");
-            for (int listInd = 0; listInd < missingBookiesInfoList.size(); listInd++) {
-                MissingEntriesInfo missingBookieInfo = missingBookiesInfoList.get(listInd);
-                Entry<Long, ? extends List<BookieId>> segmentEnsemble =
-                        missingBookieInfo.getSegmentEnsemble();
-                errMessage.append("In segment starting at " + segmentEnsemble.getKey() + " with ensemble "
-                        + segmentEnsemble.getValue() + ", following bookie has not responded "
-                        + missingBookieInfo.getBookieMissingEntries());
-                if (listInd < (missingBookiesInfoList.size() - 1)) {
-                    errMessage.append(", ");
-                }
-            }
-            LOG.error(errMessage.toString());
-        }
-    }
-
-    boolean checkUnderReplicationForReplicasCheck(long ledgerInRange, VoidCallback mcbForThisLedgerRange) {
-        try {
-            if (ledgerUnderreplicationManager.getLedgerUnreplicationInfo(ledgerInRange) == null) {
-                return false;
-            }
-            /*
-             * this ledger is marked underreplicated, so ignore it for
-             * replicasCheck.
-             */
-            if (LOG.isDebugEnabled()) {
-                LOG.debug("Ledger: {} is marked underrreplicated, ignore this ledger for replicasCheck",
-                        ledgerInRange);
-            }
-            mcbForThisLedgerRange.processResult(BKException.Code.OK, null, null);
-            return true;
-        } catch (ReplicationException.NonRecoverableReplicationException nre) {
-            LOG.error("Non Recoverable Exception while reading from ZK", nre);
-            submitShutdownTask();
-            return true;
-        } catch (UnavailableException une) {
-            LOG.error("Got exception while trying to check if ledger: {} is underreplicated", ledgerInRange, une);
-            mcbForThisLedgerRange.processResult(BKException.getExceptionCode(une), null, null);
-            return true;
-        }
-    }
-
-    /**
->>>>>>> 9e8cda30
      * Shutdown the auditor.
      */
     public void shutdown() {
