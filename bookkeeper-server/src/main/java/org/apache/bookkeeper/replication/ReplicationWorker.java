/**
 * Licensed to the Apache Software Foundation (ASF) under one
 * or more contributor license agreements.  See the NOTICE file
 * distributed with this work for additional information
 * regarding copyright ownership.  The ASF licenses this file
 * to you under the Apache License, Version 2.0 (the
 * "License"); you may not use this file except in compliance
 * with the License.  You may obtain a copy of the License at
 *
 *   http://www.apache.org/licenses/LICENSE-2.0
 *
 * Unless required by applicable law or agreed to in writing,
 * software distributed under the License is distributed on an
 * "AS IS" BASIS, WITHOUT WARRANTIES OR CONDITIONS OF ANY
 * KIND, either express or implied.  See the License for the
 * specific language governing permissions and limitations
 * under the License.
 *
 */
package org.apache.bookkeeper.replication;

import com.google.common.base.Stopwatch;
import java.io.IOException;
import java.util.HashMap;
import java.util.Map;
import java.util.Set;
import java.util.Timer;
import java.util.TimerTask;
import java.util.SortedMap;
import java.util.ArrayList;
import java.util.Collection;
import java.util.concurrent.CountDownLatch;
import java.util.concurrent.TimeUnit;
import org.apache.bookkeeper.bookie.BookieThread;
import org.apache.bookkeeper.client.BKException;
import org.apache.bookkeeper.client.BKException.BKBookieHandleNotAvailableException;
import org.apache.bookkeeper.client.BKException.BKLedgerRecoveryException;
import org.apache.bookkeeper.client.BKException.BKNoSuchLedgerExistsException;
import org.apache.bookkeeper.client.BKException.BKNotEnoughBookiesException;
import org.apache.bookkeeper.client.BKException.BKReadException;
import org.apache.bookkeeper.client.BookKeeper;
import org.apache.bookkeeper.client.BookKeeperAdmin;
import org.apache.bookkeeper.client.LedgerChecker;
import org.apache.bookkeeper.client.LedgerFragment;
import org.apache.bookkeeper.client.LedgerHandle;
import org.apache.bookkeeper.client.LedgerMetadata;
import org.apache.bookkeeper.conf.ClientConfiguration;
import org.apache.bookkeeper.conf.ServerConfiguration;
import org.apache.bookkeeper.meta.LedgerManagerFactory;
import org.apache.bookkeeper.meta.LedgerUnderreplicationManager;
import org.apache.bookkeeper.net.BookieSocketAddress;
import org.apache.bookkeeper.proto.BookkeeperInternalCallbacks.GenericCallback;
import org.apache.bookkeeper.replication.ReplicationException.CompatibilityException;
import org.apache.bookkeeper.replication.ReplicationException.UnavailableException;
import org.apache.bookkeeper.stats.Counter;
import org.apache.bookkeeper.stats.NullStatsLogger;
import org.apache.bookkeeper.stats.OpStatsLogger;
import org.apache.bookkeeper.stats.StatsLogger;
import org.apache.zookeeper.KeeperException;
import org.apache.zookeeper.ZooKeeper;
import org.slf4j.Logger;
import org.slf4j.LoggerFactory;

import static org.apache.bookkeeper.replication.ReplicationStats.BK_CLIENT_SCOPE;
import static org.apache.bookkeeper.replication.ReplicationStats.NUM_FULL_OR_PARTIAL_LEDGERS_REPLICATED;
import static org.apache.bookkeeper.replication.ReplicationStats.REPLICATE_EXCEPTION;
import static org.apache.bookkeeper.replication.ReplicationStats.REREPLICATE_OP;

/**
 * ReplicationWorker will take the fragments one by one from
 * ZKLedgerUnderreplicationManager and replicates to it.
 */
public class ReplicationWorker implements Runnable {
    private static final Logger LOG = LoggerFactory
            .getLogger(ReplicationWorker.class);
    private final LedgerUnderreplicationManager underreplicationManager;
    private final ServerConfiguration conf;
    private final ZooKeeper zkc;
    private volatile boolean workerRunning = false;
    private final BookKeeperAdmin admin;
    private final LedgerChecker ledgerChecker;
    private final BookKeeper bkc;
    private final Thread workerThread;
    private final long rwRereplicateBackoffMs;
    private final long openLedgerRereplicationGracePeriod;
    private final Timer pendingReplicationTimer;

    // Expose Stats
    private final StatsLogger statsLogger;
    private final OpStatsLogger rereplicateOpStats;
    private final Counter numLedgersReplicated;
    private final Map<String,Counter> exceptionCounters;

    /**
     * Replication worker for replicating the ledger fragments from
     * UnderReplicationManager to the targetBookie. This target bookie will be a
     * local bookie.
     *
     * @param zkc
     *            - ZK instance
     * @param conf
     *            - configurations
     */
    public ReplicationWorker(final ZooKeeper zkc,
                             final ServerConfiguration conf)
            throws CompatibilityException, KeeperException,
            InterruptedException, IOException {
        this(zkc, conf, NullStatsLogger.INSTANCE);
    }

    /**
     * Replication worker for replicating the ledger fragments from
     * UnderReplicationManager to the targetBookie. This target bookie will be a
     * local bookie.
     *
     * @param zkc
     *            - ZK instance
     * @param conf
     *            - configurations
     * @param statsLogger
     *            - stats logger
     */
    public ReplicationWorker(final ZooKeeper zkc,
                             final ServerConfiguration conf,
                             StatsLogger statsLogger)
            throws CompatibilityException, KeeperException,
            InterruptedException, IOException {
        this.zkc = zkc;
        this.conf = conf;
        LedgerManagerFactory mFactory = LedgerManagerFactory
                .newLedgerManagerFactory(this.conf, this.zkc);
        this.underreplicationManager = mFactory
                .newLedgerUnderreplicationManager();
        try {
            this.bkc = BookKeeper.forConfig(new ClientConfiguration(conf))
                    .zk(zkc)
                    .statsLogger(statsLogger.scope(BK_CLIENT_SCOPE))
                    .build();
        } catch (BKException e) {
            throw new IOException("Failed to instantiate replication worker", e);
        }
        this.admin = new BookKeeperAdmin(bkc, statsLogger);
        this.ledgerChecker = new LedgerChecker(bkc);
        this.workerThread = new BookieThread(this, "ReplicationWorker");
        this.openLedgerRereplicationGracePeriod = conf
                .getOpenLedgerRereplicationGracePeriod();
        this.rwRereplicateBackoffMs = conf.getRwRereplicateBackoffMs();
        this.pendingReplicationTimer = new Timer("PendingReplicationTimer");

        // Expose Stats
        this.statsLogger = statsLogger;
        this.rereplicateOpStats = this.statsLogger.getOpStatsLogger(REREPLICATE_OP);
        this.numLedgersReplicated = this.statsLogger.getCounter(NUM_FULL_OR_PARTIAL_LEDGERS_REPLICATED);
        this.exceptionCounters = new HashMap<String, Counter>();
    }

    /** Start the replication worker */
    public void start() {
        this.workerThread.start();
    }

    @Override
    public void run() {
        workerRunning = true;
        while (workerRunning) {
            try {
                rereplicate();
            } catch (InterruptedException e) {
                LOG.info("InterruptedException "
                        + "while replicating fragments", e);
                shutdown();
                Thread.currentThread().interrupt();
                return;
            } catch (BKException e) {
                LOG.error("BKException while replicating fragments", e);
                waitBackOffTime(rwRereplicateBackoffMs);
            } catch (UnavailableException e) {
                LOG.error("UnavailableException "
                        + "while replicating fragments", e);
                waitBackOffTime(rwRereplicateBackoffMs);
            }
        }
        LOG.info("ReplicationWorker exited loop!");
    }

    private static void waitBackOffTime(long backoffMs) {
        try {
            Thread.sleep(backoffMs);
        } catch (InterruptedException e) {
        }
    }

<<<<<<< HEAD
    private void waitTillTargetBookieIsWritable() {
        LOG.info("Waiting for target bookie {} to be back in read/write mode", targetBookie);
        while (workerRunning) {
            try {
                if (admin.getReadOnlyBookies().contains(targetBookie)) {
                    isInReadOnlyMode = true;
                    waitBackOffTime();
                } else {
                    break;
                }
            } catch (BKException e) {
                continue;
            }
        }

        isInReadOnlyMode = false;
        LOG.info("Target bookie {} is back in read/write mode", targetBookie);
    }

=======
>>>>>>> 3a20fe0a
    /**
     * Replicates the under replicated fragments from failed bookie ledger to
     * targetBookie
     */
    private void rereplicate() throws InterruptedException, BKException,
            UnavailableException {
        long ledgerIdToReplicate = underreplicationManager
                .getLedgerToRereplicate();

        Stopwatch stopwatch = Stopwatch.createStarted();
        boolean success = false;
        try {
            success = rereplicate(ledgerIdToReplicate);
        } finally {
            long latencyMillis = stopwatch.stop().elapsed(TimeUnit.MILLISECONDS);
            if (success) {
                rereplicateOpStats.registerSuccessfulEvent(latencyMillis, TimeUnit.MILLISECONDS);
            } else {
                rereplicateOpStats.registerFailedEvent(latencyMillis, TimeUnit.MILLISECONDS);
            }
        }
    }

    private boolean rereplicate(long ledgerIdToReplicate) throws InterruptedException, BKException,
            UnavailableException {

        if (LOG.isDebugEnabled()) {
            LOG.debug("Going to replicate the fragments of the ledger: {}", ledgerIdToReplicate);
        }
        try (LedgerHandle lh = admin.openLedgerNoRecovery(ledgerIdToReplicate)) {
            Set<LedgerFragment> fragmentsBeforeReplicate = getUnderreplicatedFragments(lh);
            if (LOG.isDebugEnabled()) {
                LOG.debug("Founds fragments {} for replication from ledger: {}",
                    fragmentsBeforeReplicate, ledgerIdToReplicate);
            }

            boolean foundOpenFragments = false;
            long numFragsReplicated = 0;
            for (LedgerFragment ledgerFragment : fragmentsBeforeReplicate) {
                if (!ledgerFragment.isClosed()) {
                    foundOpenFragments = true;
                    continue;
<<<<<<< HEAD
                } else if (isTargetBookieExistsInFragmentEnsemble(lh,
                        ledgerFragment)) {
                    if (LOG.isDebugEnabled()) {
                        LOG.debug("Target Bookie[{}] found in the fragment ensemble: {}", targetBookie,
                                ledgerFragment.getEnsemble());
                    }
                    continue;
                }
                try {
                    admin.replicateLedgerFragment(lh, ledgerFragment, targetBookie);
                    numFragsReplicated++;
                } catch (BKException.BKBookieHandleNotAvailableException e) {
                    LOG.warn("BKBookieHandleNotAvailableException "
                            + "while replicating the fragment", e);
                } catch (BKException.BKLedgerRecoveryException e) {
                    LOG.warn("BKLedgerRecoveryException "
                            + "while replicating the fragment", e);
                    if (admin.getReadOnlyBookies().contains(targetBookie)) {
                        underreplicationManager.releaseUnderreplicatedLedger(ledgerIdToReplicate);
                        throw new BKException.BKWriteOnReadOnlyBookieException();
                    }
=======
>>>>>>> 3a20fe0a
                }
                LOG.info("Going to replicate the fragments of the ledger: {}", ledgerIdToReplicate);
                admin.replicateLedgerFragment(lh, ledgerFragment);
                numFragsReplicated++;
            }

            if (numFragsReplicated > 0) {
                numLedgersReplicated.inc();
            }

            if (foundOpenFragments || isLastSegmentOpenAndMissingBookies(lh)) {
                deferLedgerLockRelease(ledgerIdToReplicate);
                return false;
            }

            Set<LedgerFragment> fragmentsAfterReplicate = getUnderreplicatedFragments(lh);
            if (fragmentsAfterReplicate.size() == 0) {
                LOG.info("Ledger {} is replicated successfully.", ledgerIdToReplicate);
                underreplicationManager.markLedgerReplicated(ledgerIdToReplicate);
                return true;
            } else {
                LOG.info("Fail to replicate ledger {}.", ledgerIdToReplicate);
                // Releasing the underReplication ledger lock and compete
                // for the replication again for the pending fragments
                underreplicationManager
                        .releaseUnderreplicatedLedger(ledgerIdToReplicate);
                return false;
            }
        } catch (BKNoSuchLedgerExistsException e) {
            // Ledger might have been deleted by user
            LOG.info("BKNoSuchLedgerExistsException while opening "
                    + "ledger {} for replication. Other clients "
                    + "might have deleted the ledger. "
                    + "So, no harm to continue", ledgerIdToReplicate);
            underreplicationManager.markLedgerReplicated(ledgerIdToReplicate);
            getExceptionCounter("BKNoSuchLedgerExistsException").inc();
            return false;
        } catch (BKNotEnoughBookiesException e) {
            logBKExceptionAndReleaseLedger(e, ledgerIdToReplicate);
            throw e;
        } catch (BKException e) {
            logBKExceptionAndReleaseLedger(e, ledgerIdToReplicate);
            return false;
        }
    }

    private void logBKExceptionAndReleaseLedger(BKException e, long ledgerIdToReplicate)
            throws UnavailableException {
        LOG.info("{} while"
                + " rereplicating ledger {}."
                + " Enough Bookies might not have available"
                + " So, no harm to continue",
            e.getClass().getSimpleName(),
            ledgerIdToReplicate);
        underreplicationManager
                .releaseUnderreplicatedLedger(ledgerIdToReplicate);
        getExceptionCounter(e.getClass().getSimpleName()).inc();
    }

    /**
     * When checking the fragments of a ledger, there is a corner case
     * where if the last segment/ensemble is open, but nothing has been written to
     * some of the quorums in the ensemble, bookies can fail without any action being
     * taken. This is fine, until enough bookies fail to cause a quorum to become
     * unavailable, by which time the ledger is unrecoverable.
     *
     * For example, if in a E3Q2, only 1 entry is written and the last bookie
     * in the ensemble fails, nothing has been written to it, so nothing needs to be
     * recovered. But if the second to last bookie fails, we've now lost quorum for
     * the second entry, so it's impossible to see if the second has been written or
     * not.
     *
     * To avoid this situation, we need to check if bookies in the final open ensemble
     * are unavailable, and take action if so. The action to take is to close the ledger,
     * after a grace period as the writting client may replace the faulty bookie on its
     * own.
     *
     * Missing bookies in closed ledgers are fine, as we know the last confirmed add, so
     * we can tell which entries are supposed to exist and rereplicate them if necessary.
     */
    private boolean isLastSegmentOpenAndMissingBookies(LedgerHandle lh) throws BKException {
        LedgerMetadata md = admin.getLedgerMetadata(lh);
        if (md.isClosed()) {
            return false;
        }

        SortedMap<Long, ArrayList<BookieSocketAddress>> ensembles
            = admin.getLedgerMetadata(lh).getEnsembles();
        ArrayList<BookieSocketAddress> finalEnsemble = ensembles.get(ensembles.lastKey());
        Collection<BookieSocketAddress> available = admin.getAvailableBookies();
        for (BookieSocketAddress b : finalEnsemble) {
            if (!available.contains(b)) {
                return true;
            }
        }
        return false;
    }

    /** Gets the under replicated fragments */
    private Set<LedgerFragment> getUnderreplicatedFragments(LedgerHandle lh)
            throws InterruptedException {
        CheckerCallback checkerCb = new CheckerCallback();
        ledgerChecker.checkLedger(lh, checkerCb);
        Set<LedgerFragment> fragments = checkerCb.waitAndGetResult();
        return fragments;
    }

    /**
     * Schedules a timer task for releasing the lock which will be scheduled
     * after open ledger fragment replication time. Ledger will be fenced if it
     * is still in open state when timer task fired
     */
    private void deferLedgerLockRelease(final long ledgerId) {
        long gracePeriod = this.openLedgerRereplicationGracePeriod;
        TimerTask timerTask = new TimerTask() {
            @Override
            public void run() {
                LedgerHandle lh = null;
                try {
                    lh = admin.openLedgerNoRecovery(ledgerId);
                    if (isLastSegmentOpenAndMissingBookies(lh)) {
                        lh = admin.openLedger(ledgerId);
                    }

                    Set<LedgerFragment> fragments = getUnderreplicatedFragments(lh);
                    for (LedgerFragment fragment : fragments) {
                        if (!fragment.isClosed()) {
                            lh = admin.openLedger(ledgerId);
                            break;
                        }
                    }
                } catch (InterruptedException e) {
                    Thread.currentThread().interrupt();
                    LOG.info("InterruptedException "
                            + "while replicating fragments", e);
                } catch (BKNoSuchLedgerExistsException bknsle) {
                    if (LOG.isDebugEnabled()) {
                        LOG.debug("Ledger was deleted, safe to continue", bknsle);
                    }
                } catch (BKException e) {
                    LOG.error("BKException while fencing the ledger"
                            + " for rereplication of postponed ledgers", e);
                } finally {
                    try {
                        if (lh != null) {
                            lh.close();
                        }
                    } catch (InterruptedException e) {
                        Thread.currentThread().interrupt();
                        LOG.info("InterruptedException while closing "
                                + "ledger", e);
                    } catch (BKException e) {
                        // Lets go ahead and release the lock. Catch actual
                        // exception in normal replication flow and take
                        // action.
                        LOG.warn("BKException while closing ledger ", e);
                    } finally {
                        try {
                            underreplicationManager
                                    .releaseUnderreplicatedLedger(ledgerId);
                        } catch (UnavailableException e) {
                            LOG.error("UnavailableException "
                                    + "while replicating fragments", e);
                            shutdown();
                        }
                    }
                }
            }
        };
        pendingReplicationTimer.schedule(timerTask, gracePeriod);
    }

    /**
     * Stop the replication worker service
     */
    public void shutdown() {
        LOG.info("Shutting down replication worker");

        synchronized (this) {
            if (!workerRunning) {
                return;
            }
            workerRunning = false;
        }
        LOG.info("Shutting down ReplicationWorker");
        this.pendingReplicationTimer.cancel();
        try {
            this.workerThread.interrupt();
            this.workerThread.join();
        } catch (InterruptedException e) {
            LOG.error("Interrupted during shutting down replication worker : ",
                    e);
            Thread.currentThread().interrupt();
        }
        try {
            bkc.close();
        } catch (InterruptedException e) {
            LOG.warn("Interrupted while closing the Bookie client", e);
            Thread.currentThread().interrupt();
        } catch (BKException e) {
            LOG.warn("Exception while closing the Bookie client", e);
        }
        try {
            underreplicationManager.close();
        } catch (UnavailableException e) {
            LOG.warn("Exception while closing the "
                    + "ZkLedgerUnderrepliationManager", e);
        }
    }

    /**
     * Gives the running status of ReplicationWorker
     */
    boolean isRunning() {
        return workerRunning && workerThread.isAlive();
    }

    /** Ledger checker call back */
    private static class CheckerCallback implements
            GenericCallback<Set<LedgerFragment>> {
        private Set<LedgerFragment> result = null;
        private CountDownLatch latch = new CountDownLatch(1);

        @Override
        public void operationComplete(int rc, Set<LedgerFragment> result) {
            this.result = result;
            latch.countDown();
        }

        /**
         * Wait until operation complete call back comes and return the ledger
         * fragments set
         */
        Set<LedgerFragment> waitAndGetResult() throws InterruptedException {
            latch.await();
            return result;
        }
    }

    private Counter getExceptionCounter(String name) {
        Counter counter = this.exceptionCounters.get(name);
        if (counter == null) {
            counter = this.statsLogger.scope(REPLICATE_EXCEPTION).getCounter(name);
            this.exceptionCounters.put(name, counter);
        }
        return counter;
    }

}<|MERGE_RESOLUTION|>--- conflicted
+++ resolved
@@ -190,28 +190,6 @@
         }
     }
 
-<<<<<<< HEAD
-    private void waitTillTargetBookieIsWritable() {
-        LOG.info("Waiting for target bookie {} to be back in read/write mode", targetBookie);
-        while (workerRunning) {
-            try {
-                if (admin.getReadOnlyBookies().contains(targetBookie)) {
-                    isInReadOnlyMode = true;
-                    waitBackOffTime();
-                } else {
-                    break;
-                }
-            } catch (BKException e) {
-                continue;
-            }
-        }
-
-        isInReadOnlyMode = false;
-        LOG.info("Target bookie {} is back in read/write mode", targetBookie);
-    }
-
-=======
->>>>>>> 3a20fe0a
     /**
      * Replicates the under replicated fragments from failed bookie ledger to
      * targetBookie
@@ -254,30 +232,6 @@
                 if (!ledgerFragment.isClosed()) {
                     foundOpenFragments = true;
                     continue;
-<<<<<<< HEAD
-                } else if (isTargetBookieExistsInFragmentEnsemble(lh,
-                        ledgerFragment)) {
-                    if (LOG.isDebugEnabled()) {
-                        LOG.debug("Target Bookie[{}] found in the fragment ensemble: {}", targetBookie,
-                                ledgerFragment.getEnsemble());
-                    }
-                    continue;
-                }
-                try {
-                    admin.replicateLedgerFragment(lh, ledgerFragment, targetBookie);
-                    numFragsReplicated++;
-                } catch (BKException.BKBookieHandleNotAvailableException e) {
-                    LOG.warn("BKBookieHandleNotAvailableException "
-                            + "while replicating the fragment", e);
-                } catch (BKException.BKLedgerRecoveryException e) {
-                    LOG.warn("BKLedgerRecoveryException "
-                            + "while replicating the fragment", e);
-                    if (admin.getReadOnlyBookies().contains(targetBookie)) {
-                        underreplicationManager.releaseUnderreplicatedLedger(ledgerIdToReplicate);
-                        throw new BKException.BKWriteOnReadOnlyBookieException();
-                    }
-=======
->>>>>>> 3a20fe0a
                 }
                 LOG.info("Going to replicate the fragments of the ledger: {}", ledgerIdToReplicate);
                 admin.replicateLedgerFragment(lh, ledgerFragment);
