--- conflicted
+++ resolved
@@ -75,15 +75,12 @@
  * ReplicationWorker will take the fragments one by one from
  * ZKLedgerUnderreplicationManager and replicates to it.
  */
-<<<<<<< HEAD
 @SuppressFBWarnings(value = "RCN_REDUNDANT_NULLCHECK_WOULD_HAVE_BEEN_A_NPE",
         justification = "https://github.com/spotbugs/spotbugs/issues/756")
-=======
 @StatsDoc(
     name = REPLICATION_WORKER_SCOPE,
     help = "replication worker related stats"
 )
->>>>>>> e4265470
 public class ReplicationWorker implements Runnable {
     private static final Logger LOG = LoggerFactory
             .getLogger(ReplicationWorker.class);
