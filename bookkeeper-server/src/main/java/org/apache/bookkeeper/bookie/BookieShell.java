--- conflicted
+++ resolved
@@ -131,7 +131,7 @@
     static final String CMD_DELETELEDGER = "deleteledger";
     static final String CMD_BOOKIEINFO = "bookieinfo";
     static final String CMD_DECOMMISSIONBOOKIE = "decommissionbookie";
-    static final String CMD_LOSTBOOKIERECOVERYDELAY = "lostbookierecoverydelay"; 
+    static final String CMD_LOSTBOOKIERECOVERYDELAY = "lostbookierecoverydelay";
     static final String CMD_TRIGGERAUDIT = "triggeraudit";
     static final String CMD_HELP = "help";
 
@@ -1349,9 +1349,6 @@
     }
 
     /**
-<<<<<<< HEAD
-     * Print which node has the auditor lock.
-=======
      * Setter and Getter for LostBookieRecoveryDelay value (in seconds) in Zookeeper
      */
     class LostBookieRecoveryDelayCmd extends MyCommand {
@@ -1408,11 +1405,10 @@
             return 0;
         }
     }
-    
-    
-    /**
-     * Print which node has the auditor lock
->>>>>>> 3b33d636
+
+
+    /**
+     * Print which node has the auditor lock.
      */
     class WhoIsAuditorCmd extends MyCommand {
         Options opts = new Options();
@@ -1950,14 +1946,14 @@
             return 0;
         }
     }
-    
-    /**
-     * Command to trigger AuditTask by resetting lostBookieRecoveryDelay and then make sure the 
+
+    /**
+     * Command to trigger AuditTask by resetting lostBookieRecoveryDelay and then make sure the
      * ledgers stored in the bookie are properly replicated.
      */
     class DecommissionBookieCmd extends MyCommand {
         Options lOpts = new Options();
-        
+
         DecommissionBookieCmd() {
             super(CMD_DECOMMISSIONBOOKIE);
         }
@@ -1995,7 +1991,7 @@
             }
         }
     }
-    
+
     /**
      * A facility for reporting update ledger progress.
      */
@@ -2029,7 +2025,7 @@
         commands.put(CMD_BOOKIEINFO, new BookieInfoCmd());
         commands.put(CMD_DECOMMISSIONBOOKIE, new DecommissionBookieCmd());
         commands.put(CMD_HELP, new HelpCmd());
-        commands.put(CMD_LOSTBOOKIERECOVERYDELAY, new LostBookieRecoveryDelayCmd());  
+        commands.put(CMD_LOSTBOOKIERECOVERYDELAY, new LostBookieRecoveryDelayCmd());
         commands.put(CMD_TRIGGERAUDIT, new TriggerAuditCmd());
     }
 
