--- conflicted
+++ resolved
@@ -83,15 +83,11 @@
             stateManager,
             checkpointSource,
             checkpointer,
-<<<<<<< HEAD
-            statsLogger,
-            allocator);
-=======
             // uses sorted ledger storage's own entry log listener
             // since it manages entry log rotations and checkpoints.
             this,
-            statsLogger);
->>>>>>> 079013e6
+            statsLogger,
+            allocator);
 
         if (conf.isEntryLogPerLedgerEnabled()) {
             this.memTable = new EntryMemTableWithParallelFlusher(conf, checkpointSource, statsLogger);
