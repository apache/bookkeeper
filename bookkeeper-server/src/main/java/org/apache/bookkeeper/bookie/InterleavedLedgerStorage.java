--- conflicted
+++ resolved
@@ -155,11 +155,8 @@
                                         CheckpointSource checkpointSource,
                                         Checkpointer checkpointer,
                                         EntryLogListener entryLogListener,
-<<<<<<< HEAD
                                         StatsLogger statsLogger,
                                         ByteBufAllocator allocator) throws IOException {
-=======
-                                        StatsLogger statsLogger) throws IOException {
         initializeWithEntryLogger(
                 conf,
                 ledgerManager,
@@ -168,7 +165,7 @@
                 stateManager,
                 checkpointSource,
                 checkpointer,
-                new EntryLogger(conf, ledgerDirsManager, entryLogListener, statsLogger.scope(ENTRYLOGGER_SCOPE)),
+                new EntryLogger(conf, ledgerDirsManager, entryLogListener, statsLogger.scope(ENTRYLOGGER_SCOPE), allocator),
                 statsLogger);
     }
 
@@ -182,18 +179,12 @@
                 Checkpointer checkpointer,
                 EntryLogger entryLogger,
                 StatsLogger statsLogger) throws IOException {
->>>>>>> ed7ca37e
         checkNotNull(checkpointSource, "invalid null checkpoint source");
         checkNotNull(checkpointer, "invalid null checkpointer");
         this.entryLogger = entryLogger;
         this.entryLogger.addListener(this);
         this.checkpointSource = checkpointSource;
         this.checkpointer = checkpointer;
-<<<<<<< HEAD
-        entryLogger = new EntryLogger(conf, ledgerDirsManager, entryLogListener, statsLogger.scope(ENTRYLOGGER_SCOPE),
-                allocator);
-=======
->>>>>>> ed7ca37e
         ledgerCache = new LedgerCacheImpl(conf, activeLedgers,
                 null == indexDirsManager ? ledgerDirsManager : indexDirsManager, statsLogger);
         gcThread = new GarbageCollectorThread(conf, ledgerManager, this, statsLogger.scope("gc"));
