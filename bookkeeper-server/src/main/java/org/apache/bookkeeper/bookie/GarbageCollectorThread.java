/**
 *
 * Licensed to the Apache Software Foundation (ASF) under one
 * or more contributor license agreements.  See the NOTICE file
 * distributed with this work for additional information
 * regarding copyright ownership.  The ASF licenses this file
 * to you under the Apache License, Version 2.0 (the
 * "License"); you may not use this file except in compliance
 * with the License.  You may obtain a copy of the License at
 *
 *   http://www.apache.org/licenses/LICENSE-2.0
 *
 * Unless required by applicable law or agreed to in writing,
 * software distributed under the License is distributed on an
 * "AS IS" BASIS, WITHOUT WARRANTIES OR CONDITIONS OF ANY
 * KIND, either express or implied.  See the License for the
 * specific language governing permissions and limitations
 * under the License.
 *
 */

package org.apache.bookkeeper.bookie;

import com.google.common.annotations.VisibleForTesting;
import io.netty.util.concurrent.DefaultThreadFactory;

import java.io.IOException;
import java.util.ArrayList;
import java.util.Comparator;
import java.util.List;
import java.util.Map;
import java.util.concurrent.ConcurrentHashMap;
import java.util.concurrent.Executors;
import java.util.concurrent.Future;
import java.util.concurrent.ScheduledExecutorService;
import java.util.concurrent.TimeUnit;
import java.util.concurrent.atomic.AtomicBoolean;

import java.util.concurrent.atomic.AtomicLong;
import org.apache.bookkeeper.bookie.GarbageCollector.GarbageCleaner;
import org.apache.bookkeeper.bookie.stats.GarbageCollectorStats;
import org.apache.bookkeeper.conf.ServerConfiguration;
import org.apache.bookkeeper.meta.LedgerManager;
import org.apache.bookkeeper.stats.StatsLogger;
import org.apache.bookkeeper.util.MathUtils;
import org.apache.bookkeeper.util.SafeRunnable;
import org.slf4j.Logger;
import org.slf4j.LoggerFactory;

/**
 * This is the garbage collector thread that runs in the background to
 * remove any entry log files that no longer contains any active ledger.
 */
public class GarbageCollectorThread extends SafeRunnable {
    private static final Logger LOG = LoggerFactory.getLogger(GarbageCollectorThread.class);
    private static final int SECOND = 1000;

    // Maps entry log files to the set of ledgers that comprise the file and the size usage per ledger
    private Map<Long, EntryLogMetadata> entryLogMetaMap = new ConcurrentHashMap<Long, EntryLogMetadata>();

    private final ScheduledExecutorService gcExecutor;
    Future<?> scheduledFuture = null;

    // This is how often we want to run the Garbage Collector Thread (in milliseconds).
    final long gcWaitTime;

    // Compaction parameters
    boolean enableMinorCompaction = false;
    final double minorCompactionThreshold;
    final long minorCompactionInterval;
    long lastMinorCompactionTime;

    boolean enableMajorCompaction = false;
    final double majorCompactionThreshold;
    final long majorCompactionInterval;
    long lastMajorCompactionTime;

    final boolean isForceGCAllowWhenNoSpace;

    // Entry Logger Handle
    final EntryLogger entryLogger;
    final AbstractLogCompactor compactor;

    // Stats loggers for garbage collection operations
    private final GarbageCollectorStats gcStats;

    private volatile long totalEntryLogSize;
    private volatile int numActiveEntryLogs;

    final CompactableLedgerStorage ledgerStorage;

    // flag to ensure gc thread will not be interrupted during compaction
    // to reduce the risk getting entry log corrupted
    final AtomicBoolean compacting = new AtomicBoolean(false);

    // use to get the compacting status
    final AtomicBoolean minorCompacting = new AtomicBoolean(false);
    final AtomicBoolean majorCompacting = new AtomicBoolean(false);

    volatile boolean running = true;

    // track the last scanned successfully log id
    long scannedLogId = 0;

    // Boolean to trigger a forced GC.
    final AtomicBoolean forceGarbageCollection = new AtomicBoolean(false);
    // Boolean to disable major compaction, when disk is almost full
    final AtomicBoolean suspendMajorCompaction = new AtomicBoolean(false);
    // Boolean to disable minor compaction, when disk is full
    final AtomicBoolean suspendMinorCompaction = new AtomicBoolean(false);

    final ScanAndCompareGarbageCollector garbageCollector;
    final GarbageCleaner garbageCleaner;

    final ServerConfiguration conf;

    /**
     * Create a garbage collector thread.
     *
     * @param conf
     *          Server Configuration Object.
     * @throws IOException
     */
    public GarbageCollectorThread(ServerConfiguration conf, LedgerManager ledgerManager,
            final CompactableLedgerStorage ledgerStorage, StatsLogger statsLogger) throws IOException {
        this(conf, ledgerManager, ledgerStorage, statsLogger,
                Executors.newSingleThreadScheduledExecutor(new DefaultThreadFactory("GarbageCollectorThread")));
    }

    /**
     * Create a garbage collector thread.
     *
     * @param conf
     *          Server Configuration Object.
     * @throws IOException
     */
    public GarbageCollectorThread(ServerConfiguration conf,
                                  LedgerManager ledgerManager,
                                  final CompactableLedgerStorage ledgerStorage,
                                  StatsLogger statsLogger,
                                  ScheduledExecutorService gcExecutor)
        throws IOException {
        this.gcExecutor = gcExecutor;
        this.conf = conf;

        this.entryLogger = ledgerStorage.getEntryLogger();
        this.ledgerStorage = ledgerStorage;
        this.gcWaitTime = conf.getGcWaitTime();

        this.numActiveEntryLogs = 0;
        this.totalEntryLogSize = 0L;
        this.garbageCollector = new ScanAndCompareGarbageCollector(ledgerManager, ledgerStorage, conf, statsLogger);
        this.gcStats = new GarbageCollectorStats(
            statsLogger,
            () -> numActiveEntryLogs,
            () -> totalEntryLogSize,
            garbageCollector
        );

        this.garbageCleaner = ledgerId -> {
            try {
                if (LOG.isDebugEnabled()) {
                    LOG.debug("delete ledger : " + ledgerId);
                }
                gcStats.getDeletedLedgerCounter().inc();
                ledgerStorage.deleteLedger(ledgerId);
            } catch (IOException e) {
                LOG.error("Exception when deleting the ledger index file on the Bookie: ", e);
            }
        };

        // compaction parameters
        minorCompactionThreshold = conf.getMinorCompactionThreshold();
        minorCompactionInterval = conf.getMinorCompactionInterval() * SECOND;
        majorCompactionThreshold = conf.getMajorCompactionThreshold();
        majorCompactionInterval = conf.getMajorCompactionInterval() * SECOND;
        isForceGCAllowWhenNoSpace = conf.getIsForceGCAllowWhenNoSpace();

        AbstractLogCompactor.LogRemovalListener remover = new AbstractLogCompactor.LogRemovalListener() {
            @Override
            public void removeEntryLog(long logToRemove) {
                GarbageCollectorThread.this.removeEntryLog(logToRemove);
            }
        };
        if (conf.getUseTransactionalCompaction()) {
            this.compactor = new TransactionalEntryLogCompactor(conf, entryLogger, ledgerStorage, remover);
        } else {
            this.compactor = new EntryLogCompactor(conf, entryLogger, ledgerStorage, remover);
        }

        if (minorCompactionInterval > 0 && minorCompactionThreshold > 0) {
            if (minorCompactionThreshold > 1.0f) {
                throw new IOException("Invalid minor compaction threshold "
                                    + minorCompactionThreshold);
            }
            if (minorCompactionInterval <= gcWaitTime) {
                throw new IOException("Too short minor compaction interval : "
                                    + minorCompactionInterval);
            }
            enableMinorCompaction = true;
        }

        if (majorCompactionInterval > 0 && majorCompactionThreshold > 0) {
            if (majorCompactionThreshold > 1.0f) {
                throw new IOException("Invalid major compaction threshold "
                                    + majorCompactionThreshold);
            }
            if (majorCompactionInterval <= gcWaitTime) {
                throw new IOException("Too short major compaction interval : "
                                    + majorCompactionInterval);
            }
            enableMajorCompaction = true;
        }

        if (enableMinorCompaction && enableMajorCompaction) {
            if (minorCompactionInterval >= majorCompactionInterval
                || minorCompactionThreshold >= majorCompactionThreshold) {
                throw new IOException("Invalid minor/major compaction settings : minor ("
                                    + minorCompactionThreshold + ", " + minorCompactionInterval
                                    + "), major (" + majorCompactionThreshold + ", "
                                    + majorCompactionInterval + ")");
            }
        }

        LOG.info("Minor Compaction : enabled=" + enableMinorCompaction + ", threshold="
               + minorCompactionThreshold + ", interval=" + minorCompactionInterval);
        LOG.info("Major Compaction : enabled=" + enableMajorCompaction + ", threshold="
               + majorCompactionThreshold + ", interval=" + majorCompactionInterval);

        lastMinorCompactionTime = lastMajorCompactionTime = System.currentTimeMillis();
    }

    public void enableForceGC() {
        if (forceGarbageCollection.compareAndSet(false, true)) {
            LOG.info("Forced garbage collection triggered by thread: {}", Thread.currentThread().getName());
            triggerGC(true, suspendMajorCompaction.get(),
                      suspendMinorCompaction.get());
        }
    }

    public void disableForceGC() {
        if (forceGarbageCollection.compareAndSet(true, false)) {
            LOG.info("{} disabled force garbage collection since bookie has enough space now.", Thread
                    .currentThread().getName());
        }
    }

    Future<?> triggerGC(final boolean force,
                        final boolean suspendMajor,
                        final boolean suspendMinor) {
        return gcExecutor.submit(() -> {
                runWithFlags(force, suspendMajor, suspendMinor);
            });
    }

    Future<?> triggerGC() {
        final boolean force = forceGarbageCollection.get();
        final boolean suspendMajor = suspendMajorCompaction.get();
        final boolean suspendMinor = suspendMinorCompaction.get();

        return gcExecutor.submit(() -> {
                runWithFlags(force, suspendMajor, suspendMinor);
            });
    }

    public boolean isInForceGC() {
        return forceGarbageCollection.get();
    }

    public void suspendMajorGC() {
        if (suspendMajorCompaction.compareAndSet(false, true)) {
            LOG.info("Suspend Major Compaction triggered by thread: {}", Thread.currentThread().getName());
        }
    }

    public void resumeMajorGC() {
        if (suspendMajorCompaction.compareAndSet(true, false)) {
            LOG.info("{} Major Compaction back to normal since bookie has enough space now.",
                    Thread.currentThread().getName());
        }
    }

    public void suspendMinorGC() {
        if (suspendMinorCompaction.compareAndSet(false, true)) {
            LOG.info("Suspend Minor Compaction triggered by thread: {}", Thread.currentThread().getName());
        }
    }

    public void resumeMinorGC() {
        if (suspendMinorCompaction.compareAndSet(true, false)) {
            LOG.info("{} Minor Compaction back to normal since bookie has enough space now.",
                    Thread.currentThread().getName());
        }
    }

    public void start() {
        if (scheduledFuture != null) {
            scheduledFuture.cancel(false);
        }
        scheduledFuture = gcExecutor.scheduleAtFixedRate(this, gcWaitTime, gcWaitTime, TimeUnit.MILLISECONDS);
    }

    @Override
    public void safeRun() {
        boolean force = forceGarbageCollection.get();
        boolean suspendMajor = suspendMajorCompaction.get();
        boolean suspendMinor = suspendMinorCompaction.get();

        runWithFlags(force, suspendMajor, suspendMinor);

        if (force) {
            // only set force to false if it had been true when the garbage
            // collection cycle started
            forceGarbageCollection.set(false);
        }
    }

    public void runWithFlags(boolean force, boolean suspendMajor, boolean suspendMinor) {
        long threadStart = MathUtils.nowInNano();
        if (force) {
            LOG.info("Garbage collector thread forced to perform GC before expiry of wait time.");
        }
        // Recover and clean up previous state if using transactional compaction
        compactor.cleanUpAndRecover();

        // Extract all of the ledger ID's that comprise all of the entry logs
        // (except for the current new one which is still being written to).
        entryLogMetaMap = extractMetaFromEntryLogs(entryLogMetaMap);

        // gc inactive/deleted ledgers
        doGcLedgers();

        // gc entry logs
        doGcEntryLogs();

        if (suspendMajor) {
            LOG.info("Disk almost full, suspend major compaction to slow down filling disk.");
        }
        if (suspendMinor) {
            LOG.info("Disk full, suspend minor compaction to slow down filling disk.");
        }

        long curTime = System.currentTimeMillis();
        if (enableMajorCompaction && (!suspendMajor)
            && (force || curTime - lastMajorCompactionTime > majorCompactionInterval)) {
            // enter major compaction
            LOG.info("Enter major compaction, suspendMajor {}", suspendMajor);
            majorCompacting.set(true);
            doCompactEntryLogs(majorCompactionThreshold);
            lastMajorCompactionTime = System.currentTimeMillis();
            // and also move minor compaction time
            lastMinorCompactionTime = lastMajorCompactionTime;
<<<<<<< HEAD
            gcStats.getMajorCompactionCounter().inc();
=======
            majorCompactionCounter.inc();
            majorCompacting.set(false);
>>>>>>> c0138f37
        } else if (enableMinorCompaction && (!suspendMinor)
            && (force || curTime - lastMinorCompactionTime > minorCompactionInterval)) {
            // enter minor compaction
            LOG.info("Enter minor compaction, suspendMinor {}", suspendMinor);
            minorCompacting.set(true);
            doCompactEntryLogs(minorCompactionThreshold);
            lastMinorCompactionTime = System.currentTimeMillis();
<<<<<<< HEAD
            gcStats.getMinorCompactionCounter().inc();
=======
            minorCompactionCounter.inc();
            minorCompacting.set(false);
>>>>>>> c0138f37
        }

        if (force) {
            if (forceGarbageCollection.compareAndSet(true, false)) {
                LOG.info("{} Set forceGarbageCollection to false after force GC to make it forceGC-able again.", Thread
                    .currentThread().getName());
            }
        }
        gcStats.getGcThreadRuntime().registerSuccessfulEvent(
                MathUtils.nowInNano() - threadStart, TimeUnit.NANOSECONDS);
    }

    /**
     * Do garbage collection ledger index files.
     */
    private void doGcLedgers() {
        garbageCollector.gc(garbageCleaner);
    }

    /**
     * Garbage collect those entry loggers which are not associated with any active ledgers.
     */
    private void doGcEntryLogs() {
        // Get a cumulative count, don't update until complete
        AtomicLong totalEntryLogSizeAcc = new AtomicLong(0L);

        // Loop through all of the entry logs and remove the non-active ledgers.
        entryLogMetaMap.forEach((entryLogId, meta) -> {
           removeIfLedgerNotExists(meta);
           if (meta.isEmpty()) {
               // This means the entry log is not associated with any active ledgers anymore.
               // We can remove this entry log file now.
               LOG.info("Deleting entryLogId " + entryLogId + " as it has no active ledgers!");
               removeEntryLog(entryLogId);
               gcStats.getReclaimedSpaceViaDeletes().add(meta.getTotalSize());
           }

           totalEntryLogSizeAcc.getAndAdd(meta.getRemainingSize());
        });

        this.totalEntryLogSize = totalEntryLogSizeAcc.get();
        this.numActiveEntryLogs = entryLogMetaMap.keySet().size();
    }

    private void removeIfLedgerNotExists(EntryLogMetadata meta) {
        meta.removeLedgerIf((entryLogLedger) -> {
            // Remove the entry log ledger from the set if it isn't active.
            try {
                return !ledgerStorage.ledgerExists(entryLogLedger);
            } catch (IOException e) {
                LOG.error("Error reading from ledger storage", e);
                return false;
            }
        });
    }

    /**
     * Compact entry logs if necessary.
     *
     * <p>
     * Compaction will be executed from low unused space to high unused space.
     * Those entry log files whose remaining size percentage is higher than threshold
     * would not be compacted.
     * </p>
     */
    @VisibleForTesting
    void doCompactEntryLogs(double threshold) {
        LOG.info("Do compaction to compact those files lower than {}", threshold);

        // sort the ledger meta by usage in ascending order.
        List<EntryLogMetadata> logsToCompact = new ArrayList<EntryLogMetadata>();
        logsToCompact.addAll(entryLogMetaMap.values());
        logsToCompact.sort(Comparator.comparing(EntryLogMetadata::getUsage));

        final int numBuckets = 10;
        int entryLogUsageBuckets[] = new int[numBuckets];

        for (EntryLogMetadata meta : logsToCompact) {
            int bucketIndex = Math.min(
                    numBuckets - 1,
                    (int) Math.ceil(meta.getUsage() * numBuckets));
            entryLogUsageBuckets[bucketIndex]++;

            if (meta.getUsage() >= threshold) {
                continue;
            }
            if (LOG.isDebugEnabled()) {
                LOG.debug("Compacting entry log {} below threshold {}", meta.getEntryLogId(), threshold);
            }

            long priorRemainingSize = meta.getRemainingSize();
            compactEntryLog(meta);
            gcStats.getReclaimedSpaceViaCompaction().add(meta.getTotalSize() - priorRemainingSize);

            if (!running) { // if gc thread is not running, stop compaction
                return;
            }
        }
        LOG.info(
                "Compaction: entry log usage buckets[10% 20% 30% 40% 50% 60% 70% 80% 90% 100%] = {}",
                entryLogUsageBuckets);
    }

    /**
     * Shutdown the garbage collector thread.
     *
     * @throws InterruptedException if there is an exception stopping gc thread.
     */
    public void shutdown() throws InterruptedException {
        this.running = false;
        LOG.info("Shutting down GarbageCollectorThread");

        while (!compacting.compareAndSet(false, true)) {
            // Wait till the thread stops compacting
            Thread.sleep(100);
        }

        // Interrupt GC executor thread
        gcExecutor.shutdownNow();
    }

    /**
     * Remove entry log.
     *
     * @param entryLogId
     *          Entry Log File Id
     */
    protected void removeEntryLog(long entryLogId) {
        // remove entry log file successfully
        if (entryLogger.removeEntryLog(entryLogId)) {
            LOG.info("Removing entry log metadata for {}", entryLogId);
            entryLogMetaMap.remove(entryLogId);
        }
    }

    /**
     * Compact an entry log.
     *
     * @param entryLogMeta
     */
    protected void compactEntryLog(EntryLogMetadata entryLogMeta) {
        // Similar with Sync Thread
        // try to mark compacting flag to make sure it would not be interrupted
        // by shutdown during compaction. otherwise it will receive
        // ClosedByInterruptException which may cause index file & entry logger
        // closed and corrupted.
        if (!compacting.compareAndSet(false, true)) {
            // set compacting flag failed, means compacting is true now
            // indicates that compaction is in progress for this EntryLogId.
            return;
        }
        // Do the actual compaction
        compactor.compact(entryLogMeta);
        // Mark compaction done
        compacting.set(false);
    }

    /**
     * Method to read in all of the entry logs (those that we haven't done so yet),
     * and find the set of ledger ID's that make up each entry log file.
     *
     * @param entryLogMetaMap
     *          Existing EntryLogs to Meta
     * @throws IOException
     */
    protected Map<Long, EntryLogMetadata> extractMetaFromEntryLogs(Map<Long, EntryLogMetadata> entryLogMetaMap) {
        // Extract it for every entry log except for the current one.
        // Entry Log ID's are just a long value that starts at 0 and increments
        // by 1 when the log fills up and we roll to a new one.
        long curLogId = entryLogger.getLeastUnflushedLogId();
        boolean hasExceptionWhenScan = false;
        for (long entryLogId = scannedLogId; entryLogId < curLogId; entryLogId++) {
            // Comb the current entry log file if it has not already been extracted.
            if (entryLogMetaMap.containsKey(entryLogId)) {
                continue;
            }

            // check whether log file exists or not
            // if it doesn't exist, this log file might have been garbage collected.
            if (!entryLogger.logExists(entryLogId)) {
                continue;
            }

            LOG.info("Extracting entry log meta from entryLogId: {}", entryLogId);

            try {
                // Read through the entry log file and extract the entry log meta
                EntryLogMetadata entryLogMeta = entryLogger.getEntryLogMetadata(entryLogId);
                removeIfLedgerNotExists(entryLogMeta);
                if (entryLogMeta.isEmpty()) {
                    entryLogger.removeEntryLog(entryLogId);
                } else {
                    entryLogMetaMap.put(entryLogId, entryLogMeta);
                }
            } catch (IOException e) {
                hasExceptionWhenScan = true;
                LOG.warn("Premature exception when processing " + entryLogId
                         + " recovery will take care of the problem", e);
            }

            // if scan failed on some entry log, we don't move 'scannedLogId' to next id
            // if scan succeed, we don't need to scan it again during next gc run,
            // we move 'scannedLogId' to next id
            if (!hasExceptionWhenScan) {
                ++scannedLogId;
            }
        }
        return entryLogMetaMap;
    }

    CompactableLedgerStorage getLedgerStorage() {
        return ledgerStorage;
    }

    public GarbageCollectionStatus getGarbageCollectionStatus() {
        return GarbageCollectionStatus.builder()
            .forceCompacting(forceGarbageCollection.get())
            .majorCompacting(majorCompacting.get())
            .minorCompacting(minorCompacting.get())
            .lastMajorCompactionTime(lastMajorCompactionTime)
            .lastMinorCompactionTime(lastMinorCompactionTime)
            .majorCompactionCounter(majorCompactionCounter.get())
            .minorCompactionCounter(minorCompactionCounter.get())
            .build();
    }
}<|MERGE_RESOLUTION|>--- conflicted
+++ resolved
@@ -350,12 +350,8 @@
             lastMajorCompactionTime = System.currentTimeMillis();
             // and also move minor compaction time
             lastMinorCompactionTime = lastMajorCompactionTime;
-<<<<<<< HEAD
             gcStats.getMajorCompactionCounter().inc();
-=======
-            majorCompactionCounter.inc();
             majorCompacting.set(false);
->>>>>>> c0138f37
         } else if (enableMinorCompaction && (!suspendMinor)
             && (force || curTime - lastMinorCompactionTime > minorCompactionInterval)) {
             // enter minor compaction
@@ -363,12 +359,8 @@
             minorCompacting.set(true);
             doCompactEntryLogs(minorCompactionThreshold);
             lastMinorCompactionTime = System.currentTimeMillis();
-<<<<<<< HEAD
             gcStats.getMinorCompactionCounter().inc();
-=======
-            minorCompactionCounter.inc();
             minorCompacting.set(false);
->>>>>>> c0138f37
         }
 
         if (force) {
