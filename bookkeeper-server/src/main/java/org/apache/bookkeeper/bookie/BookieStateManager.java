/**
 *
 * Licensed to the Apache Software Foundation (ASF) under one
 * or more contributor license agreements.  See the NOTICE file
 * distributed with this work for additional information
 * regarding copyright ownership.  The ASF licenses this file
 * to you under the Apache License, Version 2.0 (the
 * "License"); you may not use this file except in compliance
 * with the License.  You may obtain a copy of the License at
 *
 *   http://www.apache.org/licenses/LICENSE-2.0
 *
 * Unless required by applicable law or agreed to in writing,
 * software distributed under the License is distributed on an
 * "AS IS" BASIS, WITHOUT WARRANTIES OR CONDITIONS OF ANY
 * KIND, either express or implied.  See the License for the
 * specific language governing permissions and limitations
 * under the License.
 *
 */

package org.apache.bookkeeper.bookie;

import static org.apache.bookkeeper.bookie.BookKeeperServerStats.SERVER_STATUS;
import com.google.common.annotations.VisibleForTesting;
import com.google.common.util.concurrent.ThreadFactoryBuilder;
import java.io.File;
import java.io.IOException;
import java.io.UncheckedIOException;
import java.net.UnknownHostException;
import java.util.List;
import java.util.concurrent.Callable;
import java.util.concurrent.ExecutorService;
import java.util.concurrent.Executors;
import java.util.concurrent.Future;
import java.util.concurrent.atomic.AtomicBoolean;
import java.util.function.Supplier;
import lombok.extern.slf4j.Slf4j;
import org.apache.bookkeeper.conf.ServerConfiguration;
import org.apache.bookkeeper.discover.RegistrationManager;
import org.apache.bookkeeper.meta.MetadataBookieDriver;
import org.apache.bookkeeper.stats.Gauge;
import org.apache.bookkeeper.stats.NullStatsLogger;
import org.apache.bookkeeper.stats.StatsLogger;
import org.apache.bookkeeper.util.DiskChecker;
import org.slf4j.Logger;
import org.slf4j.LoggerFactory;

/**
 * An implementation of StateManager.
 */
@Slf4j
public class BookieStateManager implements StateManager {
    private static final Logger LOG = LoggerFactory.getLogger(BookieStateManager.class);
    private final ServerConfiguration conf;
    private final List<File> statusDirs;

    // use an executor to execute the state changes task
    final ExecutorService stateService = Executors.newSingleThreadExecutor(
            new ThreadFactoryBuilder().setNameFormat("BookieStateManagerService-%d").build());

    // Running flag
    private volatile boolean running = false;
    // Flag identify whether it is in shutting down progress
    private volatile boolean shuttingdown = false;
    // Bookie status
    private final BookieStatus bookieStatus = new BookieStatus();
    private final AtomicBoolean rmRegistered = new AtomicBoolean(false);
    private final AtomicBoolean forceReadOnly = new AtomicBoolean(false);
    private volatile boolean availableForHighPriorityWrites = true;

    private final String bookieId;
    private ShutdownHandler shutdownHandler;
<<<<<<< HEAD
    private final RegistrationManager rm;
=======
    private final Supplier<RegistrationManager> rm;
>>>>>>> acb4e653
    // Expose Stats
    private final StatsLogger statsLogger;

    public BookieStateManager(ServerConfiguration conf,
                              StatsLogger statsLogger,
                              MetadataBookieDriver metadataDriver,
                              LedgerDirsManager ledgerDirsManager) throws IOException {
        this(
            conf,
            statsLogger,
<<<<<<< HEAD
            null == metadataDriver ? null : metadataDriver.getRegistrationManager(),
=======
            () -> null == metadataDriver ? null : metadataDriver.getRegistrationManager(),
>>>>>>> acb4e653
            ledgerDirsManager.getAllLedgerDirs(),
            () -> {
                try {
                    return Bookie.getBookieAddress(conf).toString();
                } catch (UnknownHostException e) {
                    throw new UncheckedIOException("Failed to resolve bookie id", e);
                }
            });
    }
    public BookieStateManager(ServerConfiguration conf,
                              StatsLogger statsLogger,
<<<<<<< HEAD
                              RegistrationManager rm,
=======
                              Supplier<RegistrationManager> rm,
>>>>>>> acb4e653
                              List<File> statusDirs,
                              Supplier<String> bookieIdSupplier) throws IOException {
        this.conf = conf;
        this.statsLogger = statsLogger;
        this.rm = rm;
        this.statusDirs = statusDirs;
        // ZK ephemeral node for this Bookie.
        this.bookieId = bookieIdSupplier.get();
        // 1 : up, 0 : readonly, -1 : unregistered
        statsLogger.registerGauge(SERVER_STATUS, new Gauge<Number>() {
            @Override
            public Number getDefaultValue() {
                return 0;
            }

            @Override
            public Number getSample() {
                if (!rmRegistered.get()){
                    return -1;
                } else if (forceReadOnly.get() || bookieStatus.isInReadOnlyMode()) {
                    return 0;
                } else {
                    return 1;
                }
            }
        });
    }

    private boolean isRegistrationManagerDisabled() {
        return null == rm || null == rm.get();
    }

    @VisibleForTesting
    BookieStateManager(ServerConfiguration conf, MetadataBookieDriver metadataDriver) throws IOException {
        this(conf, NullStatsLogger.INSTANCE, metadataDriver, new LedgerDirsManager(conf, conf.getLedgerDirs(),
                new DiskChecker(conf.getDiskUsageThreshold(), conf.getDiskUsageWarnThreshold()),
                NullStatsLogger.INSTANCE));
    }

    @Override
    public void initState(){
        if (forceReadOnly.get()) {
            this.bookieStatus.setToReadOnlyMode();
        } else if (conf.isPersistBookieStatusEnabled()) {
            this.bookieStatus.readFromDirectories(statusDirs);
        }
        running = true;
    }

    @Override
    public void forceToShuttingDown(){
        // mark bookie as in shutting down progress
        shuttingdown = true;
    }

    @Override
    public void forceToReadOnly(){
        this.forceReadOnly.set(true);
    }

    @Override
    public void forceToUnregistered(){
        this.rmRegistered.set(false);
    }

    @Override
    public boolean isReadOnly(){
        return forceReadOnly.get() || bookieStatus.isInReadOnlyMode();
    }

    @Override
    public boolean isAvailableForHighPriorityWrites() {
        return availableForHighPriorityWrites;
    }

    @Override
    public void setHighPriorityWritesAvailability(boolean available) {
        if (this.availableForHighPriorityWrites && !available) {
            log.info("Disable high priority writes on readonly bookie.");
        } else if (!this.availableForHighPriorityWrites && available) {
            log.info("Enable high priority writes on readonly bookie.");
        }
        this.availableForHighPriorityWrites = available;
    }

    @Override
    public boolean isRunning(){
        return running;
    }

    @Override
    public boolean isShuttingDown(){
        return shuttingdown;
    }

    @Override
    public void close() {
        this.running = false;
        stateService.shutdown();
    }

    @Override
    public Future<Void> registerBookie(final boolean throwException) {
        return stateService.submit(new Callable<Void>() {
            @Override
            public Void call() throws IOException {
                try {
                    doRegisterBookie();
                } catch (IOException ioe) {
                    if (throwException) {
                        throw ioe;
                    } else {
                        LOG.error("Couldn't register bookie with zookeeper, shutting down : ", ioe);
                        shutdownHandler.shutdown(ExitCode.ZK_REG_FAIL);
                    }
                }
                return (Void) null;
            }
        });
    }

    @Override
    public Future<Void> transitionToWritableMode() {
        return stateService.submit(new Callable<Void>() {
            @Override
            public Void call() throws Exception{
                doTransitionToWritableMode();
                return null;
            }
        });
    }

    @Override
    public Future<Void> transitionToReadOnlyMode() {
        return stateService.submit(new Callable<Void>() {
            @Override
            public Void call() throws Exception{
                doTransitionToReadOnlyMode();
                return null;
            }
        });
    }

    void doRegisterBookie() throws IOException {
        doRegisterBookie(forceReadOnly.get() || bookieStatus.isInReadOnlyMode());
    }

    private void doRegisterBookie(boolean isReadOnly) throws IOException {
<<<<<<< HEAD
        if (null == rm) {
=======
        if (isRegistrationManagerDisabled()) {
>>>>>>> acb4e653
            // registration manager is null, means not register itself to metadata store.
            LOG.info("null registration manager while do register");
            return;
        }

        rmRegistered.set(false);
        try {
<<<<<<< HEAD
            rm.registerBookie(bookieId, isReadOnly);
=======
            rm.get().registerBookie(bookieId, isReadOnly);
>>>>>>> acb4e653
            rmRegistered.set(true);
        } catch (BookieException e) {
            throw new IOException(e);
        }
    }

    @VisibleForTesting
    public void doTransitionToWritableMode() {
        if (shuttingdown || forceReadOnly.get()) {
            return;
        }

        if (!bookieStatus.setToWritableMode()) {
            // do nothing if already in writable mode
            return;
        }
        LOG.info("Transitioning Bookie to Writable mode and will serve read/write requests.");
        if (conf.isPersistBookieStatusEnabled()) {
            bookieStatus.writeToDirectories(statusDirs);
        }
        // change zookeeper state only when using zookeeper
<<<<<<< HEAD
        if (null == rm) {
=======
        if (isRegistrationManagerDisabled()) {
>>>>>>> acb4e653
            return;
        }
        try {
            doRegisterBookie(false);
        } catch (IOException e) {
            LOG.warn("Error in transitioning back to writable mode : ", e);
            transitionToReadOnlyMode();
            return;
        }
        // clear the readonly state
        try {
<<<<<<< HEAD
            rm.unregisterBookie(bookieId, true);
=======
            rm.get().unregisterBookie(bookieId, true);
>>>>>>> acb4e653
        } catch (BookieException e) {
            // if we failed when deleting the readonly flag in zookeeper, it is OK since client would
            // already see the bookie in writable list. so just log the exception
            LOG.warn("Failed to delete bookie readonly state in zookeeper : ", e);
            return;
        }
    }

    @VisibleForTesting
    public void doTransitionToReadOnlyMode() {
        if (shuttingdown) {
            return;
        }
        if (!bookieStatus.setToReadOnlyMode()) {
            return;
        }
        if (!conf.isReadOnlyModeEnabled()) {
            LOG.warn("ReadOnly mode is not enabled. "
                    + "Can be enabled by configuring "
                    + "'readOnlyModeEnabled=true' in configuration."
                    + " Shutting down bookie");
            shutdownHandler.shutdown(ExitCode.BOOKIE_EXCEPTION);
            return;
        }
        LOG.info("Transitioning Bookie to ReadOnly mode,"
                + " and will serve only read requests from clients!");
        // persist the bookie status if we enable this
        if (conf.isPersistBookieStatusEnabled()) {
            this.bookieStatus.writeToDirectories(statusDirs);
        }
        // change zookeeper state only when using zookeeper
<<<<<<< HEAD
        if (null == rm) {
            return;
        }
        try {
            rm.registerBookie(bookieId, true);
=======
        if (isRegistrationManagerDisabled()) {
            return;
        }
        try {
            rm.get().registerBookie(bookieId, true);
>>>>>>> acb4e653
        } catch (BookieException e) {
            LOG.error("Error in transition to ReadOnly Mode."
                    + " Shutting down", e);
            shutdownHandler.shutdown(ExitCode.BOOKIE_EXCEPTION);
            return;
        }
    }
    public void setShutdownHandler(ShutdownHandler handler){
        shutdownHandler = handler;
    }

    @VisibleForTesting
    public ShutdownHandler getShutdownHandler(){
        return shutdownHandler;
    }
    @VisibleForTesting
    boolean isRegistered(){
        return rmRegistered.get();
    }
}
<|MERGE_RESOLUTION|>--- conflicted
+++ resolved
@@ -71,11 +71,7 @@
 
     private final String bookieId;
     private ShutdownHandler shutdownHandler;
-<<<<<<< HEAD
-    private final RegistrationManager rm;
-=======
     private final Supplier<RegistrationManager> rm;
->>>>>>> acb4e653
     // Expose Stats
     private final StatsLogger statsLogger;
 
@@ -86,11 +82,7 @@
         this(
             conf,
             statsLogger,
-<<<<<<< HEAD
-            null == metadataDriver ? null : metadataDriver.getRegistrationManager(),
-=======
             () -> null == metadataDriver ? null : metadataDriver.getRegistrationManager(),
->>>>>>> acb4e653
             ledgerDirsManager.getAllLedgerDirs(),
             () -> {
                 try {
@@ -102,11 +94,7 @@
     }
     public BookieStateManager(ServerConfiguration conf,
                               StatsLogger statsLogger,
-<<<<<<< HEAD
-                              RegistrationManager rm,
-=======
                               Supplier<RegistrationManager> rm,
->>>>>>> acb4e653
                               List<File> statusDirs,
                               Supplier<String> bookieIdSupplier) throws IOException {
         this.conf = conf;
@@ -255,11 +243,7 @@
     }
 
     private void doRegisterBookie(boolean isReadOnly) throws IOException {
-<<<<<<< HEAD
-        if (null == rm) {
-=======
         if (isRegistrationManagerDisabled()) {
->>>>>>> acb4e653
             // registration manager is null, means not register itself to metadata store.
             LOG.info("null registration manager while do register");
             return;
@@ -267,11 +251,7 @@
 
         rmRegistered.set(false);
         try {
-<<<<<<< HEAD
-            rm.registerBookie(bookieId, isReadOnly);
-=======
             rm.get().registerBookie(bookieId, isReadOnly);
->>>>>>> acb4e653
             rmRegistered.set(true);
         } catch (BookieException e) {
             throw new IOException(e);
@@ -293,11 +273,7 @@
             bookieStatus.writeToDirectories(statusDirs);
         }
         // change zookeeper state only when using zookeeper
-<<<<<<< HEAD
-        if (null == rm) {
-=======
         if (isRegistrationManagerDisabled()) {
->>>>>>> acb4e653
             return;
         }
         try {
@@ -309,11 +285,7 @@
         }
         // clear the readonly state
         try {
-<<<<<<< HEAD
-            rm.unregisterBookie(bookieId, true);
-=======
             rm.get().unregisterBookie(bookieId, true);
->>>>>>> acb4e653
         } catch (BookieException e) {
             // if we failed when deleting the readonly flag in zookeeper, it is OK since client would
             // already see the bookie in writable list. so just log the exception
@@ -345,19 +317,11 @@
             this.bookieStatus.writeToDirectories(statusDirs);
         }
         // change zookeeper state only when using zookeeper
-<<<<<<< HEAD
-        if (null == rm) {
-            return;
-        }
-        try {
-            rm.registerBookie(bookieId, true);
-=======
         if (isRegistrationManagerDisabled()) {
             return;
         }
         try {
             rm.get().registerBookie(bookieId, true);
->>>>>>> acb4e653
         } catch (BookieException e) {
             LOG.error("Error in transition to ReadOnly Mode."
                     + " Shutting down", e);
