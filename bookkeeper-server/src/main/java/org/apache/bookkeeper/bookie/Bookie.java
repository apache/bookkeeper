--- conflicted
+++ resolved
@@ -385,7 +385,7 @@
                 }
                 masterCookie.writeToZooKeeper(zk, conf, zkCookie != null ? zkCookie.getVersion() : Version.NEW);
             }
-            
+
             List<File> ledgerDirs = ledgerDirsManager.getAllLedgerDirs();
             checkIfDirsOnSameDiskPartition(ledgerDirs);
             List<File> indexDirs = indexDirsManager.getAllLedgerDirs();
@@ -411,9 +411,9 @@
      * If ALLOW_MULTIPLEDIRS_UNDER_SAME_DISKPARTITION config parameter is not enabled, and
      * if it is found that there are multiple directories in the same DiskPartition then
      * it will throw DiskPartitionDuplicationException.
-     * 
+     *
      * @param dirs dirs to validate
-     * 
+     *
      * @throws IOException
      */
     private void checkIfDirsOnSameDiskPartition(List<File> dirs) throws DiskPartitionDuplicationException {
@@ -451,7 +451,7 @@
             throw new BookieException.DiskPartitionDuplicationException();
         }
     }
-    
+
     public static void checkEnvironmentWithStorageExpansion(ServerConfiguration conf,
             ZooKeeper zk, List<File> journalDirectories, List<File> allLedgerDirs) throws BookieException, IOException {
         try {
@@ -680,13 +680,7 @@
         // Initialise ledgerDirMonitor. This would look through all the
         // configured directories. When disk errors or all the ledger
         // directories are full, would throws exception and fail bookie startup.
-<<<<<<< HEAD
-        this.ledgerMonitor = new LedgerDirsMonitor(conf,
-                                    new DiskChecker(conf.getDiskUsageThreshold(), conf.getDiskUsageWarnThreshold()),
-                                    ledgerDirsManager);
-=======
         this.ledgerMonitor = new LedgerDirsMonitor(conf, diskChecker, ledgerDirsManager);
->>>>>>> 3b33d636
         try {
             this.ledgerMonitor.init();
         } catch (NoWritableLedgerDirException nle) {
@@ -701,13 +695,7 @@
         if (null == idxDirs) {
             this.idxMonitor = this.ledgerMonitor;
         } else {
-<<<<<<< HEAD
-            this.idxMonitor = new LedgerDirsMonitor(conf,
-                                        new DiskChecker(conf.getDiskUsageThreshold(), conf.getDiskUsageWarnThreshold()),
-                                        indexDirsManager);
-=======
             this.idxMonitor = new LedgerDirsMonitor(conf, diskChecker, indexDirsManager);
->>>>>>> 3b33d636
             try {
                 this.idxMonitor.init();
             } catch (NoWritableLedgerDirException nle) {
