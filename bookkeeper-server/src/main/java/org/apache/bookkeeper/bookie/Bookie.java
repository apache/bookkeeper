--- conflicted
+++ resolved
@@ -58,10 +58,7 @@
 import java.util.Observer;
 import java.util.Set;
 import java.util.concurrent.Callable;
-<<<<<<< HEAD
-=======
 import java.util.concurrent.ExecutionException;
->>>>>>> 3a20fe0a
 import java.util.concurrent.ExecutorService;
 import java.util.concurrent.Executors;
 import java.util.concurrent.Future;
@@ -148,11 +145,7 @@
     protected final String bookieId;
 
     private final AtomicBoolean rmRegistered = new AtomicBoolean(false);
-<<<<<<< HEAD
-    protected final AtomicBoolean readOnly = new AtomicBoolean(false);
-=======
     protected final AtomicBoolean forceReadOnly = new AtomicBoolean(false);
->>>>>>> 3a20fe0a
     // executor to manage the state changes for a bookie.
     final ExecutorService stateService = Executors.newSingleThreadExecutor(
             new ThreadFactoryBuilder().setNameFormat("BookieStateService-%d").build());
@@ -738,9 +731,6 @@
 
             @Override
             public Number getSample() {
-<<<<<<< HEAD
-                return rmRegistered.get() ? (readOnly.get() ? 0 : 1) : -1;
-=======
                 if (!rmRegistered.get()){
                     return -1;
                 } else if (forceReadOnly.get() || bookieStatus.isInReadOnlyMode()) {
@@ -748,7 +738,6 @@
                 } else {
                     return 1;
                 }
->>>>>>> 3a20fe0a
             }
         });
     }
@@ -986,11 +975,7 @@
     }
 
     protected void doRegisterBookie() throws IOException {
-<<<<<<< HEAD
-        doRegisterBookie(readOnly.get());
-=======
         doRegisterBookie(forceReadOnly.get() || bookieStatus.isInReadOnlyMode());
->>>>>>> 3a20fe0a
     }
 
     private void doRegisterBookie(boolean isReadOnly) throws IOException {
@@ -1114,11 +1099,7 @@
      * Check whether Bookie is writable
      */
     public boolean isReadOnly() {
-<<<<<<< HEAD
-        return readOnly.get();
-=======
         return forceReadOnly.get() || bookieStatus.isInReadOnlyMode();
->>>>>>> 3a20fe0a
     }
 
     public boolean isRunning() {
