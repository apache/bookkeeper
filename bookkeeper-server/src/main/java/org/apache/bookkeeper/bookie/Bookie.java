/**
 *
 * Licensed to the Apache Software Foundation (ASF) under one
 * or more contributor license agreements.  See the NOTICE file
 * distributed with this work for additional information
 * regarding copyright ownership.  The ASF licenses this file
 * to you under the Apache License, Version 2.0 (the
 * "License"); you may not use this file except in compliance
 * with the License.  You may obtain a copy of the License at
 *
 *   http://www.apache.org/licenses/LICENSE-2.0
 *
 * Unless required by applicable law or agreed to in writing,
 * software distributed under the License is distributed on an
 * "AS IS" BASIS, WITHOUT WARRANTIES OR CONDITIONS OF ANY
 * KIND, either express or implied.  See the License for the
 * specific language governing permissions and limitations
 * under the License.
 *
 */

package org.apache.bookkeeper.bookie;

import static org.apache.bookkeeper.bookie.BookKeeperServerStats.JOURNAL_SCOPE;
import static org.apache.bookkeeper.bookie.BookKeeperServerStats.LD_INDEX_SCOPE;
import static org.apache.bookkeeper.bookie.BookKeeperServerStats.LD_LEDGER_SCOPE;

import com.google.common.annotations.VisibleForTesting;
import com.google.common.collect.Lists;
import com.google.common.util.concurrent.SettableFuture;

import io.netty.buffer.ByteBuf;
import io.netty.buffer.ByteBufAllocator;
import io.netty.buffer.PooledByteBufAllocator;
import io.netty.buffer.Unpooled;

import java.io.File;
import java.io.FileNotFoundException;
import java.io.FilenameFilter;
import java.io.IOException;
import java.net.InetAddress;
import java.net.InetSocketAddress;
import java.net.URI;
import java.net.UnknownHostException;
import java.nio.ByteBuffer;
import java.nio.file.FileStore;
import java.nio.file.Files;
import java.util.ArrayList;
import java.util.Arrays;
import java.util.HashMap;
import java.util.List;
import java.util.Map;
import java.util.Optional;
import java.util.Set;
import java.util.concurrent.ExecutionException;
import java.util.concurrent.TimeUnit;
import java.util.concurrent.atomic.AtomicBoolean;
import java.util.stream.Collectors;

import org.apache.bookkeeper.bookie.BookieException.BookieIllegalOpException;
import org.apache.bookkeeper.bookie.BookieException.CookieNotFoundException;
import org.apache.bookkeeper.bookie.BookieException.DiskPartitionDuplicationException;
import org.apache.bookkeeper.bookie.BookieException.InvalidCookieException;
import org.apache.bookkeeper.bookie.BookieException.MetadataStoreException;
import org.apache.bookkeeper.bookie.BookieException.UnknownBookieIdException;
import org.apache.bookkeeper.bookie.CheckpointSource.Checkpoint;
import org.apache.bookkeeper.bookie.Journal.JournalScanner;
import org.apache.bookkeeper.bookie.LedgerDirsManager.LedgerDirsListener;
import org.apache.bookkeeper.bookie.LedgerDirsManager.NoWritableLedgerDirException;
import org.apache.bookkeeper.bookie.stats.BookieStats;
import org.apache.bookkeeper.bookie.storage.ldb.DbLedgerStorage;
import org.apache.bookkeeper.common.util.Watcher;
import org.apache.bookkeeper.conf.ServerConfiguration;
import org.apache.bookkeeper.discover.RegistrationManager;
import org.apache.bookkeeper.meta.LedgerManager;
import org.apache.bookkeeper.meta.LedgerManagerFactory;
import org.apache.bookkeeper.meta.MetadataBookieDriver;
import org.apache.bookkeeper.meta.MetadataDrivers;
import org.apache.bookkeeper.meta.exceptions.MetadataException;
import org.apache.bookkeeper.net.BookieSocketAddress;
import org.apache.bookkeeper.net.DNS;
import org.apache.bookkeeper.proto.BookkeeperInternalCallbacks.WriteCallback;
import org.apache.bookkeeper.stats.NullStatsLogger;
import org.apache.bookkeeper.stats.StatsLogger;
import org.apache.bookkeeper.util.BookKeeperConstants;
import org.apache.bookkeeper.util.DiskChecker;
import org.apache.bookkeeper.util.IOUtils;
import org.apache.bookkeeper.util.MathUtils;
import org.apache.bookkeeper.util.collections.ConcurrentLongHashMap;
import org.apache.bookkeeper.versioning.Version;
import org.apache.bookkeeper.versioning.Versioned;
import org.apache.commons.configuration.ConfigurationException;
import org.apache.commons.io.FileUtils;
import org.apache.commons.lang3.mutable.MutableBoolean;
import org.apache.commons.lang3.tuple.Pair;
import org.apache.zookeeper.KeeperException;
import org.slf4j.Logger;
import org.slf4j.LoggerFactory;

/**
 * Implements a bookie.
 */
public class Bookie extends BookieCriticalThread {

    private static final Logger LOG = LoggerFactory.getLogger(Bookie.class);

    final List<File> journalDirectories;
    final ServerConfiguration conf;

    final SyncThread syncThread;
    final LedgerManagerFactory ledgerManagerFactory;
    final LedgerManager ledgerManager;
    final LedgerStorage ledgerStorage;
    final List<Journal> journals;

    final HandleFactory handles;
    final boolean entryLogPerLedgerEnabled;

    static final long METAENTRY_ID_LEDGER_KEY = -0x1000;
    static final long METAENTRY_ID_FENCE_KEY  = -0x2000;
    public static final long METAENTRY_ID_FORCE_LEDGER  = -0x4000;
    static final long METAENTRY_ID_LEDGER_EXPLICITLAC  = -0x8000;

    private final LedgerDirsManager ledgerDirsManager;
    private LedgerDirsManager indexDirsManager;

    LedgerDirsMonitor ledgerMonitor;
    LedgerDirsMonitor idxMonitor;

    // Registration Manager for managing registration
    protected final MetadataBookieDriver metadataDriver;

    private int exitCode = ExitCode.OK;

    private final ConcurrentLongHashMap<byte[]> masterKeyCache = new ConcurrentLongHashMap<>();

    protected StateManager stateManager;

    // Expose Stats
    final StatsLogger statsLogger;
    private final BookieStats bookieStats;

    private final ByteBufAllocator allocator;

    /**
     * Exception is thrown when no such a ledger is found in this bookie.
     */
    public static class NoLedgerException extends IOException {
        private static final long serialVersionUID = 1L;
        private final long ledgerId;
        public NoLedgerException(long ledgerId) {
            super("Ledger " + ledgerId + " not found");
            this.ledgerId = ledgerId;
        }
        public long getLedgerId() {
            return ledgerId;
        }
    }

    /**
     * Exception is thrown when no such an entry is found in this bookie.
     */
    public static class NoEntryException extends IOException {
        private static final long serialVersionUID = 1L;
        private final long ledgerId;
        private final long entryId;
        public NoEntryException(long ledgerId, long entryId) {
            this("Entry " + entryId + " not found in " + ledgerId, ledgerId, entryId);
        }

        public NoEntryException(String msg, long ledgerId, long entryId) {
            super(msg);
            this.ledgerId = ledgerId;
            this.entryId = entryId;
        }

        public long getLedger() {
            return ledgerId;
        }
        public long getEntry() {
            return entryId;
        }
    }

    // Write Callback do nothing
    static class NopWriteCallback implements WriteCallback {
        @Override
        public void writeComplete(int rc, long ledgerId, long entryId,
                                  BookieSocketAddress addr, Object ctx) {
            if (LOG.isDebugEnabled()) {
                LOG.debug("Finished writing entry {} @ ledger {} for {} : {}",
                        entryId, ledgerId, addr, rc);
            }
        }
    }

    public static void checkDirectoryStructure(File dir) throws IOException {
        if (!dir.exists()) {
            File parent = dir.getParentFile();
            File preV3versionFile = new File(dir.getParent(),
                    BookKeeperConstants.VERSION_FILENAME);

            final AtomicBoolean oldDataExists = new AtomicBoolean(false);
            parent.list(new FilenameFilter() {
                    @Override
                    public boolean accept(File dir, String name) {
                        if (name.endsWith(".txn") || name.endsWith(".idx") || name.endsWith(".log")) {
                            oldDataExists.set(true);
                        }
                        return true;
                    }
                });
            if (preV3versionFile.exists() || oldDataExists.get()) {
                String err = "Directory layout version is less than 3, upgrade needed";
                LOG.error(err);
                throw new IOException(err);
            }
            if (!dir.mkdirs()) {
                String err = "Unable to create directory " + dir;
                LOG.error(err);
                throw new IOException(err);
            }
        }
    }

    /**
     * Check that the environment for the bookie is correct.
     * This means that the configuration has stayed the same as the
     * first run and the filesystem structure is up to date.
     */
    private void checkEnvironment(MetadataBookieDriver metadataDriver)
            throws BookieException, IOException {
        List<File> allLedgerDirs = new ArrayList<File>(ledgerDirsManager.getAllLedgerDirs().size()
                                                     + indexDirsManager.getAllLedgerDirs().size());
        allLedgerDirs.addAll(ledgerDirsManager.getAllLedgerDirs());
        if (indexDirsManager != ledgerDirsManager) {
            allLedgerDirs.addAll(indexDirsManager.getAllLedgerDirs());
        }
        if (metadataDriver == null) { // exists only for testing, just make sure directories are correct

            for (File journalDirectory : journalDirectories) {
                checkDirectoryStructure(journalDirectory);
            }

            for (File dir : allLedgerDirs) {
                checkDirectoryStructure(dir);
            }
            return;
        }

        checkEnvironmentWithStorageExpansion(conf, metadataDriver, journalDirectories, allLedgerDirs);

        checkIfDirsOnSameDiskPartition(allLedgerDirs);
        checkIfDirsOnSameDiskPartition(journalDirectories);
    }

    /**
     * Checks if multiple directories are in same diskpartition/filesystem/device.
     * If ALLOW_MULTIPLEDIRS_UNDER_SAME_DISKPARTITION config parameter is not enabled, and
     * if it is found that there are multiple directories in the same DiskPartition then
     * it will throw DiskPartitionDuplicationException.
     *
     * @param dirs dirs to validate
     *
     * @throws IOException
     */
    private void checkIfDirsOnSameDiskPartition(List<File> dirs) throws DiskPartitionDuplicationException {
        boolean allowDiskPartitionDuplication = conf.isAllowMultipleDirsUnderSameDiskPartition();
        final MutableBoolean isDuplicationFoundAndNotAllowed = new MutableBoolean(false);
        Map<FileStore, List<File>> fileStoreDirsMap = new HashMap<FileStore, List<File>>();
        for (File dir : dirs) {
            FileStore fileStore;
            try {
                fileStore = Files.getFileStore(dir.toPath());
            } catch (IOException e) {
                LOG.error("Got IOException while trying to FileStore of {}", dir);
                throw new BookieException.DiskPartitionDuplicationException(e);
            }
            if (fileStoreDirsMap.containsKey(fileStore)) {
                fileStoreDirsMap.get(fileStore).add(dir);
            } else {
                List<File> dirsList = new ArrayList<File>();
                dirsList.add(dir);
                fileStoreDirsMap.put(fileStore, dirsList);
            }
        }

        fileStoreDirsMap.forEach((fileStore, dirsList) -> {
            if (dirsList.size() > 1) {
                if (allowDiskPartitionDuplication) {
                    LOG.warn("Dirs: {} are in same DiskPartition/FileSystem: {}", dirsList, fileStore);
                } else {
                    LOG.error("Dirs: {} are in same DiskPartition/FileSystem: {}", dirsList, fileStore);
                    isDuplicationFoundAndNotAllowed.setValue(true);
                }
            }
        });
        if (isDuplicationFoundAndNotAllowed.getValue()) {
            throw new BookieException.DiskPartitionDuplicationException();
        }
    }

    static List<BookieSocketAddress> possibleBookieIds(ServerConfiguration conf)
            throws BookieException {
        // we need to loop through all possible bookie identifiers to ensure it is treated as a new environment
        // just because of bad configuration
        List<BookieSocketAddress> addresses = Lists.newArrayListWithExpectedSize(3);
        // we are checking all possibilities here, so we don't need to fail if we can only get
        // loopback address. it will fail anyway when the bookie attempts to listen on loopback address.
        try {
            // ip address
            addresses.add(getBookieAddress(
                new ServerConfiguration(conf)
                    .setUseHostNameAsBookieID(false)
                    .setAdvertisedAddress(null)
                    .setAllowLoopback(true)
            ));
            // host name
            addresses.add(getBookieAddress(
                new ServerConfiguration(conf)
                    .setUseHostNameAsBookieID(true)
                    .setAdvertisedAddress(null)
                    .setAllowLoopback(true)
            ));
            // advertised address
            if (null != conf.getAdvertisedAddress()) {
                addresses.add(getBookieAddress(conf));
            }
        } catch (UnknownHostException e) {
            throw new UnknownBookieIdException(e);
        }
        return addresses;
    }

    static Versioned<Cookie> readAndVerifyCookieFromRegistrationManager(
            Cookie masterCookie, RegistrationManager rm,
            List<BookieSocketAddress> addresses, boolean allowExpansion)
            throws BookieException {
        Versioned<Cookie> rmCookie = null;
        for (BookieSocketAddress address : addresses) {
            try {
                rmCookie = Cookie.readFromRegistrationManager(rm, address);
                // If allowStorageExpansion option is set, we should
                // make sure that the new set of ledger/index dirs
                // is a super set of the old; else, we fail the cookie check
                if (allowExpansion) {
                    masterCookie.verifyIsSuperSet(rmCookie.getValue());
                } else {
                    masterCookie.verify(rmCookie.getValue());
                }
            } catch (CookieNotFoundException e) {
                continue;
            }
        }
        return rmCookie;
    }

    private static Pair<List<File>, List<Cookie>> verifyAndGetMissingDirs(
            Cookie masterCookie, boolean allowExpansion, List<File> dirs)
            throws InvalidCookieException, IOException {
        List<File> missingDirs = Lists.newArrayList();
        List<Cookie> existedCookies = Lists.newArrayList();
        for (File dir : dirs) {
            checkDirectoryStructure(dir);
            try {
                Cookie c = Cookie.readFromDirectory(dir);
                if (allowExpansion) {
                    masterCookie.verifyIsSuperSet(c);
                } else {
                    masterCookie.verify(c);
                }
                existedCookies.add(c);
            } catch (FileNotFoundException fnf) {
                missingDirs.add(dir);
            }
        }
        return Pair.of(missingDirs, existedCookies);
    }

    private static void stampNewCookie(ServerConfiguration conf,
                                       Cookie masterCookie,
                                       RegistrationManager rm,
                                       Version version,
                                       List<File> journalDirectories,
                                       List<File> allLedgerDirs)
            throws BookieException, IOException {
        // backfill all the directories that miss cookies (for storage expansion)
        LOG.info("Stamping new cookies on all dirs {} {}",
                 journalDirectories, allLedgerDirs);
        for (File journalDirectory : journalDirectories) {
            masterCookie.writeToDirectory(journalDirectory);
        }
        for (File dir : allLedgerDirs) {
            masterCookie.writeToDirectory(dir);
        }
        masterCookie.writeToRegistrationManager(rm, conf, version);
    }

    public static void checkEnvironmentWithStorageExpansion(
            ServerConfiguration conf,
            MetadataBookieDriver metadataDriver,
            List<File> journalDirectories,
            List<File> allLedgerDirs) throws BookieException {
        RegistrationManager rm = metadataDriver.getRegistrationManager();
        try {
            // 1. retrieve the instance id
            String instanceId = rm.getClusterInstanceId();

            // 2. build the master cookie from the configuration
            Cookie.Builder builder = Cookie.generateCookie(conf);
            if (null != instanceId) {
                builder.setInstanceId(instanceId);
            }
            Cookie masterCookie = builder.build();
            boolean allowExpansion = conf.getAllowStorageExpansion();

            // 3. read the cookie from registration manager. it is the `source-of-truth` of a given bookie.
            //    if it doesn't exist in registration manager, this bookie is a new bookie, otherwise it is
            //    an old bookie.
            List<BookieSocketAddress> possibleBookieIds = possibleBookieIds(conf);
            final Versioned<Cookie> rmCookie = readAndVerifyCookieFromRegistrationManager(
                        masterCookie, rm, possibleBookieIds, allowExpansion);

            // 4. check if the cookie appear in all the directories.
            List<File> missedCookieDirs = new ArrayList<>();
            List<Cookie> existingCookies = Lists.newArrayList();
            if (null != rmCookie) {
                existingCookies.add(rmCookie.getValue());
            }

            // 4.1 verify the cookies in journal directories
            Pair<List<File>, List<Cookie>> journalResult =
                verifyAndGetMissingDirs(masterCookie,
                                        allowExpansion, journalDirectories);
            missedCookieDirs.addAll(journalResult.getLeft());
            existingCookies.addAll(journalResult.getRight());
            // 4.2. verify the cookies in ledger directories
            Pair<List<File>, List<Cookie>> ledgerResult =
                verifyAndGetMissingDirs(masterCookie,
                                        allowExpansion, allLedgerDirs);
            missedCookieDirs.addAll(ledgerResult.getLeft());
            existingCookies.addAll(ledgerResult.getRight());

            // 5. if there are directories missing cookies,
            //    this is either a:
            //    - new environment
            //    - a directory is being added
            //    - a directory has been corrupted/wiped, which is an error
            if (!missedCookieDirs.isEmpty()) {
                if (rmCookie == null) {
                    // 5.1 new environment: all directories should be empty
                    verifyDirsForNewEnvironment(missedCookieDirs);
                    stampNewCookie(conf, masterCookie, rm, Version.NEW,
                                   journalDirectories, allLedgerDirs);
                } else if (allowExpansion) {
                    // 5.2 storage is expanding
                    Set<File> knownDirs = getKnownDirs(existingCookies);
                    verifyDirsForStorageExpansion(missedCookieDirs, knownDirs);
                    stampNewCookie(conf, masterCookie,
                                   rm, rmCookie.getVersion(),
                                   journalDirectories, allLedgerDirs);
                } else {
                    // 5.3 Cookie-less directories and
                    //     we can't do anything with them
                    LOG.error("There are directories without a cookie,"
                              + " and this is neither a new environment,"
                              + " nor is storage expansion enabled. "
                              + "Empty directories are {}", missedCookieDirs);
                    throw new InvalidCookieException();
                }
            }
        } catch (IOException ioe) {
            LOG.error("Error accessing cookie on disks", ioe);
            throw new BookieException.InvalidCookieException(ioe);
        }
    }

    private static void verifyDirsForNewEnvironment(List<File> missedCookieDirs)
            throws InvalidCookieException {
        List<File> nonEmptyDirs = new ArrayList<>();
        for (File dir : missedCookieDirs) {
            String[] content = dir.list();
            if (content != null && content.length != 0) {
                nonEmptyDirs.add(dir);
            }
        }
        if (!nonEmptyDirs.isEmpty()) {
            LOG.error("Not all the new directories are empty. New directories that are not empty are: " + nonEmptyDirs);
            throw new InvalidCookieException();
        }
    }

    private static Set<File> getKnownDirs(List<Cookie> cookies) {
        return cookies.stream()
            .flatMap((c) -> Arrays.stream(c.getLedgerDirPathsFromCookie()))
            .map((s) -> new File(s))
            .collect(Collectors.toSet());
    }

    private static void verifyDirsForStorageExpansion(
            List<File> missedCookieDirs,
            Set<File> existingLedgerDirs) throws InvalidCookieException {

        List<File> dirsMissingData = new ArrayList<File>();
        List<File> nonEmptyDirs = new ArrayList<File>();
        for (File dir : missedCookieDirs) {
            if (existingLedgerDirs.contains(dir.getParentFile())) {
                // if one of the existing ledger dirs doesn't have cookie,
                // let us not proceed further
                dirsMissingData.add(dir);
                continue;
            }
            String[] content = dir.list();
            if (content != null && content.length != 0) {
                nonEmptyDirs.add(dir);
            }
        }
        if (dirsMissingData.size() > 0 || nonEmptyDirs.size() > 0) {
            LOG.error("Either not all local directories have cookies or directories being added "
                    + " newly are not empty. "
                    + "Directories missing cookie file are: " + dirsMissingData
                    + " New directories that are not empty are: " + nonEmptyDirs);
            throw new InvalidCookieException();
        }
    }

    /**
     * Return the configured address of the bookie.
     */
    public static BookieSocketAddress getBookieAddress(ServerConfiguration conf)
            throws UnknownHostException {
        // Advertised address takes precedence over the listening interface and the
        // useHostNameAsBookieID settings
        if (conf.getAdvertisedAddress() != null && conf.getAdvertisedAddress().trim().length() > 0) {
            String hostAddress = conf.getAdvertisedAddress().trim();
            return new BookieSocketAddress(hostAddress, conf.getBookiePort());
        }

        String iface = conf.getListeningInterface();
        if (iface == null) {
            iface = "default";
        }

        String hostName = DNS.getDefaultHost(iface);
        InetSocketAddress inetAddr = new InetSocketAddress(hostName, conf.getBookiePort());
        if (inetAddr.isUnresolved()) {
            throw new UnknownHostException("Unable to resolve default hostname: "
                    + hostName + " for interface: " + iface);
        }
        String hostAddress = null;
        InetAddress iAddress = inetAddr.getAddress();
        if (conf.getUseHostNameAsBookieID()) {
            hostAddress = iAddress.getCanonicalHostName();
            if (conf.getUseShortHostName()) {
                /*
                 * if short hostname is used, then FQDN is not used. Short
                 * hostname is the hostname cut at the first dot.
                 */
                hostAddress = hostAddress.split("\\.", 2)[0];
            }
        } else {
            hostAddress = iAddress.getHostAddress();
        }

        BookieSocketAddress addr =
                new BookieSocketAddress(hostAddress, conf.getBookiePort());
        if (addr.getSocketAddress().getAddress().isLoopbackAddress()
            && !conf.getAllowLoopback()) {
            throw new UnknownHostException("Trying to listen on loopback address, "
                    + addr + " but this is forbidden by default "
                    + "(see ServerConfiguration#getAllowLoopback()).\n"
                    + "If this happen, you can consider specifying the network interface"
                    + " to listen on (e.g. listeningInterface=eth0) or specifying the"
                    + " advertised address (e.g. advertisedAddress=172.x.y.z)");
        }
        return addr;
    }

    public LedgerDirsManager getLedgerDirsManager() {
        return ledgerDirsManager;
    }

    LedgerDirsManager getIndexDirsManager() {
        return indexDirsManager;
    }

    public long getTotalDiskSpace() throws IOException {
        return getLedgerDirsManager().getTotalDiskSpace(ledgerDirsManager.getAllLedgerDirs());
    }

    public long getTotalFreeSpace() throws IOException {
        return getLedgerDirsManager().getTotalFreeSpace(ledgerDirsManager.getAllLedgerDirs());
    }

    public static File getCurrentDirectory(File dir) {
        return new File(dir, BookKeeperConstants.CURRENT_DIR);
    }

    public static File[] getCurrentDirectories(File[] dirs) {
        File[] currentDirs = new File[dirs.length];
        for (int i = 0; i < dirs.length; i++) {
            currentDirs[i] = getCurrentDirectory(dirs[i]);
        }
        return currentDirs;
    }

    public Bookie(ServerConfiguration conf)
            throws IOException, InterruptedException, BookieException {
        this(conf, NullStatsLogger.INSTANCE, PooledByteBufAllocator.DEFAULT);
    }

<<<<<<< HEAD
    public Bookie(ServerConfiguration conf, StatsLogger statsLogger, ByteBufAllocator allocator)
=======
    private static LedgerStorage buildLedgerStorage(ServerConfiguration conf) throws IOException {
        // Instantiate the ledger storage implementation
        String ledgerStorageClass = conf.getLedgerStorageClass();
        LOG.info("Using ledger storage: {}", ledgerStorageClass);
        return LedgerStorageFactory.createLedgerStorage(ledgerStorageClass);
    }

    /**
     * Initialize LedgerStorage instance without checkpointing for use within the shell
     * and other RO users.  ledgerStorage must not have already been initialized.
     *
     * <p>The caller is responsible for disposing of the ledgerStorage object.
     *
     * @param conf Bookie config.
     * @param ledgerStorage Instance to initialize.
     * @return Passed ledgerStorage instance
     * @throws IOException
     */
    static LedgerStorage mountLedgerStorageOffline(
            ServerConfiguration conf,
            LedgerStorage ledgerStorage) throws IOException {
        StatsLogger statsLogger = NullStatsLogger.INSTANCE;
        DiskChecker diskChecker = new DiskChecker(conf.getDiskUsageThreshold(), conf.getDiskUsageWarnThreshold());

        LedgerDirsManager ledgerDirsManager = createLedgerDirsManager(
                conf, diskChecker, statsLogger.scope(LD_LEDGER_SCOPE));
        LedgerDirsManager indexDirsManager = createIndexDirsManager(
                conf, diskChecker, statsLogger.scope(LD_INDEX_SCOPE), ledgerDirsManager);

        if (null == ledgerStorage) {
            ledgerStorage = buildLedgerStorage(conf);
        }

        CheckpointSource checkpointSource = new CheckpointSource() {
            @Override
            public Checkpoint newCheckpoint() {
                return Checkpoint.MAX;
            }

            @Override
            public void checkpointComplete(Checkpoint checkpoint, boolean compact)
                    throws IOException {
            }
        };

        Checkpointer checkpointer = Checkpointer.NULL;

        ledgerStorage.initialize(
                conf,
                null,
                ledgerDirsManager,
                indexDirsManager,
                null,
                checkpointSource,
                checkpointer,
                statsLogger);

        return ledgerStorage;
    }

    public Bookie(ServerConfiguration conf, StatsLogger statsLogger)
>>>>>>> 9a0da5c5
            throws IOException, InterruptedException, BookieException {
        super("Bookie-" + conf.getBookiePort());
        this.statsLogger = statsLogger;
        this.conf = conf;
        this.journalDirectories = Lists.newArrayList();
        for (File journalDirectory : conf.getJournalDirs()) {
            this.journalDirectories.add(getCurrentDirectory(journalDirectory));
        }
        DiskChecker diskChecker = createDiskChecker(conf);
        this.ledgerDirsManager = createLedgerDirsManager(conf, diskChecker, statsLogger.scope(LD_LEDGER_SCOPE));
        this.indexDirsManager = createIndexDirsManager(conf, diskChecker, statsLogger.scope(LD_INDEX_SCOPE),
                                                       this.ledgerDirsManager);
        this.allocator = allocator;

        // instantiate zookeeper client to initialize ledger manager
        this.metadataDriver = instantiateMetadataDriver(conf);
        checkEnvironment(this.metadataDriver);
        try {
            if (this.metadataDriver != null) {
                // current the registration manager is zookeeper only
                ledgerManagerFactory = metadataDriver.getLedgerManagerFactory();
                LOG.info("instantiate ledger manager {}", ledgerManagerFactory.getClass().getName());
                ledgerManager = ledgerManagerFactory.newLedgerManager();
            } else {
                ledgerManagerFactory = null;
                ledgerManager = null;
            }
        } catch (MetadataException e) {
            throw new MetadataStoreException("Failed to initialize ledger manager", e);
        }
        stateManager = initializeStateManager();
        // register shutdown handler using trigger mode
        stateManager.setShutdownHandler(exitCode -> triggerBookieShutdown(exitCode));
        // Initialise ledgerDirMonitor. This would look through all the
        // configured directories. When disk errors or all the ledger
        // directories are full, would throws exception and fail bookie startup.
        this.ledgerMonitor = new LedgerDirsMonitor(conf, diskChecker, ledgerDirsManager);
        try {
            this.ledgerMonitor.init();
        } catch (NoWritableLedgerDirException nle) {
            // start in read-only mode if no writable dirs and read-only allowed
            if (!conf.isReadOnlyModeEnabled()) {
                throw nle;
            } else {
                this.stateManager.transitionToReadOnlyMode();
            }
        }

        if (ledgerDirsManager == indexDirsManager) {
            this.idxMonitor = this.ledgerMonitor;
        } else {
            this.idxMonitor = new LedgerDirsMonitor(conf, diskChecker, indexDirsManager);
            try {
                this.idxMonitor.init();
            } catch (NoWritableLedgerDirException nle) {
                // start in read-only mode if no writable dirs and read-only allowed
                if (!conf.isReadOnlyModeEnabled()) {
                    throw nle;
                } else {
                    this.stateManager.transitionToReadOnlyMode();
                }
            }
        }


        // instantiate the journals
        journals = Lists.newArrayList();
        for (int i = 0; i < journalDirectories.size(); i++) {
            journals.add(new Journal(i, journalDirectories.get(i),
                    conf, ledgerDirsManager, statsLogger.scope(JOURNAL_SCOPE), allocator));
        }

        this.entryLogPerLedgerEnabled = conf.isEntryLogPerLedgerEnabled();
        CheckpointSource checkpointSource = new CheckpointSourceList(journals);

        ledgerStorage = buildLedgerStorage(conf);

        boolean isDbLedgerStorage = ledgerStorage instanceof DbLedgerStorage;

        /*
         * with this change https://github.com/apache/bookkeeper/pull/677,
         * LedgerStorage drives the checkpoint logic.
         *
         * <p>There are two exceptions:
         *
         * 1) with multiple entry logs, checkpoint logic based on a entry log is
         *    not possible, hence it needs to be timebased recurring thing and
         *    it is driven by SyncThread. SyncThread.start does that and it is
         *    started in Bookie.start method.
         *
         * 2) DbLedgerStorage
         */
        if (entryLogPerLedgerEnabled || isDbLedgerStorage) {
            syncThread = new SyncThread(conf, getLedgerDirsListener(), ledgerStorage, checkpointSource) {
                @Override
                public void startCheckpoint(Checkpoint checkpoint) {
                    /*
                     * in the case of entryLogPerLedgerEnabled, LedgerStorage
                     * dont drive checkpoint logic, but instead it is done
                     * periodically by SyncThread. So startCheckpoint which
                     * will be called by LedgerStorage will be no-op.
                     */
                }

                @Override
                public void start() {
                    executor.scheduleAtFixedRate(() -> {
                        doCheckpoint(checkpointSource.newCheckpoint());
                    }, conf.getFlushInterval(), conf.getFlushInterval(), TimeUnit.MILLISECONDS);
                }
            };
        } else {
            syncThread = new SyncThread(conf, getLedgerDirsListener(), ledgerStorage, checkpointSource);
        }

        ledgerStorage.initialize(
            conf,
            ledgerManager,
            ledgerDirsManager,
            indexDirsManager,
            stateManager,
            checkpointSource,
            syncThread,
            statsLogger,
            allocator);


        handles = new HandleFactoryImpl(ledgerStorage);

        // Expose Stats
        this.bookieStats = new BookieStats(statsLogger);
    }

    StateManager initializeStateManager() throws IOException {
        return new BookieStateManager(conf, statsLogger, metadataDriver, ledgerDirsManager);
    }

    void readJournal() throws IOException, BookieException {
        long startTs = System.currentTimeMillis();
        JournalScanner scanner = new JournalScanner() {
            @Override
            public void process(int journalVersion, long offset, ByteBuffer recBuff) throws IOException {
                long ledgerId = recBuff.getLong();
                long entryId = recBuff.getLong();
                try {
                    if (LOG.isDebugEnabled()) {
                        LOG.debug("Replay journal - ledger id : {}, entry id : {}.", ledgerId, entryId);
                    }
                    if (entryId == METAENTRY_ID_LEDGER_KEY) {
                        if (journalVersion >= JournalChannel.V3) {
                            int masterKeyLen = recBuff.getInt();
                            byte[] masterKey = new byte[masterKeyLen];

                            recBuff.get(masterKey);
                            masterKeyCache.put(ledgerId, masterKey);

                            // Force to re-insert the master key in ledger storage
                            handles.getHandle(ledgerId, masterKey);
                        } else {
                            throw new IOException("Invalid journal. Contains journalKey "
                                    + " but layout version (" + journalVersion
                                    + ") is too old to hold this");
                        }
                    } else if (entryId == METAENTRY_ID_FENCE_KEY) {
                        if (journalVersion >= JournalChannel.V4) {
                            byte[] key = masterKeyCache.get(ledgerId);
                            if (key == null) {
                                key = ledgerStorage.readMasterKey(ledgerId);
                            }
                            LedgerDescriptor handle = handles.getHandle(ledgerId, key);
                            handle.setFenced();
                        } else {
                            throw new IOException("Invalid journal. Contains fenceKey "
                                    + " but layout version (" + journalVersion
                                    + ") is too old to hold this");
                        }
                    } else if (entryId == METAENTRY_ID_LEDGER_EXPLICITLAC) {
                        if (journalVersion >= JournalChannel.V6) {
                            int explicitLacBufLength = recBuff.getInt();
                            ByteBuf explicitLacBuf = Unpooled.buffer(explicitLacBufLength);
                            byte[] explicitLacBufArray = new byte[explicitLacBufLength];
                            recBuff.get(explicitLacBufArray);
                            explicitLacBuf.writeBytes(explicitLacBufArray);
                            byte[] key = masterKeyCache.get(ledgerId);
                            if (key == null) {
                                key = ledgerStorage.readMasterKey(ledgerId);
                            }
                            LedgerDescriptor handle = handles.getHandle(ledgerId, key);
                            handle.setExplicitLac(explicitLacBuf);
                        } else {
                            throw new IOException("Invalid journal. Contains explicitLAC " + " but layout version ("
                                    + journalVersion + ") is too old to hold this");
                        }
                    } else if (entryId < 0) {
                        /*
                         * this is possible if bookie code binary is rolledback
                         * to older version but when it is trying to read
                         * Journal which was created previously using newer
                         * code/journalversion, which introduced new special
                         * entry. So in anycase, if we see unrecognizable
                         * special entry while replaying journal we should skip
                         * (ignore) it.
                         */
                        LOG.warn("Read unrecognizable entryId: {} for ledger: {} while replaying Journal. Skipping it",
                                entryId, ledgerId);
                    } else {
                        byte[] key = masterKeyCache.get(ledgerId);
                        if (key == null) {
                            key = ledgerStorage.readMasterKey(ledgerId);
                        }
                        LedgerDescriptor handle = handles.getHandle(ledgerId, key);

                        recBuff.rewind();
                        handle.addEntry(Unpooled.wrappedBuffer(recBuff));
                    }
                } catch (NoLedgerException nsle) {
                    if (LOG.isDebugEnabled()) {
                        LOG.debug("Skip replaying entries of ledger {} since it was deleted.", ledgerId);
                    }
                } catch (BookieException be) {
                    throw new IOException(be);
                }
            }
        };

        for (Journal journal : journals) {
            journal.replay(scanner);
        }
        long elapsedTs = System.currentTimeMillis() - startTs;
        LOG.info("Finished replaying journal in {} ms.", elapsedTs);
    }

    @Override
    public synchronized void start() {
        setDaemon(true);
        if (LOG.isDebugEnabled()) {
            LOG.debug("I'm starting a bookie with journal directories {}",
                    journalDirectories.stream().map(File::getName).collect(Collectors.joining(", ")));
        }
        //Start DiskChecker thread
        ledgerMonitor.start();
        if (indexDirsManager != ledgerDirsManager) {
            idxMonitor.start();
        }

        // replay journals
        try {
            readJournal();
        } catch (IOException ioe) {
            LOG.error("Exception while replaying journals, shutting down", ioe);
            shutdown(ExitCode.BOOKIE_EXCEPTION);
            return;
        } catch (BookieException be) {
            LOG.error("Exception while replaying journals, shutting down", be);
            shutdown(ExitCode.BOOKIE_EXCEPTION);
            return;
        }

        // Do a fully flush after journal replay
        try {
            syncThread.requestFlush().get();
        } catch (InterruptedException e) {
            LOG.warn("Interrupting the fully flush after replaying journals : ", e);
            Thread.currentThread().interrupt();
        } catch (ExecutionException e) {
            LOG.error("Error on executing a fully flush after replaying journals.");
            shutdown(ExitCode.BOOKIE_EXCEPTION);
            return;
        }

        if (conf.isLocalConsistencyCheckOnStartup()) {
            LOG.info("Running local consistency check on startup prior to accepting IO.");
            List<LedgerStorage.DetectedInconsistency> errors = null;
            try {
                errors = ledgerStorage.localConsistencyCheck(Optional.empty());
            } catch (IOException e) {
                LOG.error("Got a fatal exception while checking store", e);
                shutdown(ExitCode.BOOKIE_EXCEPTION);
                return;
            }
            if (errors != null && errors.size() > 0) {
                LOG.error("Bookie failed local consistency check:");
                for (LedgerStorage.DetectedInconsistency error : errors) {
                    LOG.error("Ledger {}, entry {}: ", error.getLedgerId(), error.getEntryId(), error.getException());
                }
                shutdown(ExitCode.BOOKIE_EXCEPTION);
                return;
            }
        }

        LOG.info("Finished reading journal, starting bookie");


        /*
         * start sync thread first, so during replaying journals, we could do
         * checkpoint which reduce the chance that we need to replay journals
         * again if bookie restarted again before finished journal replays.
         */
        syncThread.start();

        // start bookie thread
        super.start();

        // After successful bookie startup, register listener for disk
        // error/full notifications.
        ledgerDirsManager.addLedgerDirsListener(getLedgerDirsListener());
        if (indexDirsManager != ledgerDirsManager) {
            indexDirsManager.addLedgerDirsListener(getLedgerDirsListener());
        }

        ledgerStorage.start();

        // check the bookie status to start with, and set running.
        // since bookie server use running as a flag to tell bookie server whether it is alive
        // if setting it in bookie thread, the watcher might run before bookie thread.
        stateManager.initState();

        try {
            stateManager.registerBookie(true).get();
        } catch (Exception e) {
            LOG.error("Couldn't register bookie with zookeeper, shutting down : ", e);
            shutdown(ExitCode.ZK_REG_FAIL);
        }
    }

    /*
     * Get the DiskFailure listener for the bookie
     */
    private LedgerDirsListener getLedgerDirsListener() {

        return new LedgerDirsListener() {

            @Override
            public void diskFailed(File disk) {
                // Shutdown the bookie on disk failure.
                triggerBookieShutdown(ExitCode.BOOKIE_EXCEPTION);
            }

            @Override
            public void allDisksFull(boolean highPriorityWritesAllowed) {
                // Transition to readOnly mode on all disks full
                stateManager.setHighPriorityWritesAvailability(highPriorityWritesAllowed);
                stateManager.transitionToReadOnlyMode();
            }

            @Override
            public void fatalError() {
                LOG.error("Fatal error reported by ledgerDirsManager");
                triggerBookieShutdown(ExitCode.BOOKIE_EXCEPTION);
            }

            @Override
            public void diskWritable(File disk) {
                // Transition to writable mode when a disk becomes writable again.
                stateManager.setHighPriorityWritesAvailability(true);
                stateManager.transitionToWritableMode();
            }

            @Override
            public void diskJustWritable(File disk) {
                // Transition to writable mode when a disk becomes writable again.
                stateManager.setHighPriorityWritesAvailability(true);
                stateManager.transitionToWritableMode();
            }
        };
    }

    /**
     * Instantiate the metadata driver for the Bookie.
     */
    private MetadataBookieDriver instantiateMetadataDriver(ServerConfiguration conf) throws BookieException {
        try {
            String metadataServiceUriStr = conf.getMetadataServiceUri();
            if (null == metadataServiceUriStr) {
                return null;
            }

            MetadataBookieDriver driver = MetadataDrivers.getBookieDriver(
                URI.create(metadataServiceUriStr));
            driver.initialize(
                conf,
                () -> {
                    stateManager.forceToUnregistered();
                    // schedule a re-register operation
                    stateManager.registerBookie(false);
                },
                statsLogger);
            return driver;
        } catch (MetadataException me) {
            throw new MetadataStoreException("Failed to initialize metadata bookie driver", me);
        } catch (ConfigurationException e) {
            throw new BookieIllegalOpException(e);
        }
    }

    /*
     * Check whether Bookie is writable.
     */
    public boolean isReadOnly() {
        return stateManager.isReadOnly();
    }

    /**
     * Check whether Bookie is available for high priority writes.
     *
     * @return true if the bookie is able to take high priority writes.
     */
    public boolean isAvailableForHighPriorityWrites() {
        return stateManager.isAvailableForHighPriorityWrites();
    }

    public boolean isRunning() {
        return stateManager.isRunning();
    }

    @Override
    public void run() {
        // bookie thread wait for journal thread
        try {
            // start journals
            for (Journal journal: journals) {
                journal.start();
            }

            // wait until journal quits
            for (Journal journal: journals) {

                journal.joinThread();
            }
            LOG.info("Journal thread(s) quit.");
        } catch (InterruptedException ie) {
            Thread.currentThread().interrupt();
            LOG.warn("Interrupted on running journal thread : ", ie);
        }
        // if the journal thread quits due to shutting down, it is ok
        if (!stateManager.isShuttingDown()) {
            // some error found in journal thread and it quits
            // following add operations to it would hang unit client timeout
            // so we should let bookie server exists
            LOG.error("Journal manager quits unexpectedly.");
            triggerBookieShutdown(ExitCode.BOOKIE_EXCEPTION);
        }
    }

    // Triggering the Bookie shutdown in its own thread,
    // because shutdown can be called from sync thread which would be
    // interrupted by shutdown call.
    AtomicBoolean shutdownTriggered = new AtomicBoolean(false);
    void triggerBookieShutdown(final int exitCode) {
        if (!shutdownTriggered.compareAndSet(false, true)) {
            return;
        }
        LOG.info("Triggering shutdown of Bookie-{} with exitCode {}",
                 conf.getBookiePort(), exitCode);
        BookieThread th = new BookieThread("BookieShutdownTrigger") {
            @Override
            public void run() {
                Bookie.this.shutdown(exitCode);
            }
        };
        th.start();
    }

    // provided a public shutdown method for other caller
    // to shut down bookie gracefully
    public int shutdown() {
        return shutdown(ExitCode.OK);
    }

    // internal shutdown method to let shutdown bookie gracefully
    // when encountering exception
    synchronized int shutdown(int exitCode) {
        try {
            if (isRunning()) { // avoid shutdown twice
                // the exitCode only set when first shutdown usually due to exception found
                LOG.info("Shutting down Bookie-{} with exitCode {}",
                         conf.getBookiePort(), exitCode);
                if (this.exitCode == ExitCode.OK) {
                    this.exitCode = exitCode;
                }

                stateManager.forceToShuttingDown();

                // turn bookie to read only during shutting down process
                LOG.info("Turning bookie to read only during shut down");
                stateManager.forceToReadOnly();

                // Shutdown Sync thread
                syncThread.shutdown();

                // Shutdown journals
                for (Journal journal : journals) {
                    journal.shutdown();
                }
                this.join();

                // Shutdown the EntryLogger which has the GarbageCollector Thread running
                ledgerStorage.shutdown();

                // close Ledger Manager
                try {
                    if (null != ledgerManager) {
                        ledgerManager.close();
                    }
                    if (null != ledgerManagerFactory) {
                        ledgerManagerFactory.close();
                    }
                } catch (IOException ie) {
                    LOG.error("Failed to close active ledger manager : ", ie);
                }

                //Shutdown disk checker
                ledgerMonitor.shutdown();
                if (indexDirsManager != ledgerDirsManager) {
                    idxMonitor.shutdown();
                }

            }
            // Shutdown the ZK client
            if (metadataDriver != null) {
                metadataDriver.close();
            }
        } catch (InterruptedException ie) {
            Thread.currentThread().interrupt();
            LOG.error("Interrupted during shutting down bookie : ", ie);
        } catch (Exception e) {
            LOG.error("Got Exception while trying to shutdown Bookie", e);
            throw e;
        } finally {
            // setting running to false here, so watch thread
            // in bookie server know it only after bookie shut down
            stateManager.close();
        }
        return this.exitCode;
    }

    /**
     * Retrieve the ledger descriptor for the ledger which entry should be added to.
     * The LedgerDescriptor returned from this method should be eventually freed with
     * #putHandle().
     *
     * @throws BookieException if masterKey does not match the master key of the ledger
     */
    @VisibleForTesting
    LedgerDescriptor getLedgerForEntry(ByteBuf entry, final byte[] masterKey)
            throws IOException, BookieException {
        final long ledgerId = entry.getLong(entry.readerIndex());

        return handles.getHandle(ledgerId, masterKey);
    }

    private Journal getJournal(long ledgerId) {
        return journals.get(MathUtils.signSafeMod(ledgerId, journals.size()));
    }

    /**
     * Add an entry to a ledger as specified by handle.
     */
    private void addEntryInternal(LedgerDescriptor handle, ByteBuf entry,
                                  boolean ackBeforeSync, WriteCallback cb, Object ctx, byte[] masterKey)
            throws IOException, BookieException, InterruptedException {
        long ledgerId = handle.getLedgerId();
        long entryId = handle.addEntry(entry);

        bookieStats.getWriteBytes().add(entry.readableBytes());

        // journal `addEntry` should happen after the entry is added to ledger storage.
        // otherwise the journal entry can potentially be rolled before the ledger is created in ledger storage.
        if (masterKeyCache.get(ledgerId) == null) {
            // Force the load into masterKey cache
            byte[] oldValue = masterKeyCache.putIfAbsent(ledgerId, masterKey);
            if (oldValue == null) {
                // new handle, we should add the key to journal ensure we can rebuild
                ByteBuffer bb = ByteBuffer.allocate(8 + 8 + 4 + masterKey.length);
                bb.putLong(ledgerId);
                bb.putLong(METAENTRY_ID_LEDGER_KEY);
                bb.putInt(masterKey.length);
                bb.put(masterKey);
                bb.flip();

                getJournal(ledgerId).logAddEntry(bb, false /* ackBeforeSync */, new NopWriteCallback(), null);
            }
        }

        if (LOG.isTraceEnabled()) {
            LOG.trace("Adding {}@{}", entryId, ledgerId);
        }
        getJournal(ledgerId).logAddEntry(entry, ackBeforeSync, cb, ctx);
    }

    /**
     * Add entry to a ledger, even if the ledger has previous been fenced. This should only
     * happen in bookie recovery or ledger recovery cases, where entries are being replicates
     * so that they exist on a quorum of bookies. The corresponding client side call for this
     * is not exposed to users.
     */
    public void recoveryAddEntry(ByteBuf entry, WriteCallback cb, Object ctx, byte[] masterKey)
            throws IOException, BookieException, InterruptedException {
        long requestNanos = MathUtils.nowInNano();
        boolean success = false;
        int entrySize = 0;
        try {
            LedgerDescriptor handle = getLedgerForEntry(entry, masterKey);
            synchronized (handle) {
                entrySize = entry.readableBytes();
                addEntryInternal(handle, entry, false /* ackBeforeSync */, cb, ctx, masterKey);
            }
            success = true;
        } catch (NoWritableLedgerDirException e) {
            stateManager.transitionToReadOnlyMode();
            throw new IOException(e);
        } finally {
            long elapsedNanos = MathUtils.elapsedNanos(requestNanos);
            if (success) {
                bookieStats.getRecoveryAddEntryStats().registerSuccessfulEvent(elapsedNanos, TimeUnit.NANOSECONDS);
                bookieStats.getAddBytesStats().registerSuccessfulValue(entrySize);
            } else {
                bookieStats.getRecoveryAddEntryStats().registerFailedEvent(elapsedNanos, TimeUnit.NANOSECONDS);
                bookieStats.getAddBytesStats().registerFailedValue(entrySize);
            }

            entry.release();
        }
    }

    private ByteBuf createExplicitLACEntry(long ledgerId, ByteBuf explicitLac) {
        ByteBuf bb = allocator.directBuffer(8 + 8 + 4 + explicitLac.capacity());
        bb.writeLong(ledgerId);
        bb.writeLong(METAENTRY_ID_LEDGER_EXPLICITLAC);
        bb.writeInt(explicitLac.capacity());
        bb.writeBytes(explicitLac);
        return bb;
    }

    public void setExplicitLac(ByteBuf entry, WriteCallback writeCallback, Object ctx, byte[] masterKey)
            throws IOException, InterruptedException, BookieException {
        try {
            long ledgerId = entry.getLong(entry.readerIndex());
            LedgerDescriptor handle = handles.getHandle(ledgerId, masterKey);
            synchronized (handle) {
                entry.markReaderIndex();
                handle.setExplicitLac(entry);
                entry.resetReaderIndex();
                ByteBuf explicitLACEntry = createExplicitLACEntry(ledgerId, entry);
                getJournal(ledgerId).logAddEntry(explicitLACEntry, false /* ackBeforeSync */, writeCallback, ctx);
            }
        } catch (NoWritableLedgerDirException e) {
            stateManager.transitionToReadOnlyMode();
            throw new IOException(e);
        }
    }

    public ByteBuf getExplicitLac(long ledgerId) throws IOException, Bookie.NoLedgerException {
        ByteBuf lac;
        LedgerDescriptor handle = handles.getReadOnlyHandle(ledgerId);
        synchronized (handle) {
            lac = handle.getExplicitLac();
        }
        return lac;
    }

    /**
     * Force sync given 'ledgerId' entries on the journal to the disk.
     * It works like a regular addEntry with ackBeforeSync=false.
     * This is useful for ledgers with DEFERRED_SYNC write flag.
     */
    public void forceLedger(long ledgerId, WriteCallback cb,
                            Object ctx) {
        if (LOG.isTraceEnabled()) {
            LOG.trace("Forcing ledger {}", ledgerId);
        }
        Journal journal = getJournal(ledgerId);
        journal.forceLedger(ledgerId, cb, ctx);
        bookieStats.getForceLedgerOps().inc();
    }

    /**
     * Add entry to a ledger.
     * @throws BookieException.LedgerFencedException if the ledger is fenced
     */
    public void addEntry(ByteBuf entry, boolean ackBeforeSync, WriteCallback cb, Object ctx, byte[] masterKey)
            throws IOException, BookieException.LedgerFencedException, BookieException, InterruptedException {
        long requestNanos = MathUtils.nowInNano();
        boolean success = false;
        int entrySize = 0;
        try {
            LedgerDescriptor handle = getLedgerForEntry(entry, masterKey);
            synchronized (handle) {
                if (handle.isFenced()) {
                    throw BookieException
                            .create(BookieException.Code.LedgerFencedException);
                }
                entrySize = entry.readableBytes();
                addEntryInternal(handle, entry, ackBeforeSync, cb, ctx, masterKey);
            }
            success = true;
        } catch (NoWritableLedgerDirException e) {
            stateManager.transitionToReadOnlyMode();
            throw new IOException(e);
        } finally {
            long elapsedNanos = MathUtils.elapsedNanos(requestNanos);
            if (success) {
                bookieStats.getAddEntryStats().registerSuccessfulEvent(elapsedNanos, TimeUnit.NANOSECONDS);
                bookieStats.getAddBytesStats().registerSuccessfulValue(entrySize);
            } else {
                bookieStats.getAddEntryStats().registerFailedEvent(elapsedNanos, TimeUnit.NANOSECONDS);
                bookieStats.getAddBytesStats().registerFailedValue(entrySize);
            }

            entry.release();
        }
    }

    static class FutureWriteCallback implements WriteCallback {

        SettableFuture<Boolean> result = SettableFuture.create();

        @Override
        public void writeComplete(int rc, long ledgerId, long entryId,
                                  BookieSocketAddress addr, Object ctx) {
            if (LOG.isDebugEnabled()) {
                LOG.debug("Finished writing entry {} @ ledger {} for {} : {}",
                        entryId, ledgerId, addr, rc);
            }

            result.set(0 == rc);
        }

        public SettableFuture<Boolean> getResult() {
            return result;
        }
    }

    /**
     * Fences a ledger. From this point on, clients will be unable to
     * write to this ledger. Only recoveryAddEntry will be
     * able to add entries to the ledger.
     * This method is idempotent. Once a ledger is fenced, it can
     * never be unfenced. Fencing a fenced ledger has no effect.
     */
    public SettableFuture<Boolean> fenceLedger(long ledgerId, byte[] masterKey)
            throws IOException, BookieException {
        LedgerDescriptor handle = handles.getHandle(ledgerId, masterKey);
        return handle.fenceAndLogInJournal(getJournal(ledgerId));
    }

    public ByteBuf readEntry(long ledgerId, long entryId)
            throws IOException, NoLedgerException {
        long requestNanos = MathUtils.nowInNano();
        boolean success = false;
        int entrySize = 0;
        try {
            LedgerDescriptor handle = handles.getReadOnlyHandle(ledgerId);
            if (LOG.isTraceEnabled()) {
                LOG.trace("Reading {}@{}", entryId, ledgerId);
            }
            ByteBuf entry = handle.readEntry(entryId);
            bookieStats.getReadBytes().add(entry.readableBytes());
            success = true;
            return entry;
        } finally {
            long elapsedNanos = MathUtils.elapsedNanos(requestNanos);
            if (success) {
                bookieStats.getReadEntryStats().registerSuccessfulEvent(elapsedNanos, TimeUnit.NANOSECONDS);
                bookieStats.getReadBytesStats().registerSuccessfulValue(entrySize);
            } else {
                bookieStats.getReadEntryStats().registerFailedEvent(elapsedNanos, TimeUnit.NANOSECONDS);
                bookieStats.getReadEntryStats().registerFailedValue(entrySize);
            }
        }
    }

    public long readLastAddConfirmed(long ledgerId) throws IOException {
        LedgerDescriptor handle = handles.getReadOnlyHandle(ledgerId);
        return handle.getLastAddConfirmed();
    }

    public boolean waitForLastAddConfirmedUpdate(long ledgerId,
                                                 long previousLAC,
                                                 Watcher<LastAddConfirmedUpdateNotification> watcher)
            throws IOException {
        LedgerDescriptor handle = handles.getReadOnlyHandle(ledgerId);
        return handle.waitForLastAddConfirmedUpdate(previousLAC, watcher);
    }

    @VisibleForTesting
    public LedgerStorage getLedgerStorage() {
        return ledgerStorage;
    }

    @VisibleForTesting
    public BookieStateManager getStateManager() {
        return (BookieStateManager) this.stateManager;
    }

    @VisibleForTesting
    public LedgerManagerFactory getLedgerManagerFactory() {
        return ledgerManagerFactory;
    }

    // The rest of the code is test stuff
    static class CounterCallback implements WriteCallback {
        int count;

        @Override
        public synchronized void writeComplete(int rc, long l, long e, BookieSocketAddress addr, Object ctx) {
            count--;
            if (count == 0) {
                notifyAll();
            }
        }

        public synchronized void incCount() {
            count++;
        }

        public synchronized void waitZero() throws InterruptedException {
            while (count > 0) {
                wait();
            }
        }
    }

    public ByteBufAllocator getAllocator() {
        return allocator;
    }

    /**
     * Format the bookie server data.
     *
     * @param conf ServerConfiguration
     * @param isInteractive Whether format should ask prompt for confirmation if old data exists or not.
     * @param force If non interactive and force is true, then old data will be removed without confirm prompt.
     * @return Returns true if the format is success else returns false
     */
    public static boolean format(ServerConfiguration conf,
            boolean isInteractive, boolean force) {
        for (File journalDir : conf.getJournalDirs()) {
            String[] journalDirFiles =
                    journalDir.exists() && journalDir.isDirectory() ? journalDir.list() : null;
            if (journalDirFiles != null && journalDirFiles.length != 0) {
                try {
                    boolean confirm = false;
                    if (!isInteractive) {
                        // If non interactive and force is set, then delete old
                        // data.
                        if (force) {
                            confirm = true;
                        } else {
                            confirm = false;
                        }
                    } else {
                        confirm = IOUtils
                                .confirmPrompt("Are you sure to format Bookie data..?");
                    }

                    if (!confirm) {
                        LOG.error("Bookie format aborted!!");
                        return false;
                    }
                } catch (IOException e) {
                    LOG.error("Error during bookie format", e);
                    return false;
                }
            }
            if (!cleanDir(journalDir)) {
                LOG.error("Formatting journal directory failed");
                return false;
            }

            File[] ledgerDirs = conf.getLedgerDirs();
            for (File dir : ledgerDirs) {
                if (!cleanDir(dir)) {
                    LOG.error("Formatting ledger directory " + dir + " failed");
                    return false;
                }
            }

            // Clean up index directories if they are separate from the ledger dirs
            File[] indexDirs = conf.getIndexDirs();
            if (null != indexDirs) {
                for (File dir : indexDirs) {
                    if (!cleanDir(dir)) {
                        LOG.error("Formatting ledger directory " + dir + " failed");
                        return false;
                    }
                }
            }
        }

        LOG.info("Bookie format completed successfully");
        return true;
    }

    private static boolean cleanDir(File dir) {
        if (dir.exists()) {
            File[] files = dir.listFiles();
            if (files != null) {
                for (File child : files) {
                    boolean delete = FileUtils.deleteQuietly(child);
                    if (!delete) {
                        LOG.error("Not able to delete " + child);
                        return false;
                    }
                }
            }
        } else if (!dir.mkdirs()) {
            LOG.error("Not able to create the directory " + dir);
            return false;
        }
        return true;
    }

    /**
     * @param args
     * @throws IOException
     * @throws InterruptedException
     */
    public static void main(String[] args)
            throws IOException, InterruptedException, BookieException, KeeperException {
        Bookie b = new Bookie(new ServerConfiguration());
        b.start();
        CounterCallback cb = new CounterCallback();
        long start = System.currentTimeMillis();
        for (int i = 0; i < 100000; i++) {
            ByteBuf buff = Unpooled.buffer(1024);
            buff.writeLong(1);
            buff.writeLong(i);
            cb.incCount();
            b.addEntry(buff, false /* ackBeforeSync */, cb, null, new byte[0]);
        }
        cb.waitZero();
        long end = System.currentTimeMillis();
        System.out.println("Took " + (end - start) + "ms");
    }

    /**
     * Returns exit code - cause of failure.
     *
     * @return {@link ExitCode}
     */
    public int getExitCode() {
        return exitCode;
    }

    static DiskChecker createDiskChecker(ServerConfiguration conf) {
        return new DiskChecker(conf.getDiskUsageThreshold(), conf.getDiskUsageWarnThreshold());
    }

    static LedgerDirsManager createLedgerDirsManager(ServerConfiguration conf, DiskChecker diskChecker,
                                                     StatsLogger statsLogger) {
        return new LedgerDirsManager(conf, conf.getLedgerDirs(), diskChecker, statsLogger);
    }

    static LedgerDirsManager createIndexDirsManager(ServerConfiguration conf, DiskChecker diskChecker,
                                                    StatsLogger statsLogger, LedgerDirsManager fallback) {
        File[] idxDirs = conf.getIndexDirs();
        if (null == idxDirs) {
            return fallback;
        } else {
            return new LedgerDirsManager(conf, idxDirs, diskChecker, statsLogger);
        }
    }
}<|MERGE_RESOLUTION|>--- conflicted
+++ resolved
@@ -33,6 +33,7 @@
 import io.netty.buffer.ByteBufAllocator;
 import io.netty.buffer.PooledByteBufAllocator;
 import io.netty.buffer.Unpooled;
+import io.netty.buffer.UnpooledByteBufAllocator;
 
 import java.io.File;
 import java.io.FileNotFoundException;
@@ -609,9 +610,6 @@
         this(conf, NullStatsLogger.INSTANCE, PooledByteBufAllocator.DEFAULT);
     }
 
-<<<<<<< HEAD
-    public Bookie(ServerConfiguration conf, StatsLogger statsLogger, ByteBufAllocator allocator)
-=======
     private static LedgerStorage buildLedgerStorage(ServerConfiguration conf) throws IOException {
         // Instantiate the ledger storage implementation
         String ledgerStorageClass = conf.getLedgerStorageClass();
@@ -667,13 +665,13 @@
                 null,
                 checkpointSource,
                 checkpointer,
-                statsLogger);
+                statsLogger,
+                UnpooledByteBufAllocator.DEFAULT);
 
         return ledgerStorage;
     }
 
-    public Bookie(ServerConfiguration conf, StatsLogger statsLogger)
->>>>>>> 9a0da5c5
+    public Bookie(ServerConfiguration conf, StatsLogger statsLogger, ByteBufAllocator allocator)
             throws IOException, InterruptedException, BookieException {
         super("Bookie-" + conf.getBookiePort());
         this.statsLogger = statsLogger;
