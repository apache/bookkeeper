--- conflicted
+++ resolved
@@ -150,9 +150,8 @@
 
     private final ByteBufAllocator allocator;
 
-<<<<<<< HEAD
     private final boolean writeDataToJournal;
-=======
+
     @StatsDoc(
             name = JOURNAL_MEMORY_MAX,
             help = "The max amount of memory in bytes that can be used by the bookie journal"
@@ -164,7 +163,6 @@
             help = "The actual amount of memory in bytes currently used by the bookie journal"
     )
     private final Gauge<Long> journalMemoryUsedStats;
->>>>>>> 63867a99
 
     /**
      * Exception is thrown when no such a ledger is found in this bookie.
