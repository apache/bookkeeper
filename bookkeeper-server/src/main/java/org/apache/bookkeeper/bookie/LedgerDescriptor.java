--- conflicted
+++ resolved
@@ -27,11 +27,8 @@
 import java.io.IOException;
 import java.util.Observable;
 import java.util.Observer;
-<<<<<<< HEAD
-=======
 
 import static org.apache.bookkeeper.bookie.Bookie.METAENTRY_ID_FENCE_KEY;
->>>>>>> a84b5e11
 
 /**
  * Implements a ledger inside a bookie. In particular, it implements operations
