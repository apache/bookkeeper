--- conflicted
+++ resolved
@@ -44,6 +44,7 @@
 import org.apache.bookkeeper.bookie.LedgerDirsManager.NoWritableLedgerDirException;
 import org.apache.bookkeeper.conf.ServerConfiguration;
 import org.apache.bookkeeper.net.BookieSocketAddress;
+import org.apache.bookkeeper.proto.BookieProtocol;
 import org.apache.bookkeeper.proto.BookkeeperInternalCallbacks.ForceCallback;
 import org.apache.bookkeeper.proto.BookkeeperInternalCallbacks.WriteCallback;
 import org.apache.bookkeeper.proto.DataFormats.LedgerType;
@@ -284,37 +285,24 @@
         final WriteCallback cb;
         final Object ctx;
         final long enqueueTime;
-<<<<<<< HEAD
-        final LedgerType ledgerType;
-        long lastAddSynced = -1;
-
-        QueueEntry(ByteBuf entry, long ledgerId, long entryId, WriteCallback cb, Object ctx, long enqueueTime,
-                   LedgerType ledgerType) {
-            this.entry = entry != null ? entry.duplicate() : null;
-=======
         final boolean requiresForce;
 
         QueueEntry(ByteBuf entry, boolean requiresForce, long ledgerId, long entryId, WriteCallback cb, Object ctx, long enqueueTime) {
             this.entry = entry.duplicate();
->>>>>>> 6ea9e47c
             this.cb = cb;
             this.ctx = ctx;
             this.ledgerId = ledgerId;
             this.entryId = entryId;
             this.enqueueTime = enqueueTime;
-<<<<<<< HEAD
-            this.ledgerType = ledgerType;
-=======
             this.requiresForce = requiresForce;
->>>>>>> 6ea9e47c
         }
 
         boolean isExecuteCallbackAfterForce() {
-            return ledgerType == LedgerType.FORCE_ON_JOURNAL;
+            return requiresForce;
         }
 
         boolean isExecuteCallbackAfterWrite() {
-            return ledgerType == LedgerType.FORCE_DEFERRED_ON_JOURNAL;
+            return !requiresForce;
         }
 
         boolean isForceLedgerMetaEntry() {
@@ -324,10 +312,10 @@
         @Override
         public void run() {
             if (LOG.isDebugEnabled()) {
-                LOG.debug("Acknowledge Ledger: {}, Entry: {}, lastAddSynced {}", ledgerId, entryId, lastAddSynced);
+                LOG.debug("Acknowledge Ledger: {}, Entry: {}, lastAddSynced {}", ledgerId, entryId, BookieProtocol.INVALID_ENTRY_ID);
             }
             if (entryId == Bookie.METAENTRY_ID_FORCE_KEY) {
-                cb.writeComplete(0, ledgerId, lastAddSynced, null, ctx);
+                cb.writeComplete(0, ledgerId, BookieProtocol.INVALID_ENTRY_ID, null, ctx);
             } else {
                 journalAddEntryStats.registerSuccessfulEvent(MathUtils.elapsedNanos(enqueueTime), TimeUnit.NANOSECONDS);
                 cb.writeComplete(0, ledgerId, entryId, null, ctx);
@@ -380,7 +368,7 @@
                     }
                     if (LOG.isDebugEnabled()) {
                         LOG.debug("entry "+e.ledgerId+", "+e.entryId+
-                                  " written to journal, e.lastAddSyncedEntry:"+e.lastAddSynced);
+                                  " written to journal");
                     }
                     if (e.isExecuteCallbackAfterForce()) {
                        cbThreadPool.execute(e);
@@ -822,22 +810,14 @@
     /**
      * record an add entry operation in journal.
      */
-<<<<<<< HEAD
-    public void logAddEntry(ByteBuf entry, LedgerType ledgerType, WriteCallback cb, Object ctx) {
-=======
     public void logAddEntry(ByteBuf entry, boolean requiresForce, WriteCallback cb, Object ctx) {
->>>>>>> 6ea9e47c
         long ledgerId = entry.getLong(entry.readerIndex() + 0);
         long entryId = entry.getLong(entry.readerIndex() + 8);
         journalQueueSize.inc();
 
         //Retain entry until it gets written to journal
         entry.retain();
-<<<<<<< HEAD
-        queue.add(new QueueEntry(entry, ledgerId, entryId, cb, ctx, MathUtils.nowInNano(), ledgerType));
-=======
         queue.add(new QueueEntry(entry, requiresForce, ledgerId, entryId, cb, ctx, MathUtils.nowInNano()));
->>>>>>> 6ea9e47c
     }
 
     public void forceLedger(long ledgerId, ForceCallback cb, Object ctx) {
