--- conflicted
+++ resolved
@@ -289,16 +289,10 @@
         OpStatsLogger journalAddEntryStats;
         Counter journalCbQueueSize;
 
-<<<<<<< HEAD
+
         static QueueEntry create(ByteBuf entry, boolean ackBeforeSync, long ledgerId, long entryId,
-                WriteCallback cb, Object ctx, long enqueueTime, OpStatsLogger journalAddEntryStats) {
-=======
-        static QueueEntry create(
-                ByteBuf entry, long ledgerId, long entryId, WriteCallback cb, Object ctx,
-                long enqueueTime,
-                OpStatsLogger journalAddEntryStats,
+                WriteCallback cb, Object ctx, long enqueueTime, OpStatsLogger journalAddEntryStats,
                 Counter journalCbQueueSize) {
->>>>>>> 5cd311c7
             QueueEntry qe = RECYCLER.get();
             qe.entry = entry;
             qe.ackBeforeSync = ackBeforeSync;
@@ -317,11 +311,7 @@
             if (LOG.isDebugEnabled()) {
                 LOG.debug("Acknowledge Ledger: {}, Entry: {}", ledgerId, entryId);
             }
-<<<<<<< HEAD
-
-=======
             journalCbQueueSize.dec();
->>>>>>> 5cd311c7
             journalAddEntryStats.registerSuccessfulEvent(MathUtils.elapsedNanos(enqueueTime), TimeUnit.NANOSECONDS);
             cb.writeComplete(0, ledgerId, entryId, null, ctx);
             recycle();
@@ -374,15 +364,11 @@
 
                 // Notify the waiters that the force write succeeded
                 for (int i = 0; i < forceWriteWaiters.size(); i++) {
-<<<<<<< HEAD
                     QueueEntry qe = forceWriteWaiters.get(i);
                     if (qe != null) {
                         cbThreadPool.execute(qe);
                     }
-=======
-                    cbThreadPool.execute(forceWriteWaiters.get(i));
                     journalCbQueueSize.inc();
->>>>>>> 5cd311c7
                 }
 
                 return forceWriteWaiters.size();
@@ -863,14 +849,10 @@
                      boolean ackBeforeSync, WriteCallback cb, Object ctx) {
         //Retain entry until it gets written to journal
         entry.retain();
-<<<<<<< HEAD
-        queue.add(QueueEntry.create(entry, ackBeforeSync, ledgerId, entryId,
-                  cb, ctx, MathUtils.nowInNano(), journalAddEntryStats));
-=======
+
         queue.add(QueueEntry.create(
-                entry, ledgerId, entryId, cb, ctx, MathUtils.nowInNano(),
+                entry, ackBeforeSync,  ledgerId, entryId, cb, ctx, MathUtils.nowInNano(),
                 journalAddEntryStats, journalQueueSize));
->>>>>>> 5cd311c7
     }
 
     /**
