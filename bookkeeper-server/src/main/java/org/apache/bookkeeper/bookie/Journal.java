/**
 *
 * Licensed to the Apache Software Foundation (ASF) under one
 * or more contributor license agreements.  See the NOTICE file
 * distributed with this work for additional information
 * regarding copyright ownership.  The ASF licenses this file
 * to you under the Apache License, Version 2.0 (the
 * "License"); you may not use this file except in compliance
 * with the License.  You may obtain a copy of the License at
 *
 *   http://www.apache.org/licenses/LICENSE-2.0
 *
 * Unless required by applicable law or agreed to in writing,
 * software distributed under the License is distributed on an
 * "AS IS" BASIS, WITHOUT WARRANTIES OR CONDITIONS OF ANY
 * KIND, either express or implied.  See the License for the
 * specific language governing permissions and limitations
 * under the License.
 *
 */

package org.apache.bookkeeper.bookie;

import com.google.common.annotations.VisibleForTesting;
import com.google.common.base.Stopwatch;
import com.google.common.util.concurrent.MoreExecutors;

import io.netty.buffer.ByteBuf;
import io.netty.buffer.Unpooled;
import io.netty.util.Recycler;
import io.netty.util.Recycler.Handle;
import io.netty.util.concurrent.DefaultThreadFactory;

import java.io.File;
import java.io.FileInputStream;
import java.io.FileOutputStream;
import java.io.IOException;
import java.nio.ByteBuffer;
import java.util.ArrayList;
import java.util.Collections;
import java.util.List;
<<<<<<< HEAD
import java.util.concurrent.LinkedBlockingQueue;
=======
import java.util.concurrent.BlockingQueue;
import java.util.concurrent.ExecutorService;
import java.util.concurrent.Executors;
>>>>>>> 31b7db6d
import java.util.concurrent.TimeUnit;

import org.apache.bookkeeper.bookie.LedgerDirsManager.NoWritableLedgerDirException;
import org.apache.bookkeeper.common.collections.RecyclableArrayList;
import org.apache.bookkeeper.conf.ServerConfiguration;
import org.apache.bookkeeper.proto.BookkeeperInternalCallbacks.WriteCallback;
import org.apache.bookkeeper.stats.Counter;
import org.apache.bookkeeper.stats.NullStatsLogger;
import org.apache.bookkeeper.stats.OpStatsLogger;
import org.apache.bookkeeper.stats.StatsLogger;
import org.apache.bookkeeper.util.IOUtils;
import org.apache.bookkeeper.util.MathUtils;
<<<<<<< HEAD
import org.apache.bookkeeper.util.OrderedSafeExecutor;
import org.apache.bookkeeper.util.SafeRunnable;
import org.apache.bookkeeper.util.ZeroBuffer;
=======
import org.apache.bookkeeper.util.collections.GrowableArrayBlockingQueue;
>>>>>>> 31b7db6d
import org.slf4j.Logger;
import org.slf4j.LoggerFactory;

/**
 * Provide journal related management.
 */
public class Journal extends BookieCriticalThread implements CheckpointSource {

    private static final Logger LOG = LoggerFactory.getLogger(Journal.class);

    private static final RecyclableArrayList.Recycler<QueueEntry> entryListRecycler =
        new RecyclableArrayList.Recycler<QueueEntry>();
    private static final RecyclableArrayList<QueueEntry> EMPTY_ARRAY_LIST = new RecyclableArrayList<>();

    /**
     * Filter to pickup journals.
     */
    private interface JournalIdFilter {
        boolean accept(long journalId);
    }

    /**
     * List all journal ids by a specified journal id filer.
     *
     * @param journalDir journal dir
     * @param filter journal id filter
     * @return list of filtered ids
     */
    static List<Long> listJournalIds(File journalDir, JournalIdFilter filter) {
        File logFiles[] = journalDir.listFiles();
        if (logFiles == null || logFiles.length == 0) {
            return Collections.emptyList();
        }
        List<Long> logs = new ArrayList<Long>();
        for (File f: logFiles) {
            String name = f.getName();
            if (!name.endsWith(".txn")) {
                continue;
            }
            String idString = name.split("\\.")[0];
            long id = Long.parseLong(idString, 16);
            if (filter != null) {
                if (filter.accept(id)) {
                    logs.add(id);
                }
            } else {
                logs.add(id);
            }
        }
        Collections.sort(logs);
        return logs;
    }

    /**
     * A wrapper over log mark to provide a checkpoint for users of journal
     * to do checkpointing.
     */
    private static class LogMarkCheckpoint implements Checkpoint {
        final LastLogMark mark;

        public LogMarkCheckpoint(LastLogMark checkpoint) {
            this.mark = checkpoint;
        }

        @Override
        public int compareTo(Checkpoint o) {
            if (o == Checkpoint.MAX) {
                return -1;
            } else if (o == Checkpoint.MIN) {
                return 1;
            }
            return mark.getCurMark().compare(((LogMarkCheckpoint) o).mark.getCurMark());
        }

        @Override
        public boolean equals(Object o) {
            if (!(o instanceof LogMarkCheckpoint)) {
                return false;
            }
            return 0 == compareTo((LogMarkCheckpoint) o);
        }

        @Override
        public int hashCode() {
            return mark.hashCode();
        }

        @Override
        public String toString() {
            return mark.toString();
        }
    }

    /**
     * Last Log Mark.
     */
    public class LastLogMark {
        private final LogMark curMark;

        LastLogMark(long logId, long logPosition) {
            this.curMark = new LogMark(logId, logPosition);
        }

        void setCurLogMark(long logId, long logPosition) {
            curMark.setLogMark(logId, logPosition);
        }

        LastLogMark markLog() {
            return new LastLogMark(curMark.getLogFileId(), curMark.getLogFileOffset());
        }

        public LogMark getCurMark() {
            return curMark;
        }

        void rollLog(LastLogMark lastMark) throws NoWritableLedgerDirException {
            byte buff[] = new byte[16];
            ByteBuffer bb = ByteBuffer.wrap(buff);
            // we should record <logId, logPosition> marked in markLog
            // which is safe since records before lastMark have been
            // persisted to disk (both index & entry logger)
            lastMark.getCurMark().writeLogMark(bb);
            if (LOG.isDebugEnabled()) {
                LOG.debug("RollLog to persist last marked log : {}", lastMark.getCurMark());
            }
            List<File> writableLedgerDirs = ledgerDirsManager
                    .getWritableLedgerDirs();
            for (File dir : writableLedgerDirs) {
                File file = new File(dir, lastMarkFileName);
                FileOutputStream fos = null;
                try {
                    fos = new FileOutputStream(file);
                    fos.write(buff);
                    fos.getChannel().force(true);
                    fos.close();
                    fos = null;
                } catch (IOException e) {
                    LOG.error("Problems writing to " + file, e);
                } finally {
                    // if stream already closed in try block successfully,
                    // stream might have nullified, in such case below
                    // call will simply returns
                    IOUtils.close(LOG, fos);
                }
            }
        }

        /**
         * Read last mark from lastMark file.
         * The last mark should first be max journal log id,
         * and then max log position in max journal log.
         */
        void readLog() {
            byte buff[] = new byte[16];
            ByteBuffer bb = ByteBuffer.wrap(buff);
            LogMark mark = new LogMark();
            for (File dir: ledgerDirsManager.getAllLedgerDirs()) {
                File file = new File(dir, lastMarkFileName);
                try {
                    try (FileInputStream fis = new FileInputStream(file)) {
                        int bytesRead = fis.read(buff);
                        if (bytesRead != 16) {
                            throw new IOException("Couldn't read enough bytes from lastMark."
                                                  + " Wanted " + 16 + ", got " + bytesRead);
                        }
                    }
                    bb.clear();
                    mark.readLogMark(bb);
                    if (curMark.compare(mark) < 0) {
                        curMark.setLogMark(mark.getLogFileId(), mark.getLogFileOffset());
                    }
                } catch (IOException e) {
                    LOG.error("Problems reading from " + file + " (this is okay if it is the first time starting this "
                            + "bookie");
                }
            }
        }

        @Override
        public String toString() {
            return curMark.toString();
        }
    }

    /**
     * Filter to return list of journals for rolling.
     */
    private static class JournalRollingFilter implements JournalIdFilter {

        final LastLogMark lastMark;

        JournalRollingFilter(LastLogMark lastMark) {
            this.lastMark = lastMark;
        }

        @Override
        public boolean accept(long journalId) {
            if (journalId < lastMark.getCurMark().getLogFileId()) {
                return true;
            } else {
                return false;
            }
        }
    }

    /**
     * Scanner used to scan a journal.
     */
    public interface JournalScanner {
        /**
         * Process a journal entry.
         *
         * @param journalVersion Journal Version
         * @param offset File offset of the journal entry
         * @param entry Journal Entry
         * @throws IOException
         */
        void process(int journalVersion, long offset, ByteBuffer entry) throws IOException;
    }

    /**
     * Journal Entry to Record.
     */
<<<<<<< HEAD
    private class QueueEntry extends SafeRunnable {
        final ByteBuffer entry;
        final long ledgerId;
        final long entryId;
        final WriteCallback cb;
        final Object ctx;
        final long enqueueTime;

        QueueEntry(ByteBuffer entry, long ledgerId, long entryId,
                   WriteCallback cb, Object ctx, long enqueueTime) {
            this.entry = entry.duplicate();
            this.cb = cb;
            this.ctx = ctx;
            this.ledgerId = ledgerId;
            this.entryId = entryId;
            this.enqueueTime = enqueueTime;
=======
    private static class QueueEntry implements Runnable {
        ByteBuf entry;
        long ledgerId;
        long entryId;
        WriteCallback cb;
        Object ctx;
        long enqueueTime;
        boolean ackBeforeSync;

        OpStatsLogger journalAddEntryStats;
        Counter journalCbQueueSize;


        static QueueEntry create(ByteBuf entry, boolean ackBeforeSync, long ledgerId, long entryId,
                WriteCallback cb, Object ctx, long enqueueTime, OpStatsLogger journalAddEntryStats,
                Counter journalCbQueueSize) {
            QueueEntry qe = RECYCLER.get();
            qe.entry = entry;
            qe.ackBeforeSync = ackBeforeSync;
            qe.cb = cb;
            qe.ctx = ctx;
            qe.ledgerId = ledgerId;
            qe.entryId = entryId;
            qe.enqueueTime = enqueueTime;
            qe.journalAddEntryStats = journalAddEntryStats;
            qe.journalCbQueueSize = journalCbQueueSize;
            return qe;
>>>>>>> 31b7db6d
        }

        @Override
        public void safeRun() {
            if (LOG.isDebugEnabled()) {
                LOG.debug("Acknowledge Ledger: {}, Entry: {}", ledgerId, entryId);
            }
            journalCbQueueSize.dec();
            journalAddEntryStats.registerSuccessfulEvent(MathUtils.elapsedNanos(enqueueTime), TimeUnit.NANOSECONDS);
            cb.writeComplete(0, ledgerId, entryId, null, ctx);
            recycle();
        }

<<<<<<< HEAD
    private class ForceWriteRequest {
        private final JournalChannel logFile;
        private final LinkedList<QueueEntry> forceWriteWaiters;
        private boolean shouldClose;
        private final boolean isMarker;
        private final long startFlushPosition;
        private final long endFlushPosition;
        private final long logId;

        private ForceWriteRequest(JournalChannel logFile,
                          long logId,
                          long startFlushPosition,
                          long endFlushPosition,
                          LinkedList<QueueEntry> forceWriteWaiters,
                          boolean shouldClose,
                          boolean isMarker) {
            this.forceWriteWaiters = forceWriteWaiters;
            this.logFile = logFile;
            this.logId = logId;
            this.startFlushPosition = startFlushPosition;
            this.endFlushPosition = endFlushPosition;
            this.shouldClose = shouldClose;
            this.isMarker = isMarker;
            forceWriteQueueSize.inc();
=======
        private final Handle<QueueEntry> recyclerHandle;

        private QueueEntry(Handle<QueueEntry> recyclerHandle) {
            this.recyclerHandle = recyclerHandle;
>>>>>>> 31b7db6d
        }

        private static final Recycler<QueueEntry> RECYCLER = new Recycler<QueueEntry>() {
            protected QueueEntry newObject(Recycler.Handle<QueueEntry> handle) {
                return new QueueEntry(handle);
            }
        };

        private void recycle() {
            recyclerHandle.recycle(this);
        }
    }

    /**
     * Token which represents the need to force a write to the Journal.
     */
    @VisibleForTesting
    public class ForceWriteRequest {
        private JournalChannel logFile;
        private RecyclableArrayList<QueueEntry> forceWriteWaiters;
        private boolean shouldClose;
        private boolean isMarker;
        private long lastFlushedPosition;
        private long logId;

        public int process(boolean shouldForceWrite) throws IOException {
            forceWriteQueueSize.dec();

            if (isMarker) {
                return 0;
            }

            try {
                if (shouldForceWrite) {
                    long startTime = MathUtils.nowInNano();
                    this.logFile.forceWrite(false);
                    journalSyncStats.registerSuccessfulEvent(MathUtils.elapsedNanos(startTime), TimeUnit.NANOSECONDS);
                }
                lastLogMark.setCurLogMark(this.logId, this.endFlushPosition);

                // Notify the waiters that the force write succeeded
<<<<<<< HEAD
                callback();
=======
                for (int i = 0; i < forceWriteWaiters.size(); i++) {
                    QueueEntry qe = forceWriteWaiters.get(i);
                    if (qe != null) {
                        cbThreadPool.execute(qe);
                    }
                    journalCbQueueSize.inc();
                }
>>>>>>> 31b7db6d

                return forceWriteWaiters.size();
            } finally {
                closeFileIfNecessary();
            }
        }

        void callback() {
            for (QueueEntry e : this.forceWriteWaiters) {
                if (null != e.ctx) {
                    cbThreadPool.submitOrdered(e.ctx, e);
                } else {
                    cbThreadPool.submit(e);
                }
            }
        }

        public void closeFileIfNecessary() {
            // Close if shouldClose is set
            if (shouldClose) {
                // We should guard against exceptions so its
                // safe to call in catch blocks
                try {
                    logFile.close();
                    // Call close only once
                    shouldClose = false;
                } catch (IOException ioe) {
                    LOG.error("I/O exception while closing file", ioe);
                }
            }
        }

        private final Handle<ForceWriteRequest> recyclerHandle;

        private ForceWriteRequest(Handle<ForceWriteRequest> recyclerHandle) {
            this.recyclerHandle = recyclerHandle;
        }

        private void recycle() {
            logFile = null;
            if (forceWriteWaiters != null) {
                forceWriteWaiters.recycle();
                forceWriteWaiters = null;
            }
            recyclerHandle.recycle(this);
        }
    }

    private ForceWriteRequest createForceWriteRequest(JournalChannel logFile,
                          long logId,
                          long lastFlushedPosition,
                          RecyclableArrayList<QueueEntry> forceWriteWaiters,
                          boolean shouldClose,
                          boolean isMarker) {
        ForceWriteRequest req = forceWriteRequestsRecycler.get();
        req.forceWriteWaiters = forceWriteWaiters;
        req.logFile = logFile;
        req.logId = logId;
        req.lastFlushedPosition = lastFlushedPosition;
        req.shouldClose = shouldClose;
        req.isMarker = isMarker;
        forceWriteQueueSize.inc();
        return req;
    }

    private final Recycler<ForceWriteRequest> forceWriteRequestsRecycler = new Recycler<ForceWriteRequest>() {
                protected ForceWriteRequest newObject(
                        Recycler.Handle<ForceWriteRequest> handle) {
                    return new ForceWriteRequest(handle);
                }
            };

    /**
     * ForceWriteThread is a background thread which makes the journal durable periodically.
     *
     */
    private class ForceWriteThread extends BookieCriticalThread {
        volatile boolean running = true;
        // This holds the queue entries that should be notified after a
        // successful force write
        Thread threadToNotifyOnEx;
        // make flush interval as a parameter
        public ForceWriteThread(Thread threadToNotifyOnEx) {
            super("ForceWriteThread");
            this.threadToNotifyOnEx = threadToNotifyOnEx;
        }

        @Override
        public void run() {
            LOG.info("ForceWrite Thread started");
            boolean shouldForceWrite = true;
            int numReqInLastForceWrite = 0;
            while (running) {
                ForceWriteRequest req = null;
                try {
                    req = forceWriteRequests.take();
                    // Force write the file and then notify the write completions
                    //
<<<<<<< HEAD
                    if (!req.isMarker && shouldForceWrite) {
                        // if we are going to force write, any request that is already in the
                        // queue will benefit from this force write - post a marker prior to issuing
                        // the flush so until this marker is encountered we can skip the force write
                        if (enableGroupForceWrites) {
                            forceWriteRequests.put(new ForceWriteRequest(req.logFile, 0, 0, 0, null, false, true));
                        }
=======
                    if (!req.isMarker) {
                        if (shouldForceWrite) {
                            // if we are going to force write, any request that is already in the
                            // queue will benefit from this force write - post a marker prior to issuing
                            // the flush so until this marker is encountered we can skip the force write
                            if (enableGroupForceWrites) {
                                forceWriteRequests.put(createForceWriteRequest(req.logFile, 0, 0, null, false, true));
                            }
>>>>>>> 31b7db6d

                        // If we are about to issue a write, record the number of requests in
                        // the last force write and then reset the counter so we can accumulate
                        // requests in the write we are about to issue
                        if (numReqInLastForceWrite > 0) {
                            forceWriteGroupingCountStats.registerSuccessfulValue(numReqInLastForceWrite);
                            numReqInLastForceWrite = 0;
                        }
                    }
                    numReqInLastForceWrite += req.process(shouldForceWrite);

<<<<<<< HEAD
                    if (enableGroupForceWrites &&
                        // if its a marker we should switch back to flushing
                        !req.isMarker &&
                        // This indicates that this is the last request in a given file
                        // so subsequent requests will go to a different file so we should
                        // flush on the next request
                        !req.shouldClose) {
=======
                    if (enableGroupForceWrites
                            // if its a marker we should switch back to flushing
                            && !req.isMarker
                            // This indicates that this is the last request in a given file
                            // so subsequent requests will go to a different file so we should
                            // flush on the next request
                            && !req.shouldClose) {
>>>>>>> 31b7db6d
                        shouldForceWrite = false;
                    } else {
                        shouldForceWrite = true;
                    }
                } catch (IOException ioe) {
                    LOG.error("I/O exception in ForceWrite thread", ioe);
                    running = false;
                } catch (InterruptedException e) {
                    Thread.currentThread().interrupt();
                    LOG.error("ForceWrite thread interrupted", e);
                    // close is idempotent
                    if (null != req) {
                        req.shouldClose = true;
                        req.closeFileIfNecessary();
                    }
                    running = false;
                } finally {
                    if (req != null) {
                        req.recycle();
                    }
                }
            }
            // Regardless of what caused us to exit, we should notify the
            // the parent thread as it should either exit or be in the process
            // of exiting else we will have write requests hang
            threadToNotifyOnEx.interrupt();
        }
        // shutdown sync thread
        void shutdown() throws InterruptedException {
            running = false;
            this.interrupt();
            this.join();
        }
    }

    static final int PADDING_MASK = -0x100;

    static void writePaddingBytes(JournalChannel jc, ByteBuf paddingBuffer, int journalAlignSize)
            throws IOException {
        int bytesToAlign = (int) (jc.bc.position() % journalAlignSize);
        if (0 != bytesToAlign) {
            int paddingBytes = journalAlignSize - bytesToAlign;
            if (paddingBytes < 8) {
                paddingBytes = journalAlignSize - (8 - paddingBytes);
            } else {
                paddingBytes -= 8;
            }
            paddingBuffer.clear();
            // padding mask
            paddingBuffer.writeInt(PADDING_MASK);
            // padding len
            paddingBuffer.writeInt(paddingBytes);
            // padding bytes
            paddingBuffer.writerIndex(paddingBuffer.writerIndex() + paddingBytes);

            jc.preAllocIfNeeded(paddingBuffer.readableBytes());
            // write padding bytes
            jc.bc.write(paddingBuffer);
        }
    }

    static final long MB = 1024 * 1024L;
    static final int KB = 1024;
    // max journal file size
    final long maxJournalSize;
    // pre-allocation size for the journal files
    final long journalPreAllocSize;
    // write buffer size for the journal files
    final int journalWriteBufferSize;
    // number journal files kept before marked journal
    final int maxBackupJournals;

    final File journalDirectory;
    final ServerConfiguration conf;
    final ForceWriteThread forceWriteThread;
    // should we group force writes
    private final boolean enableGroupForceWrites;
    // Time after which we will stop grouping and issue the flush
    private final long maxGroupWaitInNanos;
    // Threshold after which we flush any buffered journal entries
    private final long bufferedEntriesThreshold;
    // Threshold after which we flush any buffered journal writes
    private final long bufferedWritesThreshold;
    // should we flush if the queue is empty
    private final boolean flushWhenQueueEmpty;
    // should we hint the filesystem to remove pages from cache after force write
    private final boolean removePagesFromCache;
    // journal align size
    private final int journalAlignmentSize;
    // journal format version to write
    private final int journalFormatVersionToWrite;

    // Should data be fsynced on disk before triggering the callback
    private final boolean syncData;

    private final LastLogMark lastLogMark = new LastLogMark(0, 0);

    private static final String LAST_MARK_DEFAULT_NAME = "lastMark";

    private final String lastMarkFileName;

    /**
     * The thread pool used to handle callback.
     */
    private final OrderedSafeExecutor cbThreadPool;

    // journal entry queue to commit
    final BlockingQueue<QueueEntry> queue = new GrowableArrayBlockingQueue<QueueEntry>();
    final BlockingQueue<ForceWriteRequest> forceWriteRequests = new GrowableArrayBlockingQueue<ForceWriteRequest>();

    volatile boolean running = true;
    private final LedgerDirsManager ledgerDirsManager;

    // Expose Stats
    private final StatsLogger statsLogger;
    private final OpStatsLogger journalAddEntryStats;
    private final OpStatsLogger journalMemAddEntryStats;
    private final OpStatsLogger journalSyncStats;
    private final OpStatsLogger journalCreationStats;
    private final OpStatsLogger journalFlushStats;
    private final OpStatsLogger journalMemAddFlushStats;
    private final OpStatsLogger journalProcessTimeStats;
    private final OpStatsLogger journalQueueStats;
    private final OpStatsLogger forceWriteGroupingCountStats;
    private final OpStatsLogger forceWriteBatchEntriesStats;
    private final OpStatsLogger forceWriteBatchBytesStats;
    private final Counter journalQueueSize;
    private final Counter forceWriteQueueSize;
    private final Counter journalCbQueueSize;
    private final Counter flushMaxWaitCounter;
    private final Counter flushMaxOutstandingBytesCounter;
    private final Counter flushEmptyQueueCounter;
    private final Counter journalWriteBytes;

    public Journal(int journalIndex, File journalDirectory, ServerConfiguration conf,
            LedgerDirsManager ledgerDirsManager) {
        this(journalIndex, journalDirectory, conf, ledgerDirsManager, NullStatsLogger.INSTANCE);
    }

    public Journal(int journalIndex, File journalDirectory, ServerConfiguration conf,
            LedgerDirsManager ledgerDirsManager, StatsLogger statsLogger) {
        super("BookieJournal-" + conf.getBookiePort());
        this.ledgerDirsManager = ledgerDirsManager;
        this.conf = conf;
        this.journalDirectory = journalDirectory;
        this.maxJournalSize = conf.getMaxJournalSizeMB() * MB;
        this.journalPreAllocSize = conf.getJournalPreAllocSizeMB() * MB;
        this.journalWriteBufferSize = conf.getJournalWriteBufferSizeKB() * KB;
        this.syncData = conf.getJournalSyncData();
        this.maxBackupJournals = conf.getMaxBackupJournals();
        this.enableGroupForceWrites = conf.getJournalAdaptiveGroupWrites();
        this.forceWriteThread = new ForceWriteThread(this);
        this.maxGroupWaitInNanos = TimeUnit.MILLISECONDS.toNanos(conf.getJournalMaxGroupWaitMSec());
        this.bufferedWritesThreshold = conf.getJournalBufferedWritesThreshold();
        this.bufferedEntriesThreshold = conf.getJournalBufferedEntriesThreshold();
<<<<<<< HEAD
        this.journalAlignmentSize = conf.getJournalAlignmentSize();
        this.journalFormatVersionToWrite = conf.getJournalFormatVersionToWrite();
        this.cbThreadPool = OrderedSafeExecutor.newBuilder()
                .name("BookieJournal")
                .numThreads(conf.getNumJournalCallbackThreads())
                .statsLogger(statsLogger)
                .threadFactory(new DaemonThreadFactory())
                .build();
=======
        if (conf.getNumJournalCallbackThreads() > 0) {
            this.cbThreadPool = Executors.newFixedThreadPool(conf.getNumJournalCallbackThreads(),
                                                         new DefaultThreadFactory("bookie-journal-callback"));
        } else {
            this.cbThreadPool = MoreExecutors.newDirectExecutorService();
        }
>>>>>>> 31b7db6d

        // Unless there is a cap on the max wait (which requires group force writes)
        // we cannot skip flushing for queue empty
        this.flushWhenQueueEmpty = maxGroupWaitInNanos <= 0 || conf.getJournalFlushWhenQueueEmpty();

        this.removePagesFromCache = conf.getJournalRemovePagesFromCache();
        // read last log mark
        if (conf.getJournalDirs().length == 1) {
            lastMarkFileName = LAST_MARK_DEFAULT_NAME;
        } else {
            lastMarkFileName = LAST_MARK_DEFAULT_NAME + "." + journalIndex;
        }
        lastLogMark.readLog();
        if (LOG.isDebugEnabled()) {
            LOG.debug("Last Log Mark : {}", lastLogMark.getCurMark());
        }

        // Expose Stats
<<<<<<< HEAD
        this.statsLogger = statsLogger;
        journalAddEntryStats = statsLogger.getOpStatsLogger(JOURNAL_ADD_ENTRY);
        journalMemAddEntryStats = statsLogger.getOpStatsLogger(JOURNAL_MEM_ADD_ENTRY);
        journalSyncStats = statsLogger.getOpStatsLogger(JOURNAL_SYNC);
        journalCreationStats = statsLogger.getOpStatsLogger(JOURNAL_CREATION_LATENCY);
        journalFlushStats = statsLogger.getOpStatsLogger(JOURNAL_FLUSH_LATENCY);
        journalMemAddFlushStats = statsLogger.getOpStatsLogger(JOURNAL_FLUSH_IN_MEM_ADD);
        journalQueueStats = statsLogger.getOpStatsLogger(JOURNAL_QUEUE_LATENCY);
        journalProcessTimeStats = statsLogger.getOpStatsLogger(JOURNAL_PROCESS_TIME_LATENCY);
        forceWriteGroupingCountStats = statsLogger.getOpStatsLogger(JOURNAL_FORCE_WRITE_GROUPING_COUNT);
        forceWriteBatchEntriesStats = statsLogger.getOpStatsLogger(JOURNAL_FORCE_WRITE_BATCH_ENTRIES);
        forceWriteBatchBytesStats = statsLogger.getOpStatsLogger(JOURNAL_FORCE_WRITE_BATCH_BYTES);
        journalQueueSize = statsLogger.getCounter(JOURNAL_QUEUE_SIZE);
        forceWriteQueueSize = statsLogger.getCounter(JOURNAL_FORCE_WRITE_QUEUE_SIZE);
        flushMaxWaitCounter = statsLogger.getCounter(JOURNAL_NUM_FLUSH_MAX_WAIT);
        flushMaxOutstandingBytesCounter = statsLogger.getCounter(JOURNAL_NUM_FLUSH_MAX_OUTSTANDING_BYTES);
        flushEmptyQueueCounter = statsLogger.getCounter(JOURNAL_NUM_FLUSH_EMPTY_QUEUE);
        journalWriteBytes = statsLogger.getCounter(JOURNAL_WRITE_BYTES);
=======
        journalAddEntryStats = statsLogger.getOpStatsLogger(BookKeeperServerStats.JOURNAL_ADD_ENTRY);
        journalSyncStats = statsLogger.getOpStatsLogger(BookKeeperServerStats.JOURNAL_SYNC);
        journalCreationStats = statsLogger.getOpStatsLogger(BookKeeperServerStats.JOURNAL_CREATION_LATENCY);
        journalFlushStats = statsLogger.getOpStatsLogger(BookKeeperServerStats.JOURNAL_FLUSH_LATENCY);
        journalQueueStats = statsLogger.getOpStatsLogger(BookKeeperServerStats.JOURNAL_QUEUE_LATENCY);
        journalProcessTimeStats = statsLogger.getOpStatsLogger(BookKeeperServerStats.JOURNAL_PROCESS_TIME_LATENCY);
        forceWriteGroupingCountStats =
                statsLogger.getOpStatsLogger(BookKeeperServerStats.JOURNAL_FORCE_WRITE_GROUPING_COUNT);
        forceWriteBatchEntriesStats =
                statsLogger.getOpStatsLogger(BookKeeperServerStats.JOURNAL_FORCE_WRITE_BATCH_ENTRIES);
        forceWriteBatchBytesStats = statsLogger.getOpStatsLogger(BookKeeperServerStats.JOURNAL_FORCE_WRITE_BATCH_BYTES);
        journalQueueSize = statsLogger.getCounter(BookKeeperServerStats.JOURNAL_QUEUE_SIZE);
        forceWriteQueueSize = statsLogger.getCounter(BookKeeperServerStats.JOURNAL_FORCE_WRITE_QUEUE_SIZE);
        journalCbQueueSize = statsLogger.getCounter(BookKeeperServerStats.JOURNAL_CB_QUEUE_SIZE);
        flushMaxWaitCounter = statsLogger.getCounter(BookKeeperServerStats.JOURNAL_NUM_FLUSH_MAX_WAIT);
        flushMaxOutstandingBytesCounter =
                statsLogger.getCounter(BookKeeperServerStats.JOURNAL_NUM_FLUSH_MAX_OUTSTANDING_BYTES);
        flushEmptyQueueCounter = statsLogger.getCounter(BookKeeperServerStats.JOURNAL_NUM_FLUSH_EMPTY_QUEUE);
        journalWriteBytes = statsLogger.getCounter(BookKeeperServerStats.JOURNAL_WRITE_BYTES);
>>>>>>> 31b7db6d
    }

    public File getJournalDirectory() {
        return journalDirectory;
    }

    public LastLogMark getLastLogMark() {
        return lastLogMark;
    }

    /**
     * Application tried to schedule a checkpoint. After all the txns added
     * before checkpoint are persisted, a <i>checkpoint</i> will be returned
     * to application. Application could use <i>checkpoint</i> to do its logic.
     */
    @Override
    public Checkpoint newCheckpoint() {
        return new LogMarkCheckpoint(lastLogMark.markLog());
    }

    /**
     * Telling journal a checkpoint is finished.
     *
     * @throws IOException
     */
    @Override
    public void checkpointComplete(Checkpoint checkpoint, boolean compact) throws IOException {
        if (!(checkpoint instanceof LogMarkCheckpoint)) {
            return; // we didn't create this checkpoint, so dont do anything with it
        }
        LogMarkCheckpoint lmcheckpoint = (LogMarkCheckpoint) checkpoint;
        LastLogMark mark = lmcheckpoint.mark;

        mark.rollLog(mark);
        if (compact) {
            // list the journals that have been marked
            List<Long> logs = listJournalIds(journalDirectory, new JournalRollingFilter(mark));
            // keep MAX_BACKUP_JOURNALS journal files before marked journal
            if (logs.size() >= maxBackupJournals) {
                int maxIdx = logs.size() - maxBackupJournals;
                for (int i = 0; i < maxIdx; i++) {
                    long id = logs.get(i);
                    // make sure the journal id is smaller than marked journal id
                    if (id < mark.getCurMark().getLogFileId()) {
                        File journalFile = new File(journalDirectory, Long.toHexString(id) + ".txn");
                        if (!journalFile.delete()) {
                            LOG.warn("Could not delete old journal file {}", journalFile);
                        }
                        LOG.info("garbage collected journal " + journalFile.getName());
                    }
                }
            }
        }
    }

    /**
     * Scan the journal.
     *
     * @param journalId Journal Log Id
     * @param journalPos Offset to start scanning
     * @param scanner Scanner to handle entries
     * @throws IOException
     */
    public void scanJournal(long journalId, long journalPos, JournalScanner scanner)
        throws IOException {
        JournalChannel recLog;
        if (journalPos <= 0) {
            recLog = new JournalChannel(journalDirectory, journalId,
                    journalPreAllocSize, journalWriteBufferSize, statsLogger);
        } else {
<<<<<<< HEAD
            recLog = new JournalChannel(journalDirectory, journalId,
                    journalPreAllocSize, journalWriteBufferSize, journalPos, statsLogger);
=======
            recLog = new JournalChannel(journalDirectory, journalId, journalPreAllocSize, journalWriteBufferSize,
                    journalPos);
>>>>>>> 31b7db6d
        }
        int journalVersion = recLog.getFormatVersion();
        try {
            ByteBuffer lenBuff = ByteBuffer.allocate(4);
            ByteBuffer recBuff = ByteBuffer.allocate(64 * 1024);
            while (true) {
                // entry start offset
                long offset = recLog.fc.position();
                // start reading entry
                lenBuff.clear();
                fullRead(recLog, lenBuff);
                if (lenBuff.remaining() != 0) {
                    break;
                }
                lenBuff.flip();
                int len = lenBuff.getInt();
                if (len == 0) {
                    break;
                }
                boolean isPaddingRecord = false;
                if (len == PADDING_MASK) {
                    if (journalVersion >= JournalChannel.V5) {
                        // skip padding bytes
                        lenBuff.clear();
                        fullRead(recLog, lenBuff);
                        if (lenBuff.remaining() != 0) {
                            break;
                        }
                        lenBuff.flip();
                        len = lenBuff.getInt();
                        if (len == 0) {
                            continue;
                        }
                        isPaddingRecord = true;
                    } else {
                        throw new IOException("Invalid record found with negative length : " + len);
                    }
                }
                recBuff.clear();
                if (recBuff.remaining() < len) {
                    recBuff = ByteBuffer.allocate(len);
                }
                recBuff.limit(len);
                if (fullRead(recLog, recBuff) != len) {
                    // This seems scary, but it just means that this is where we
                    // left off writing
                    break;
                }
                recBuff.flip();
                if (!isPaddingRecord) {
                    scanner.process(journalVersion, offset, recBuff);
                }
                // update last log mark during replaying
                lastLogMark.setCurLogMark(journalId, offset);
            }
        } finally {
            recLog.close();
        }
    }

    /**
     * Replay journal files.
     *
     * @param scanner Scanner to process replayed entries.
     * @throws IOException
     */
    public void replay(JournalScanner scanner) throws IOException {
        final LogMark markedLog = lastLogMark.getCurMark();
        List<Long> logs = listJournalIds(journalDirectory, new JournalIdFilter() {
            @Override
            public boolean accept(long journalId) {
                if (journalId < markedLog.getLogFileId()) {
                    return false;
                }
                return true;
            }
        });
        // last log mark may be missed due to no sync up before
        // validate filtered log ids only when we have markedLogId
        if (markedLog.getLogFileId() > 0) {
            if (logs.size() == 0 || logs.get(0) != markedLog.getLogFileId()) {
                throw new IOException("Recovery log " + markedLog.getLogFileId() + " is missing");
            }
        }

        if (LOG.isDebugEnabled()) {
            LOG.debug("Try to relay journal logs : {}", logs);
        }
        // TODO: When reading in the journal logs that need to be synced, we
        // should use BufferedChannels instead to minimize the amount of
        // system calls done.
        for (Long id: logs) {
            long logPosition = 0L;
            if (id == markedLog.getLogFileId()) {
                logPosition = markedLog.getLogFileOffset();
            }
            LOG.info("Replaying journal {} from position {}", id, logPosition);
            scanJournal(id, logPosition, scanner);
        }
    }

    public void logAddEntry(ByteBuffer entry, boolean ackBeforeSync, WriteCallback cb, Object ctx) {
        logAddEntry(Unpooled.wrappedBuffer(entry), ackBeforeSync, cb, ctx);
    }

    /**
     * record an add entry operation in journal.
     */
    public void logAddEntry(ByteBuf entry, boolean ackBeforeSync, WriteCallback cb, Object ctx) {
        long ledgerId = entry.getLong(entry.readerIndex() + 0);
        long entryId = entry.getLong(entry.readerIndex() + 8);
        logAddEntry(ledgerId, entryId, entry, ackBeforeSync, cb, ctx);
    }

    @VisibleForTesting
    void logAddEntry(long ledgerId, long entryId, ByteBuf entry,
                     boolean ackBeforeSync, WriteCallback cb, Object ctx) {
        //Retain entry until it gets written to journal
        entry.retain();

        journalQueueSize.inc();
        queue.add(QueueEntry.create(
                entry, ackBeforeSync,  ledgerId, entryId, cb, ctx, MathUtils.nowInNano(),
                journalAddEntryStats, journalQueueSize));
    }

    /**
     * Get the length of journal entries queue.
     *
     * @return length of journal entry queue.
     */
    public int getJournalQueueLength() {
        return queue.size();
    }

    /**
     * A thread used for persisting journal entries to journal files.
     *
     * <p>
     * Besides persisting journal entries, it also takes responsibility of
     * rolling journal files when a journal file reaches journal file size
     * limitation.
     * </p>
     * <p>
     * During journal rolling, it first closes the writing journal, generates
     * new journal file using current timestamp, and continue persistence logic.
     * Those journals will be garbage collected in SyncThread.
     * </p>
     * @see org.apache.bookkeeper.bookie.SyncThread
     */
    @Override
    public void run() {
        LOG.info("Starting journal on {}", journalDirectory);
<<<<<<< HEAD
        LinkedList<QueueEntry> toFlush = new LinkedList<QueueEntry>();
        ByteBuffer lenBuff = ByteBuffer.allocate(4);
        ByteBuffer paddingBuff = ByteBuffer.allocate(2 * journalAlignmentSize);
        ZeroBuffer.put(paddingBuff);
        JournalChannel logFile = null;
        forceWriteThread.start();
        Stopwatch journalAllocationWatcher = new Stopwatch();
        Stopwatch journalCreationWatcher = new Stopwatch();
        Stopwatch journalFlushWatcher = new Stopwatch();
=======

        RecyclableArrayList<QueueEntry> toFlush = entryListRecycler.newInstance();
        int numEntriesToFlush = 0;
        ByteBuf lenBuff = Unpooled.buffer(4);
        ByteBuf paddingBuff = Unpooled.buffer(2 * conf.getJournalAlignmentSize());
        paddingBuff.writeZero(paddingBuff.capacity());
        final int journalFormatVersionToWrite = conf.getJournalFormatVersionToWrite();
        final int journalAlignmentSize = conf.getJournalAlignmentSize();
        BufferedChannel bc = null;
        JournalChannel logFile = null;
        forceWriteThread.start();
        Stopwatch journalCreationWatcher = Stopwatch.createUnstarted();
        Stopwatch journalFlushWatcher = Stopwatch.createUnstarted();
>>>>>>> 31b7db6d
        long batchSize = 0;
        try {
            List<Long> journalIds = listJournalIds(journalDirectory, null);
            // Should not use MathUtils.now(), which use System.nanoTime() and
            // could only be used to measure elapsed time.
            // http://docs.oracle.com/javase/1.5.0/docs/api/java/lang/System.html#nanoTime%28%29
            long logId = journalIds.isEmpty() ? System.currentTimeMillis() : journalIds.get(journalIds.size() - 1);
<<<<<<< HEAD
            BufferedChannel bc = null;
            long lastFlushPosition = 0L;
=======
            long lastFlushPosition = 0;
>>>>>>> 31b7db6d
            boolean groupWhenTimeout = false;

            long dequeueStartTime = 0L;

            QueueEntry qe = null;
            while (true) {
                // new journal file to write
                if (null == logFile) {
                    logId = logId + 1;

                    journalCreationWatcher.reset().start();
<<<<<<< HEAD
                    logFile = new JournalChannel(journalDirectory,
                                        logId,
                                        journalPreAllocSize,
                                        journalWriteBufferSize,
                                        journalAlignmentSize,
                                        removePagesFromCache,
                                        journalFormatVersionToWrite,
                                        statsLogger);
=======
                    logFile = new JournalChannel(journalDirectory, logId, journalPreAllocSize, journalWriteBufferSize,
                                        journalAlignmentSize, removePagesFromCache, journalFormatVersionToWrite);
>>>>>>> 31b7db6d
                    journalCreationStats.registerSuccessfulEvent(
                            journalCreationWatcher.stop().elapsed(TimeUnit.NANOSECONDS), TimeUnit.NANOSECONDS);

                    bc = logFile.getBufferedChannel();

                    lastFlushPosition = bc.position();
                }

                if (qe == null) {
                    if (dequeueStartTime != 0) {
                        journalProcessTimeStats.registerSuccessfulEvent(MathUtils.elapsedNanos(dequeueStartTime),
                                TimeUnit.NANOSECONDS);
                    }

                    if (numEntriesToFlush == 0) {
                        qe = queue.take();
                        dequeueStartTime = MathUtils.nowInNano();
                        journalQueueStats.registerSuccessfulEvent(MathUtils.elapsedNanos(qe.enqueueTime),
                                TimeUnit.NANOSECONDS);
                    } else {
                        long pollWaitTimeNanos = maxGroupWaitInNanos
                                - MathUtils.elapsedNanos(toFlush.get(0).enqueueTime);
                        if (flushWhenQueueEmpty || pollWaitTimeNanos < 0) {
                            pollWaitTimeNanos = 0;
                        }
                        qe = queue.poll(pollWaitTimeNanos, TimeUnit.NANOSECONDS);
                        dequeueStartTime = MathUtils.nowInNano();

                        if (qe != null) {
                            journalQueueStats.registerSuccessfulEvent(MathUtils.elapsedNanos(qe.enqueueTime),
                                    TimeUnit.NANOSECONDS);
                        }

                        boolean shouldFlush = false;
                        // We should issue a forceWrite if any of the three conditions below holds good
                        // 1. If the oldest pending entry has been pending for longer than the max wait time
                        if (maxGroupWaitInNanos > 0 && !groupWhenTimeout && (MathUtils
                                .elapsedNanos(toFlush.get(0).enqueueTime) > maxGroupWaitInNanos)) {
                            groupWhenTimeout = true;
                        } else if (maxGroupWaitInNanos > 0 && groupWhenTimeout && qe != null
                                && MathUtils.elapsedNanos(qe.enqueueTime) < maxGroupWaitInNanos) {
                            // when group timeout, it would be better to look forward, as there might be lots of
                            // entries already timeout
                            // due to a previous slow write (writing to filesystem which impacted by force write).
                            // Group those entries in the queue
                            // a) already timeout
                            // b) limit the number of entries to group
                            groupWhenTimeout = false;
                            shouldFlush = true;
                            flushMaxWaitCounter.inc();
                        } else if (qe != null
                                && ((bufferedEntriesThreshold > 0 && toFlush.size() > bufferedEntriesThreshold)
                                || (bc.position() > lastFlushPosition + bufferedWritesThreshold))) {
                            // 2. If we have buffered more than the buffWriteThreshold or bufferedEntriesThreshold
                            shouldFlush = true;
                            flushMaxOutstandingBytesCounter.inc();
                        } else if (qe == null) {
                            // We should get here only if we flushWhenQueueEmpty is true else we would wait
                            // for timeout that would put is past the maxWait threshold
                            // 3. If the queue is empty i.e. no benefit of grouping. This happens when we have one
                            // publish at a time - common case in tests.
                            shouldFlush = true;
                            flushEmptyQueueCounter.inc();
                        }

                        // toFlush is non null and not empty so should be safe to access getFirst
                        if (shouldFlush) {
<<<<<<< HEAD
                            long prevFlushPosition = lastFlushPosition;

                            journalFlushWatcher.reset().start();
                            if (journalFormatVersionToWrite >= JournalChannel.V5) {
                                writePaddingBytes(logFile, paddingBuff, journalAlignmentSize);
                            }
                            bc.flush(false);
=======
                            if (journalFormatVersionToWrite >= JournalChannel.V5) {
                                writePaddingBytes(logFile, paddingBuff, journalAlignmentSize);
                            }
                            journalFlushWatcher.reset().start();
                            bc.flush();

                            for (int i = 0; i < toFlush.size(); i++) {
                                QueueEntry entry = toFlush.get(i);
                                if (entry != null && (!syncData || entry.ackBeforeSync)) {
                                    toFlush.set(i, null);
                                    numEntriesToFlush--;
                                    cbThreadPool.execute(entry);
                                }
                            }

>>>>>>> 31b7db6d
                            lastFlushPosition = bc.position();

                            journalFlushStats.registerSuccessfulEvent(
                                    journalFlushWatcher.stop().elapsed(TimeUnit.NANOSECONDS), TimeUnit.NANOSECONDS);

                            // Trace the lifetime of entries through persistence
                            if (LOG.isDebugEnabled()) {
                                for (QueueEntry e : toFlush) {
                                    if (e != null) {
                                        LOG.debug("Written and queuing for flush Ledger: {}  Entry: {}",
                                                  e.ledgerId, e.entryId);
                                    }
                                }
                            }

                            forceWriteBatchEntriesStats.registerSuccessfulValue(numEntriesToFlush);
                            forceWriteBatchBytesStats.registerSuccessfulValue(batchSize);

<<<<<<< HEAD
                            forceWriteRequests.put(new ForceWriteRequest(logFile, logId, prevFlushPosition,
                                    lastFlushPosition, toFlush, (lastFlushPosition > maxJournalSize), false));
                            toFlush = new LinkedList<QueueEntry>();
=======
                            boolean shouldRolloverJournal = (lastFlushPosition > maxJournalSize);
                            if (syncData) {
                                // Trigger data sync to disk in the "Force-Write" thread.
                                // Callback will be triggered after data is committed to disk
                                forceWriteRequests.put(createForceWriteRequest(logFile, logId, lastFlushPosition,
                                                                               toFlush, shouldRolloverJournal, false));
                                toFlush = entryListRecycler.newInstance();
                                numEntriesToFlush = 0;
                            } else {
                                // Data is already written on the file (though it might still be in the OS page-cache)
                                lastLogMark.setCurLogMark(logId, lastFlushPosition);
                                toFlush.clear();
                                numEntriesToFlush = 0;
                                if (shouldRolloverJournal) {
                                    forceWriteRequests.put(
                                            createForceWriteRequest(
                                                    logFile, logId, lastFlushPosition,
                                                    EMPTY_ARRAY_LIST, shouldRolloverJournal, false));
                                }
                            }

>>>>>>> 31b7db6d
                            batchSize = 0L;
                            // check whether journal file is over file limit
                            if (shouldRolloverJournal) {
                                // if the journal file is rolled over, the journal file will be closed after last
                                // entry is force written to disk. the `bc` is not used anymore, so close it to release
                                // the buffers in `bc`.
                                IOUtils.close(LOG, bc);
                                logFile = null;
                                continue;
                            }
                        }
                    }
                }

                if (!running) {
                    LOG.info("Journal Manager is asked to shut down, quit.");
                    break;
                }

                if (qe == null) { // no more queue entry
                    continue;
                }

                int entrySize = qe.entry.readableBytes();
                journalWriteBytes.add(entrySize);
                journalQueueSize.dec();

                batchSize += (4 + entrySize);

                lenBuff.clear();
                lenBuff.writeInt(entrySize);

                // preAlloc based on size
                logFile.preAllocIfNeeded(4 + entrySize);

<<<<<<< HEAD
                //
                // we should be doing the following, but then we run out of
                // direct byte buffers
                // logFile.write(new ByteBuffer[] { lenBuff, qe.entry });
                int flushes = 0;
                flushes += bc.write(lenBuff);
                flushes += bc.write(qe.entry);

                journalMemAddFlushStats.registerSuccessfulValue(flushes);
                journalMemAddEntryStats.registerSuccessfulEvent(
                        MathUtils.elapsedMicroSec(qe.enqueueTime), TimeUnit.MICROSECONDS);
=======
                bc.write(lenBuff);
                bc.write(qe.entry);
                qe.entry.release();
>>>>>>> 31b7db6d

                toFlush.add(qe);
                numEntriesToFlush++;
                qe = null;
            }
        } catch (IOException ioe) {
            LOG.error("I/O exception in Journal thread!", ioe);
        } catch (InterruptedException ie) {
            Thread.currentThread().interrupt();
            LOG.warn("Journal exits when shutting down", ie);
        } finally {
            // There could be packets queued for forceWrite on this logFile
            // That is fine as this exception is going to anyway take down the
            // the bookie. If we execute this as a part of graceful shutdown,
            // close will flush the file system cache making any previous
            // cached writes durable so this is fine as well.
            IOUtils.close(LOG, bc);
            IOUtils.close(LOG, logFile);
        }
        LOG.info("Journal exited loop!");
    }

    /**
     * Shuts down the journal.
     */
    public synchronized void shutdown() {
        try {
            if (!running) {
                return;
            }
            LOG.info("Shutting down Journal");
            forceWriteThread.shutdown();
            cbThreadPool.shutdown();
            if (!cbThreadPool.awaitTermination(5, TimeUnit.SECONDS)) {
                LOG.warn("Couldn't shutdown journal callback thread gracefully. Forcing");
            }
            running = false;
            this.interrupt();
            this.join();
            LOG.info("Finished Shutting down Journal thread");
        } catch (InterruptedException ie) {
            Thread.currentThread().interrupt();
            LOG.warn("Interrupted during shutting down journal : ", ie);
        }
    }

    private static int fullRead(JournalChannel fc, ByteBuffer bb) throws IOException {
        int total = 0;
        while (bb.remaining() > 0) {
            int rc = fc.read(bb);
            if (rc <= 0) {
                return total;
            }
            total += rc;
        }
        return total;
    }

    //
    /**
     * Wait for the Journal thread to exit.
     * This is method is needed in order to mock the journal, we can't mock final method of java.lang.Thread class
     *
     * @throws InterruptedException
     */
    @VisibleForTesting
    public void joinThread() throws InterruptedException {
        join();
    }
}<|MERGE_RESOLUTION|>--- conflicted
+++ resolved
@@ -39,13 +39,9 @@
 import java.util.ArrayList;
 import java.util.Collections;
 import java.util.List;
-<<<<<<< HEAD
-import java.util.concurrent.LinkedBlockingQueue;
-=======
 import java.util.concurrent.BlockingQueue;
 import java.util.concurrent.ExecutorService;
 import java.util.concurrent.Executors;
->>>>>>> 31b7db6d
 import java.util.concurrent.TimeUnit;
 
 import org.apache.bookkeeper.bookie.LedgerDirsManager.NoWritableLedgerDirException;
@@ -58,13 +54,9 @@
 import org.apache.bookkeeper.stats.StatsLogger;
 import org.apache.bookkeeper.util.IOUtils;
 import org.apache.bookkeeper.util.MathUtils;
-<<<<<<< HEAD
 import org.apache.bookkeeper.util.OrderedSafeExecutor;
 import org.apache.bookkeeper.util.SafeRunnable;
-import org.apache.bookkeeper.util.ZeroBuffer;
-=======
 import org.apache.bookkeeper.util.collections.GrowableArrayBlockingQueue;
->>>>>>> 31b7db6d
 import org.slf4j.Logger;
 import org.slf4j.LoggerFactory;
 
@@ -288,25 +280,7 @@
     /**
      * Journal Entry to Record.
      */
-<<<<<<< HEAD
-    private class QueueEntry extends SafeRunnable {
-        final ByteBuffer entry;
-        final long ledgerId;
-        final long entryId;
-        final WriteCallback cb;
-        final Object ctx;
-        final long enqueueTime;
-
-        QueueEntry(ByteBuffer entry, long ledgerId, long entryId,
-                   WriteCallback cb, Object ctx, long enqueueTime) {
-            this.entry = entry.duplicate();
-            this.cb = cb;
-            this.ctx = ctx;
-            this.ledgerId = ledgerId;
-            this.entryId = entryId;
-            this.enqueueTime = enqueueTime;
-=======
-    private static class QueueEntry implements Runnable {
+    private static class QueueEntry implements SafeRunnable {
         ByteBuf entry;
         long ledgerId;
         long entryId;
@@ -317,7 +291,6 @@
 
         OpStatsLogger journalAddEntryStats;
         Counter journalCbQueueSize;
-
 
         static QueueEntry create(ByteBuf entry, boolean ackBeforeSync, long ledgerId, long entryId,
                 WriteCallback cb, Object ctx, long enqueueTime, OpStatsLogger journalAddEntryStats,
@@ -333,7 +306,6 @@
             qe.journalAddEntryStats = journalAddEntryStats;
             qe.journalCbQueueSize = journalCbQueueSize;
             return qe;
->>>>>>> 31b7db6d
         }
 
         @Override
@@ -347,37 +319,10 @@
             recycle();
         }
 
-<<<<<<< HEAD
-    private class ForceWriteRequest {
-        private final JournalChannel logFile;
-        private final LinkedList<QueueEntry> forceWriteWaiters;
-        private boolean shouldClose;
-        private final boolean isMarker;
-        private final long startFlushPosition;
-        private final long endFlushPosition;
-        private final long logId;
-
-        private ForceWriteRequest(JournalChannel logFile,
-                          long logId,
-                          long startFlushPosition,
-                          long endFlushPosition,
-                          LinkedList<QueueEntry> forceWriteWaiters,
-                          boolean shouldClose,
-                          boolean isMarker) {
-            this.forceWriteWaiters = forceWriteWaiters;
-            this.logFile = logFile;
-            this.logId = logId;
-            this.startFlushPosition = startFlushPosition;
-            this.endFlushPosition = endFlushPosition;
-            this.shouldClose = shouldClose;
-            this.isMarker = isMarker;
-            forceWriteQueueSize.inc();
-=======
         private final Handle<QueueEntry> recyclerHandle;
 
         private QueueEntry(Handle<QueueEntry> recyclerHandle) {
             this.recyclerHandle = recyclerHandle;
->>>>>>> 31b7db6d
         }
 
         private static final Recycler<QueueEntry> RECYCLER = new Recycler<QueueEntry>() {
@@ -419,17 +364,7 @@
                 lastLogMark.setCurLogMark(this.logId, this.endFlushPosition);
 
                 // Notify the waiters that the force write succeeded
-<<<<<<< HEAD
                 callback();
-=======
-                for (int i = 0; i < forceWriteWaiters.size(); i++) {
-                    QueueEntry qe = forceWriteWaiters.get(i);
-                    if (qe != null) {
-                        cbThreadPool.execute(qe);
-                    }
-                    journalCbQueueSize.inc();
-                }
->>>>>>> 31b7db6d
 
                 return forceWriteWaiters.size();
             } finally {
@@ -438,12 +373,16 @@
         }
 
         void callback() {
-            for (QueueEntry e : this.forceWriteWaiters) {
-                if (null != e.ctx) {
-                    cbThreadPool.submitOrdered(e.ctx, e);
-                } else {
-                    cbThreadPool.submit(e);
-                }
+            for (int i = 0; i < forceWriteWaiters.size(); i++) {
+                QueueEntry qe = forceWriteWaiters.get(i);
+                if (qe != null) {
+                    if (null != e.ctx) {
+                        cbThreadPool.submitOrdered(e.ctx, e);
+                    } else {
+                        cbThreadPool.execute(qe);
+                    }
+                }
+                journalCbQueueSize.inc();
             }
         }
 
@@ -528,15 +467,6 @@
                     req = forceWriteRequests.take();
                     // Force write the file and then notify the write completions
                     //
-<<<<<<< HEAD
-                    if (!req.isMarker && shouldForceWrite) {
-                        // if we are going to force write, any request that is already in the
-                        // queue will benefit from this force write - post a marker prior to issuing
-                        // the flush so until this marker is encountered we can skip the force write
-                        if (enableGroupForceWrites) {
-                            forceWriteRequests.put(new ForceWriteRequest(req.logFile, 0, 0, 0, null, false, true));
-                        }
-=======
                     if (!req.isMarker) {
                         if (shouldForceWrite) {
                             // if we are going to force write, any request that is already in the
@@ -545,7 +475,7 @@
                             if (enableGroupForceWrites) {
                                 forceWriteRequests.put(createForceWriteRequest(req.logFile, 0, 0, null, false, true));
                             }
->>>>>>> 31b7db6d
+                        }
 
                         // If we are about to issue a write, record the number of requests in
                         // the last force write and then reset the counter so we can accumulate
@@ -557,15 +487,6 @@
                     }
                     numReqInLastForceWrite += req.process(shouldForceWrite);
 
-<<<<<<< HEAD
-                    if (enableGroupForceWrites &&
-                        // if its a marker we should switch back to flushing
-                        !req.isMarker &&
-                        // This indicates that this is the last request in a given file
-                        // so subsequent requests will go to a different file so we should
-                        // flush on the next request
-                        !req.shouldClose) {
-=======
                     if (enableGroupForceWrites
                             // if its a marker we should switch back to flushing
                             && !req.isMarker
@@ -573,7 +494,6 @@
                             // so subsequent requests will go to a different file so we should
                             // flush on the next request
                             && !req.shouldClose) {
->>>>>>> 31b7db6d
                         shouldForceWrite = false;
                     } else {
                         shouldForceWrite = true;
@@ -694,7 +614,6 @@
     private final OpStatsLogger journalSyncStats;
     private final OpStatsLogger journalCreationStats;
     private final OpStatsLogger journalFlushStats;
-    private final OpStatsLogger journalMemAddFlushStats;
     private final OpStatsLogger journalProcessTimeStats;
     private final OpStatsLogger journalQueueStats;
     private final OpStatsLogger forceWriteGroupingCountStats;
@@ -729,7 +648,6 @@
         this.maxGroupWaitInNanos = TimeUnit.MILLISECONDS.toNanos(conf.getJournalMaxGroupWaitMSec());
         this.bufferedWritesThreshold = conf.getJournalBufferedWritesThreshold();
         this.bufferedEntriesThreshold = conf.getJournalBufferedEntriesThreshold();
-<<<<<<< HEAD
         this.journalAlignmentSize = conf.getJournalAlignmentSize();
         this.journalFormatVersionToWrite = conf.getJournalFormatVersionToWrite();
         this.cbThreadPool = OrderedSafeExecutor.newBuilder()
@@ -738,14 +656,12 @@
                 .statsLogger(statsLogger)
                 .threadFactory(new DaemonThreadFactory())
                 .build();
-=======
         if (conf.getNumJournalCallbackThreads() > 0) {
             this.cbThreadPool = Executors.newFixedThreadPool(conf.getNumJournalCallbackThreads(),
                                                          new DefaultThreadFactory("bookie-journal-callback"));
         } else {
             this.cbThreadPool = MoreExecutors.newDirectExecutorService();
         }
->>>>>>> 31b7db6d
 
         // Unless there is a cap on the max wait (which requires group force writes)
         // we cannot skip flushing for queue empty
@@ -764,27 +680,8 @@
         }
 
         // Expose Stats
-<<<<<<< HEAD
-        this.statsLogger = statsLogger;
-        journalAddEntryStats = statsLogger.getOpStatsLogger(JOURNAL_ADD_ENTRY);
+        journalAddEntryStats = statsLogger.getOpStatsLogger(BookKeeperServerStats.JOURNAL_ADD_ENTRY);
         journalMemAddEntryStats = statsLogger.getOpStatsLogger(JOURNAL_MEM_ADD_ENTRY);
-        journalSyncStats = statsLogger.getOpStatsLogger(JOURNAL_SYNC);
-        journalCreationStats = statsLogger.getOpStatsLogger(JOURNAL_CREATION_LATENCY);
-        journalFlushStats = statsLogger.getOpStatsLogger(JOURNAL_FLUSH_LATENCY);
-        journalMemAddFlushStats = statsLogger.getOpStatsLogger(JOURNAL_FLUSH_IN_MEM_ADD);
-        journalQueueStats = statsLogger.getOpStatsLogger(JOURNAL_QUEUE_LATENCY);
-        journalProcessTimeStats = statsLogger.getOpStatsLogger(JOURNAL_PROCESS_TIME_LATENCY);
-        forceWriteGroupingCountStats = statsLogger.getOpStatsLogger(JOURNAL_FORCE_WRITE_GROUPING_COUNT);
-        forceWriteBatchEntriesStats = statsLogger.getOpStatsLogger(JOURNAL_FORCE_WRITE_BATCH_ENTRIES);
-        forceWriteBatchBytesStats = statsLogger.getOpStatsLogger(JOURNAL_FORCE_WRITE_BATCH_BYTES);
-        journalQueueSize = statsLogger.getCounter(JOURNAL_QUEUE_SIZE);
-        forceWriteQueueSize = statsLogger.getCounter(JOURNAL_FORCE_WRITE_QUEUE_SIZE);
-        flushMaxWaitCounter = statsLogger.getCounter(JOURNAL_NUM_FLUSH_MAX_WAIT);
-        flushMaxOutstandingBytesCounter = statsLogger.getCounter(JOURNAL_NUM_FLUSH_MAX_OUTSTANDING_BYTES);
-        flushEmptyQueueCounter = statsLogger.getCounter(JOURNAL_NUM_FLUSH_EMPTY_QUEUE);
-        journalWriteBytes = statsLogger.getCounter(JOURNAL_WRITE_BYTES);
-=======
-        journalAddEntryStats = statsLogger.getOpStatsLogger(BookKeeperServerStats.JOURNAL_ADD_ENTRY);
         journalSyncStats = statsLogger.getOpStatsLogger(BookKeeperServerStats.JOURNAL_SYNC);
         journalCreationStats = statsLogger.getOpStatsLogger(BookKeeperServerStats.JOURNAL_CREATION_LATENCY);
         journalFlushStats = statsLogger.getOpStatsLogger(BookKeeperServerStats.JOURNAL_FLUSH_LATENCY);
@@ -803,7 +700,6 @@
                 statsLogger.getCounter(BookKeeperServerStats.JOURNAL_NUM_FLUSH_MAX_OUTSTANDING_BYTES);
         flushEmptyQueueCounter = statsLogger.getCounter(BookKeeperServerStats.JOURNAL_NUM_FLUSH_EMPTY_QUEUE);
         journalWriteBytes = statsLogger.getCounter(BookKeeperServerStats.JOURNAL_WRITE_BYTES);
->>>>>>> 31b7db6d
     }
 
     public File getJournalDirectory() {
@@ -874,13 +770,8 @@
             recLog = new JournalChannel(journalDirectory, journalId,
                     journalPreAllocSize, journalWriteBufferSize, statsLogger);
         } else {
-<<<<<<< HEAD
             recLog = new JournalChannel(journalDirectory, journalId,
                     journalPreAllocSize, journalWriteBufferSize, journalPos, statsLogger);
-=======
-            recLog = new JournalChannel(journalDirectory, journalId, journalPreAllocSize, journalWriteBufferSize,
-                    journalPos);
->>>>>>> 31b7db6d
         }
         int journalVersion = recLog.getFormatVersion();
         try {
@@ -1034,31 +925,18 @@
     @Override
     public void run() {
         LOG.info("Starting journal on {}", journalDirectory);
-<<<<<<< HEAD
-        LinkedList<QueueEntry> toFlush = new LinkedList<QueueEntry>();
-        ByteBuffer lenBuff = ByteBuffer.allocate(4);
-        ByteBuffer paddingBuff = ByteBuffer.allocate(2 * journalAlignmentSize);
-        ZeroBuffer.put(paddingBuff);
-        JournalChannel logFile = null;
-        forceWriteThread.start();
-        Stopwatch journalAllocationWatcher = new Stopwatch();
-        Stopwatch journalCreationWatcher = new Stopwatch();
-        Stopwatch journalFlushWatcher = new Stopwatch();
-=======
 
         RecyclableArrayList<QueueEntry> toFlush = entryListRecycler.newInstance();
         int numEntriesToFlush = 0;
         ByteBuf lenBuff = Unpooled.buffer(4);
-        ByteBuf paddingBuff = Unpooled.buffer(2 * conf.getJournalAlignmentSize());
+        ByteBuf paddingBuff = Unpooled.buffer(2 * journalAlignmentSize);
         paddingBuff.writeZero(paddingBuff.capacity());
-        final int journalFormatVersionToWrite = conf.getJournalFormatVersionToWrite();
-        final int journalAlignmentSize = conf.getJournalAlignmentSize();
         BufferedChannel bc = null;
         JournalChannel logFile = null;
         forceWriteThread.start();
+        Stopwatch journalAllocationWatcher = Stopwatch.createUnstarted();
         Stopwatch journalCreationWatcher = Stopwatch.createUnstarted();
         Stopwatch journalFlushWatcher = Stopwatch.createUnstarted();
->>>>>>> 31b7db6d
         long batchSize = 0;
         try {
             List<Long> journalIds = listJournalIds(journalDirectory, null);
@@ -1066,12 +944,7 @@
             // could only be used to measure elapsed time.
             // http://docs.oracle.com/javase/1.5.0/docs/api/java/lang/System.html#nanoTime%28%29
             long logId = journalIds.isEmpty() ? System.currentTimeMillis() : journalIds.get(journalIds.size() - 1);
-<<<<<<< HEAD
-            BufferedChannel bc = null;
             long lastFlushPosition = 0L;
-=======
-            long lastFlushPosition = 0;
->>>>>>> 31b7db6d
             boolean groupWhenTimeout = false;
 
             long dequeueStartTime = 0L;
@@ -1083,7 +956,6 @@
                     logId = logId + 1;
 
                     journalCreationWatcher.reset().start();
-<<<<<<< HEAD
                     logFile = new JournalChannel(journalDirectory,
                                         logId,
                                         journalPreAllocSize,
@@ -1092,10 +964,6 @@
                                         removePagesFromCache,
                                         journalFormatVersionToWrite,
                                         statsLogger);
-=======
-                    logFile = new JournalChannel(journalDirectory, logId, journalPreAllocSize, journalWriteBufferSize,
-                                        journalAlignmentSize, removePagesFromCache, journalFormatVersionToWrite);
->>>>>>> 31b7db6d
                     journalCreationStats.registerSuccessfulEvent(
                             journalCreationWatcher.stop().elapsed(TimeUnit.NANOSECONDS), TimeUnit.NANOSECONDS);
 
@@ -1163,15 +1031,6 @@
 
                         // toFlush is non null and not empty so should be safe to access getFirst
                         if (shouldFlush) {
-<<<<<<< HEAD
-                            long prevFlushPosition = lastFlushPosition;
-
-                            journalFlushWatcher.reset().start();
-                            if (journalFormatVersionToWrite >= JournalChannel.V5) {
-                                writePaddingBytes(logFile, paddingBuff, journalAlignmentSize);
-                            }
-                            bc.flush(false);
-=======
                             if (journalFormatVersionToWrite >= JournalChannel.V5) {
                                 writePaddingBytes(logFile, paddingBuff, journalAlignmentSize);
                             }
@@ -1187,7 +1046,6 @@
                                 }
                             }
 
->>>>>>> 31b7db6d
                             lastFlushPosition = bc.position();
 
                             journalFlushStats.registerSuccessfulEvent(
@@ -1206,11 +1064,6 @@
                             forceWriteBatchEntriesStats.registerSuccessfulValue(numEntriesToFlush);
                             forceWriteBatchBytesStats.registerSuccessfulValue(batchSize);
 
-<<<<<<< HEAD
-                            forceWriteRequests.put(new ForceWriteRequest(logFile, logId, prevFlushPosition,
-                                    lastFlushPosition, toFlush, (lastFlushPosition > maxJournalSize), false));
-                            toFlush = new LinkedList<QueueEntry>();
-=======
                             boolean shouldRolloverJournal = (lastFlushPosition > maxJournalSize);
                             if (syncData) {
                                 // Trigger data sync to disk in the "Force-Write" thread.
@@ -1232,7 +1085,6 @@
                                 }
                             }
 
->>>>>>> 31b7db6d
                             batchSize = 0L;
                             // check whether journal file is over file limit
                             if (shouldRolloverJournal) {
@@ -1268,23 +1120,11 @@
                 // preAlloc based on size
                 logFile.preAllocIfNeeded(4 + entrySize);
 
-<<<<<<< HEAD
-                //
-                // we should be doing the following, but then we run out of
-                // direct byte buffers
-                // logFile.write(new ByteBuffer[] { lenBuff, qe.entry });
-                int flushes = 0;
-                flushes += bc.write(lenBuff);
-                flushes += bc.write(qe.entry);
-
-                journalMemAddFlushStats.registerSuccessfulValue(flushes);
-                journalMemAddEntryStats.registerSuccessfulEvent(
-                        MathUtils.elapsedMicroSec(qe.enqueueTime), TimeUnit.MICROSECONDS);
-=======
                 bc.write(lenBuff);
                 bc.write(qe.entry);
                 qe.entry.release();
->>>>>>> 31b7db6d
+                journalMemAddEntryStats.registerSuccessfulEvent(
+                        MathUtils.elapsedMicroSec(qe.enqueueTime), TimeUnit.MICROSECONDS);
 
                 toFlush.add(qe);
                 numEntriesToFlush++;
