/**
 *
 * Licensed to the Apache Software Foundation (ASF) under one
 * or more contributor license agreements.  See the NOTICE file
 * distributed with this work for additional information
 * regarding copyright ownership.  The ASF licenses this file
 * to you under the Apache License, Version 2.0 (the
 * "License"); you may not use this file except in compliance
 * with the License.  You may obtain a copy of the License at
 *
 *   http://www.apache.org/licenses/LICENSE-2.0
 *
 * Unless required by applicable law or agreed to in writing,
 * software distributed under the License is distributed on an
 * "AS IS" BASIS, WITHOUT WARRANTIES OR CONDITIONS OF ANY
 * KIND, either express or implied.  See the License for the
 * specific language governing permissions and limitations
 * under the License.
 *
 */
package org.apache.bookkeeper.bookie;

import static org.apache.bookkeeper.bookie.BookKeeperServerStats.LD_WRITABLE_DIRS;

import java.io.File;
import java.io.IOException;
import java.util.ArrayList;
import java.util.Arrays;
import java.util.List;
import java.util.Random;
import java.util.concurrent.ConcurrentHashMap;
import java.util.concurrent.ConcurrentMap;

import org.apache.bookkeeper.conf.ServerConfiguration;
import org.apache.bookkeeper.stats.Gauge;
import org.apache.bookkeeper.stats.NullStatsLogger;
import org.apache.bookkeeper.stats.StatsLogger;
import org.apache.bookkeeper.util.DiskChecker;
import org.slf4j.Logger;
import org.slf4j.LoggerFactory;

import com.google.common.annotations.VisibleForTesting;

/**
 * This class manages ledger directories used by the bookie.
 */
public class LedgerDirsManager {
    private static final Logger LOG = LoggerFactory.getLogger(LedgerDirsManager.class);

    private volatile List<File> filledDirs;
    private final List<File> ledgerDirectories;
    private volatile List<File> writableLedgerDirectories;
    private final List<LedgerDirsListener> listeners;
    private final Random rand = new Random();
    private final ConcurrentMap<File, Float> diskUsages =
            new ConcurrentHashMap<File, Float>();
    private final long entryLogSize;
    private boolean forceGCAllowWhenNoSpace;
    private long minUsableSizeForIndexFileCreation;

    private final DiskChecker diskChecker;

    public LedgerDirsManager(ServerConfiguration conf, File[] dirs, DiskChecker diskChecker) {
        this(conf, dirs, diskChecker, NullStatsLogger.INSTANCE);
    }

    @VisibleForTesting
    LedgerDirsManager(ServerConfiguration conf, File[] dirs, DiskChecker diskChecker, StatsLogger statsLogger) {
        this.ledgerDirectories = Arrays.asList(Bookie
                .getCurrentDirectories(dirs));
        this.writableLedgerDirectories = new ArrayList<File>(ledgerDirectories);
        this.filledDirs = new ArrayList<File>();
        this.listeners = new ArrayList<LedgerDirsListener>();
        this.forceGCAllowWhenNoSpace = conf.getIsForceGCAllowWhenNoSpace();
        this.entryLogSize = conf.getEntryLogSizeLimit();
        this.minUsableSizeForIndexFileCreation = conf.getMinUsableSizeForIndexFileCreation();
        for (File dir : dirs) {
            diskUsages.put(dir, 0f);
            String statName = "dir_" + dir.getPath().replace('/', '_') + "_usage";
            final File targetDir = dir;
            statsLogger.registerGauge(statName, new Gauge<Number>() {
                @Override
                public Number getDefaultValue() {
                    return 0;
                }

                @Override
                public Number getSample() {
                    return diskUsages.get(targetDir) * 100;
                }
            });
        }

        this.diskChecker = diskChecker;
        statsLogger.registerGauge(LD_WRITABLE_DIRS, new Gauge<Number>() {

            @Override
            public Number getDefaultValue() {
                return 0;
            }

            @Override
            public Number getSample() {
                return writableLedgerDirectories.size();
            }
        });
    }

    /**
     * Get all ledger dirs configured.
     */
    public List<File> getAllLedgerDirs() {
        return ledgerDirectories;
    }

    /**
     * Get all dir listeners.
     * @return list of listeners
     */
    public List<LedgerDirsListener> getListeners() {
        return listeners;
    }

    /**
     * Calculate the total amount of free space available in all of the ledger directories put together.
     *
     * @return totalDiskSpace in bytes
     * @throws IOException 
     */
    public long getTotalFreeSpace(List<File> dirs) throws IOException {
        return diskChecker.getTotalFreeSpace(dirs);
    }

    /**
     * Calculate the total amount of free space available in all of the ledger directories put together.
     *
     * @return freeDiskSpace in bytes
     * @throws IOException 
     */
    public long getTotalDiskSpace(List<File> dirs) throws IOException {
        return diskChecker.getTotalDiskSpace(dirs);
    }
    
    /**
     * Get disk usages map.
     * @return disk usages map
     */
    public ConcurrentMap<File, Float> getDiskUsages() {
        return diskUsages;
    }

    /**
     * Get only writable ledger dirs.
     */
    public List<File> getWritableLedgerDirs()
            throws NoWritableLedgerDirException {
        if (writableLedgerDirectories.isEmpty()) {
            String errMsg = "All ledger directories are non writable";
            NoWritableLedgerDirException e = new NoWritableLedgerDirException(
                    errMsg);
            LOG.error(errMsg, e);
            throw e;
        }
        return writableLedgerDirectories;
    }

    /**
     * @return true if the writableLedgerDirs list has entries
     */
    public boolean hasWritableLedgerDirs() {
        return !writableLedgerDirectories.isEmpty();
    }

    public List<File> getWritableLedgerDirsForNewLog() throws NoWritableLedgerDirException {
        if (!writableLedgerDirectories.isEmpty()) {
            return writableLedgerDirectories;
        }

        // If Force GC is not allowed under no space
        if (!forceGCAllowWhenNoSpace) {
            String errMsg = "All ledger directories are non writable and force GC is not enabled.";
            NoWritableLedgerDirException e = new NoWritableLedgerDirException(errMsg);
            LOG.error(errMsg, e);
            throw e;
        }

        // We don't have writable Ledger Dirs.
        // That means we must have turned readonly but the compaction
        // must have started running and it needs to allocate
        // a new log file to move forward with the compaction.
        return getDirsAboveUsableThresholdSize((long) (this.entryLogSize * 1.2));
    }

    List<File> getDirsAboveUsableThresholdSize(long thresholdSize) throws NoWritableLedgerDirException {
        List<File> fullLedgerDirsToAccomodate = new ArrayList<File>();
        for (File dir: this.ledgerDirectories) {
            // Pick dirs which can accommodate little more than thresholdSize
            if (dir.getUsableSpace() > thresholdSize) {
                fullLedgerDirsToAccomodate.add(dir);
            }
        }

        if (!fullLedgerDirsToAccomodate.isEmpty()) {
            LOG.info("No writable ledger dirs below diskUsageThreshold. "
                    + "But Dirs that can accomodate {} are: {}", thresholdSize, fullLedgerDirsToAccomodate);
            return fullLedgerDirsToAccomodate;
        }

        // We will reach here when we find no ledgerDir which has atleast
        // thresholdSize usable space
        String errMsg = "All ledger directories are non writable and no reserved space (" + thresholdSize + ") left.";
        NoWritableLedgerDirException e = new NoWritableLedgerDirException(errMsg);
        LOG.error(errMsg, e);
        throw e;
    }

    /**
     * @return full-filled ledger dirs.
     */
    public List<File> getFullFilledLedgerDirs() {
        return filledDirs;
    }

    /**
     * Get dirs, which are full more than threshold.
     */
    public boolean isDirFull(File dir) {
        return filledDirs.contains(dir);
    }

    /**
     * Add the dir to filled dirs list.
     */
    @VisibleForTesting
    public void addToFilledDirs(File dir) {
        if (!filledDirs.contains(dir)) {
            LOG.warn(dir + " is out of space. Adding it to filled dirs list");
            // Update filled dirs list
            List<File> updatedFilledDirs = new ArrayList<File>(filledDirs);
            updatedFilledDirs.add(dir);
            filledDirs = updatedFilledDirs;
            // Update the writable ledgers list
            List<File> newDirs = new ArrayList<File>(writableLedgerDirectories);
            newDirs.removeAll(filledDirs);
            writableLedgerDirectories = newDirs;
            // Notify listeners about disk full
            for (LedgerDirsListener listener : listeners) {
                listener.diskFull(dir);
            }
        }
    }

    /**
     * Add the dir to writable dirs list.
     *
     * @param dir Dir
     */
    public void addToWritableDirs(File dir, boolean underWarnThreshold) {
        if (writableLedgerDirectories.contains(dir)) {
            return;
        }
        LOG.info("{} becomes writable. Adding it to writable dirs list.", dir);
        // Update writable dirs list
        List<File> updatedWritableDirs = new ArrayList<File>(writableLedgerDirectories);
        updatedWritableDirs.add(dir);
        writableLedgerDirectories = updatedWritableDirs;
        // Update the filled dirs list
        List<File> newDirs = new ArrayList<File>(filledDirs);
        newDirs.removeAll(writableLedgerDirectories);
        filledDirs = newDirs;
        // Notify listeners about disk writable
        for (LedgerDirsListener listener : listeners) {
            if (underWarnThreshold) {
                listener.diskWritable(dir);
            } else {
                listener.diskJustWritable(dir);
            }
        }
    }

    /**
     * Returns one of the ledger dir from writable dirs list randomly.
     */
    File pickRandomWritableDir() throws NoWritableLedgerDirException {
        return pickRandomWritableDir(null);
    }

    /**
     * Pick up a writable dir from available dirs list randomly. The <code>excludedDir</code>
     * will not be pickedup.
     *
     * @param excludedDir
     *          The directory to exclude during pickup.
     * @throws NoWritableLedgerDirException if there is no writable dir available.
     */
    File pickRandomWritableDir(File excludedDir) throws NoWritableLedgerDirException {
        List<File> writableDirs = getWritableLedgerDirs();
        return pickRandomDir(writableDirs, excludedDir);
    }

    /**
     * Pick up a dir randomly from writableLedgerDirectories. If writableLedgerDirectories is empty
     * then pick up a dir randomly from the ledger/indexdirs which have usable space more than
     * minUsableSizeForIndexFileCreation.
     *
     * @param excludedDir The directory to exclude during pickup.
     * @return
     * @throws NoWritableLedgerDirException if there is no dir available.
     */
    File pickRandomWritableDirForNewIndexFile(File excludedDir) throws NoWritableLedgerDirException {
        final List<File> writableDirsForNewIndexFile;
        if (!writableLedgerDirectories.isEmpty()) {
            writableDirsForNewIndexFile = writableLedgerDirectories;
        } else {
            // We don't have writable Index Dirs.
            // That means we must have turned readonly. But
            // during the Bookie restart, while replaying the journal there might be a need
            // to create new Index file and it should proceed.
            writableDirsForNewIndexFile = getDirsAboveUsableThresholdSize(minUsableSizeForIndexFileCreation);
        }
        return pickRandomDir(writableDirsForNewIndexFile, excludedDir);
    }

<<<<<<< HEAD
    File pickRandomDir(List<File> dirs, File excludedDir) throws NoWritableLedgerDirException{
=======
    /**
     * Return one dir from all dirs, regardless writable or not.
     */
    File pickRandomDir(File excludedDir) throws NoWritableLedgerDirException {
        return pickRandomDir(getAllLedgerDirs(), excludedDir);
    }

    File pickRandomDir(List<File> dirs, File excludedDir) throws NoWritableLedgerDirException {
>>>>>>> 1b79adaa
        final int start = rand.nextInt(dirs.size());
        int idx = start;
        File candidate = dirs.get(idx);
        while (null != excludedDir && excludedDir.equals(candidate)) {
            idx = (idx + 1) % dirs.size();
            if (idx == start) {
                // after searching all available dirs,
                // no writable dir is found
                throw new NoWritableLedgerDirException("No writable directories found from "
                        + " available writable dirs (" + dirs + ") : exclude dir "
                        + excludedDir);
            }
            candidate = dirs.get(idx);
        }
        return candidate;
    }

    public void addLedgerDirsListener(LedgerDirsListener listener) {
        if (listener != null) {
            listeners.add(listener);
        }
    }

    /**
     * Indicates All configured ledger directories are full.
     */
    public static class NoWritableLedgerDirException extends IOException {
        private static final long serialVersionUID = -8696901285061448421L;

        public NoWritableLedgerDirException(String errMsg) {
            super(errMsg);
        }
    }

    /**
     * Listener for the disk check events will be notified from the
     * {@link LedgerDirsManager} whenever disk full/failure detected.
     */
    public interface LedgerDirsListener {
        /**
         * This will be notified on disk failure/disk error.
         *
         * @param disk Failed disk
         */
        void diskFailed(File disk);

        /**
         * Notified when the disk usage warn threshold is exceeded on the drive.
         * @param disk
         */
        void diskAlmostFull(File disk);

        /**
         * This will be notified on disk detected as full.
         *
         * @param disk Filled disk
         */
        void diskFull(File disk);

        /**
         * This will be notified on disk detected as writable and under warn threshold.
         *
         * @param disk Writable disk
         */
        void diskWritable(File disk);

        /**
         * This will be notified on disk detected as writable but still in warn threshold.
         *
         * @param disk Writable disk
         */
        void diskJustWritable(File disk);

        /**
         * This will be notified whenever all disks are detected as full.
         */
        void allDisksFull();

        /**
         * This will notify the fatal errors.
         */
        void fatalError();
    }
}<|MERGE_RESOLUTION|>--- conflicted
+++ resolved
@@ -321,9 +321,6 @@
         return pickRandomDir(writableDirsForNewIndexFile, excludedDir);
     }
 
-<<<<<<< HEAD
-    File pickRandomDir(List<File> dirs, File excludedDir) throws NoWritableLedgerDirException{
-=======
     /**
      * Return one dir from all dirs, regardless writable or not.
      */
@@ -332,7 +329,6 @@
     }
 
     File pickRandomDir(List<File> dirs, File excludedDir) throws NoWritableLedgerDirException {
->>>>>>> 1b79adaa
         final int start = rand.nextInt(dirs.size());
         int idx = start;
         File candidate = dirs.get(idx);
