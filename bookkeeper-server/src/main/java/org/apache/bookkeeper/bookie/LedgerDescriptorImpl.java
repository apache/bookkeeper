/*
 *
 * Licensed to the Apache Software Foundation (ASF) under one
 * or more contributor license agreements.  See the NOTICE file
 * distributed with this work for additional information
 * regarding copyright ownership.  The ASF licenses this file
 * to you under the Apache License, Version 2.0 (the
 * "License"); you may not use this file except in compliance
 * with the License.  You may obtain a copy of the License at
 *
 *   http://www.apache.org/licenses/LICENSE-2.0
 *
 * Unless required by applicable law or agreed to in writing,
 * software distributed under the License is distributed on an
 * "AS IS" BASIS, WITHOUT WARRANTIES OR CONDITIONS OF ANY
 * KIND, either express or implied.  See the License for the
 * specific language governing permissions and limitations
 * under the License.
 *
 */

package org.apache.bookkeeper.bookie;

import com.google.common.util.concurrent.SettableFuture;
import io.netty.buffer.ByteBuf;
import java.io.IOException;
import java.util.Arrays;
import java.util.Observable;
import java.util.Observer;
import java.util.concurrent.atomic.AtomicBoolean;
import org.apache.bookkeeper.proto.DataFormats.LedgerType;
import org.slf4j.Logger;
import org.slf4j.LoggerFactory;

/**
 * Implements a ledger inside a bookie. In particular, it implements operations
 * to write entries to a ledger and read entries from a ledger.
 */
public class LedgerDescriptorImpl extends LedgerDescriptor {
    private static final Logger LOG = LoggerFactory.getLogger(LedgerDescriptor.class);
    final LedgerStorage ledgerStorage;
    private long ledgerId;
    final byte[] masterKey;

    private AtomicBoolean fenceEntryPersisted = new AtomicBoolean();
    private SettableFuture<Boolean> logFenceResult = null;

    LedgerDescriptorImpl(byte[] masterKey,
                         long ledgerId,
                         LedgerStorage ledgerStorage) {
        this.masterKey = masterKey;
        this.ledgerId = ledgerId;
        this.ledgerStorage = ledgerStorage;
    }

    @Override
    void checkAccess(byte masterKey[]) throws BookieException, IOException {
        if (!Arrays.equals(this.masterKey, masterKey)) {
            LOG.error("[{}] Requested master key {} does not match the cached master key {}", new Object[] {
                    this.ledgerId, Arrays.toString(masterKey), Arrays.toString(this.masterKey) });
            throw BookieException.create(BookieException.Code.UnauthorizedAccessException);
        }
    }

    @Override
    public long getLedgerId() {
        return ledgerId;
    }

    @Override
    boolean setFenced() throws IOException {
        return ledgerStorage.setFenced(ledgerId);
    }

    @Override
    boolean isFenced() throws IOException {
        return ledgerStorage.isFenced(ledgerId);
    }

    @Override
    void setExplicitLac(ByteBuf lac) throws IOException {
        ledgerStorage.setExplicitlac(ledgerId, lac);
    }

    @Override
    ByteBuf getExplicitLac() {
        return ledgerStorage.getExplicitLac(ledgerId);
    }

    synchronized SettableFuture<Boolean> fenceAndLogInJournal(Journal journal) throws IOException {
        boolean success = this.setFenced();
        if (success) {
            // fenced for first time, we should add the key to journal ensure we can rebuild.
            return logFenceEntryInJournal(journal);
        } else {
            // If we reach here, it means the fence state in FileInfo has been set (may not be persisted yet).
            // However, writing the fence log entry to the journal might still be in progress. This can happen
            // when a bookie receives two fence requests almost at the same time. The subsequent logic is used
            // to check the fencing progress.
            if (logFenceResult == null || fenceEntryPersisted.get()){
                // Either ledger's fenced state is recovered from Journal
                // Or Log fence entry in Journal succeed
                SettableFuture<Boolean> result = SettableFuture.create();
                result.set(true);
                return result;
            } else if (logFenceResult.isDone()) {
                // We failed to log fence entry in Journal, try again.
                return logFenceEntryInJournal(journal);
            }
            // Fencing is in progress
            return logFenceResult;
        }
    }

    /**
     * Log the fence ledger entry in Journal so that we can rebuild the state.
     * @param journal log the fence entry in the Journal
     * @return A future which will be satisfied when add entry to journal complete
     */
    private SettableFuture<Boolean> logFenceEntryInJournal(Journal journal) {
        SettableFuture<Boolean> result;
        synchronized (this) {
            result = logFenceResult = SettableFuture.create();
        }
        ByteBuf entry = createLedgerFenceEntry(ledgerId);
<<<<<<< HEAD
        journal.logAddEntry(entry, LedgerType.FORCE_ON_JOURNAL, (rc, ledgerId, entryId, addr, ctx) -> {
=======
        journal.logAddEntry(entry, true, (rc, ledgerId, entryId, addr, ctx) -> {
>>>>>>> 6ea9e47c
            LOG.debug("Record fenced state for ledger {} in journal with rc {}", ledgerId, rc);
            if (rc == 0) {
                fenceEntryPersisted.compareAndSet(false, true);
                result.set(true);
            } else {
                result.set(false);
            }
        }, null);
        return result;
    }

    @Override
    long addEntry(ByteBuf entry) throws IOException {
        long ledgerId = entry.getLong(entry.readerIndex());

        if (ledgerId != this.ledgerId) {
            throw new IOException("Entry for ledger " + ledgerId + " was sent to " + this.ledgerId);
        }

        return ledgerStorage.addEntry(entry);
    }

    @Override
    ByteBuf readEntry(long entryId) throws IOException {
        return ledgerStorage.getEntry(ledgerId, entryId);
    }

    @Override
    long getLastAddConfirmed() throws IOException {
        return ledgerStorage.getLastAddConfirmed(ledgerId);
    }

    @Override
    Observable waitForLastAddConfirmedUpdate(long previousLAC, Observer observer) throws IOException {
        return ledgerStorage.waitForLastAddConfirmedUpdate(ledgerId, previousLAC, observer);
    }
}<|MERGE_RESOLUTION|>--- conflicted
+++ resolved
@@ -123,11 +123,7 @@
             result = logFenceResult = SettableFuture.create();
         }
         ByteBuf entry = createLedgerFenceEntry(ledgerId);
-<<<<<<< HEAD
-        journal.logAddEntry(entry, LedgerType.FORCE_ON_JOURNAL, (rc, ledgerId, entryId, addr, ctx) -> {
-=======
         journal.logAddEntry(entry, true, (rc, ledgerId, entryId, addr, ctx) -> {
->>>>>>> 6ea9e47c
             LOG.debug("Record fenced state for ledger {} in journal with rc {}", ledgerId, rc);
             if (rc == 0) {
                 fenceEntryPersisted.compareAndSet(false, true);
