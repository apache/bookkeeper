/*
 *
 * Licensed to the Apache Software Foundation (ASF) under one
 * or more contributor license agreements.  See the NOTICE file
 * distributed with this work for additional information
 * regarding copyright ownership.  The ASF licenses this file
 * to you under the Apache License, Version 2.0 (the
 * "License"); you may not use this file except in compliance
 * with the License.  You may obtain a copy of the License at
 *
 *   http://www.apache.org/licenses/LICENSE-2.0
 *
 * Unless required by applicable law or agreed to in writing,
 * software distributed under the License is distributed on an
 * "AS IS" BASIS, WITHOUT WARRANTIES OR CONDITIONS OF ANY
 * KIND, either express or implied.  See the License for the
 * specific language governing permissions and limitations
 * under the License.
 *
 */

package org.apache.bookkeeper.bookie;

import static com.google.common.base.Charsets.UTF_8;

import com.google.common.annotations.VisibleForTesting;
import com.google.common.base.MoreObjects;
import com.google.common.collect.MapMaker;
import com.google.common.collect.Sets;

import io.netty.buffer.ByteBuf;
import io.netty.buffer.ByteBufAllocator;
import io.netty.buffer.PooledByteBufAllocator;
import io.netty.buffer.Unpooled;
import io.netty.util.concurrent.FastThreadLocal;
import java.io.BufferedReader;
import java.io.File;
import java.io.FileFilter;
import java.io.FileInputStream;
import java.io.FileNotFoundException;
import java.io.FilenameFilter;
import java.io.IOException;
import java.io.InputStreamReader;
import java.io.RandomAccessFile;
import java.nio.ByteBuffer;
import java.nio.channels.AsynchronousCloseException;
import java.nio.channels.FileChannel;
import java.util.ArrayList;
import java.util.Collections;
import java.util.List;
import java.util.Map;
import java.util.Set;
import java.util.SortedMap;
import java.util.TreeMap;
import java.util.concurrent.ConcurrentHashMap;
import java.util.concurrent.ConcurrentMap;
import java.util.concurrent.CopyOnWriteArrayList;

import org.apache.bookkeeper.conf.ServerConfiguration;
import org.apache.bookkeeper.stats.NullStatsLogger;
import org.apache.bookkeeper.stats.StatsLogger;
import org.apache.bookkeeper.util.DiskChecker;
import org.apache.bookkeeper.util.IOUtils;
import org.apache.bookkeeper.util.collections.ConcurrentLongLongHashMap;
import org.apache.bookkeeper.util.collections.ConcurrentLongLongHashMap.BiConsumerLong;
import org.slf4j.Logger;
import org.slf4j.LoggerFactory;

/**
 * This class manages the writing of the bookkeeper entries. All the new
 * entries are written to a common log. The LedgerCache will have pointers
 * into files created by this class with offsets into the files to find
 * the actual ledger entry. The entry log files created by this class are
 * identified by a long.
 */
public class EntryLogger {
    private static final Logger LOG = LoggerFactory.getLogger(EntryLogger.class);
    static final long UNASSIGNED_LEDGERID = -1L;
    // log file suffix
    static final String LOG_FILE_SUFFIX = ".log";

    @VisibleForTesting
    static final int UNINITIALIZED_LOG_ID = -0xDEAD;

    static class BufferedLogChannel extends BufferedChannel {
        private final long logId;
        private final EntryLogMetadata entryLogMetadata;
        private final File logFile;
        private long ledgerIdAssigned = UNASSIGNED_LEDGERID;

        public BufferedLogChannel(ByteBufAllocator allocator, FileChannel fc, int writeCapacity, int readCapacity,
                long logId, File logFile, long unpersistedBytesBound) throws IOException {
            super(allocator, fc, writeCapacity, readCapacity, unpersistedBytesBound);
            this.logId = logId;
            this.entryLogMetadata = new EntryLogMetadata(logId);
            this.logFile = logFile;
        }
        public long getLogId() {
            return logId;
        }

        public File getLogFile() {
            return logFile;
        }

        public void registerWrittenEntry(long ledgerId, long entrySize) {
            entryLogMetadata.addLedgerSize(ledgerId, entrySize);
        }

        public ConcurrentLongLongHashMap getLedgersMap() {
            return entryLogMetadata.getLedgersMap();
        }

        public Long getLedgerIdAssigned() {
            return ledgerIdAssigned;
        }

        public void setLedgerIdAssigned(Long ledgerId) {
            this.ledgerIdAssigned = ledgerId;
        }

        @Override
        public String toString() {
            return MoreObjects.toStringHelper(BufferedChannel.class)
                .add("logId", logId)
                .add("logFile", logFile)
                .add("ledgerIdAssigned", ledgerIdAssigned)
                .toString();
        }

        /**
         * Append the ledger map at the end of the entry log.
         * Updates the entry log file header with the offset and size of the map.
         */
        void appendLedgersMap() throws IOException {

            long ledgerMapOffset = this.position();

            ConcurrentLongLongHashMap ledgersMap = this.getLedgersMap();
            int numberOfLedgers = (int) ledgersMap.size();

            // Write the ledgers map into several batches

            final int maxMapSize = LEDGERS_MAP_HEADER_SIZE + LEDGERS_MAP_ENTRY_SIZE * LEDGERS_MAP_MAX_BATCH_SIZE;
            final ByteBuf serializedMap = ByteBufAllocator.DEFAULT.buffer(maxMapSize);

            try {
                ledgersMap.forEach(new BiConsumerLong() {
                    int remainingLedgers = numberOfLedgers;
                    boolean startNewBatch = true;
                    int remainingInBatch = 0;

                    @Override
                    public void accept(long ledgerId, long size) {
                        if (startNewBatch) {
                            int batchSize = Math.min(remainingLedgers, LEDGERS_MAP_MAX_BATCH_SIZE);
                            int ledgerMapSize = LEDGERS_MAP_HEADER_SIZE + LEDGERS_MAP_ENTRY_SIZE * batchSize;

                            serializedMap.clear();
                            serializedMap.writeInt(ledgerMapSize - 4);
                            serializedMap.writeLong(INVALID_LID);
                            serializedMap.writeLong(LEDGERS_MAP_ENTRY_ID);
                            serializedMap.writeInt(batchSize);

                            startNewBatch = false;
                            remainingInBatch = batchSize;
                        }
                        // Dump the ledger in the current batch
                        serializedMap.writeLong(ledgerId);
                        serializedMap.writeLong(size);
                        --remainingLedgers;

                        if (--remainingInBatch == 0) {
                            // Close current batch
                            try {
                                write(serializedMap);
                            } catch (IOException e) {
                                throw new RuntimeException(e);
                            }

                            startNewBatch = true;
                        }
                    }
                });
            } catch (RuntimeException e) {
                if (e.getCause() instanceof IOException) {
                    throw (IOException) e.getCause();
                } else {
                    throw e;
                }
            } finally {
                serializedMap.release();
            }
            // Flush the ledger's map out before we write the header.
            // Otherwise the header might point to something that is not fully
            // written
            super.flush();

            // Update the headers with the map offset and count of ledgers
            ByteBuffer mapInfo = ByteBuffer.allocate(8 + 4);
            mapInfo.putLong(ledgerMapOffset);
            mapInfo.putInt(numberOfLedgers);
            mapInfo.flip();
            this.fileChannel.write(mapInfo, LEDGERS_MAP_OFFSET_POSITION);
        }
    }

    private final LedgerDirsManager ledgerDirsManager;
    private final boolean entryLogPerLedgerEnabled;

    final RecentEntryLogsStatus recentlyCreatedEntryLogsStatus;

    /**
     * locks for compaction log.
     */
    private final Object compactionLogLock = new Object();

    private volatile BufferedLogChannel compactionLogChannel;

    final EntryLoggerAllocator entryLoggerAllocator;
    private final EntryLogManager entryLogManager;

    private final CopyOnWriteArrayList<EntryLogListener> listeners = new CopyOnWriteArrayList<EntryLogListener>();

    private static final int HEADER_V0 = 0; // Old log file format (no ledgers map index)
    private static final int HEADER_V1 = 1; // Introduced ledger map index
    static final int HEADER_CURRENT_VERSION = HEADER_V1;

    private static class Header {
        final int version;
        final long ledgersMapOffset;
        final int ledgersCount;

        Header(int version, long ledgersMapOffset, int ledgersCount) {
            this.version = version;
            this.ledgersMapOffset = ledgersMapOffset;
            this.ledgersCount = ledgersCount;
        }
    }

    /**
     * The 1K block at the head of the entry logger file
     * that contains the fingerprint and meta-data.
     *
     * <pre>
     * Header is composed of:
     * Fingerprint: 4 bytes "BKLO"
     * Log file HeaderVersion enum: 4 bytes
     * Ledger map offset: 8 bytes
     * Ledgers Count: 4 bytes
     * </pre>
     */
    static final int LOGFILE_HEADER_SIZE = 1024;
    final ByteBuf logfileHeader = Unpooled.buffer(LOGFILE_HEADER_SIZE);

    static final int HEADER_VERSION_POSITION = 4;
    static final int LEDGERS_MAP_OFFSET_POSITION = HEADER_VERSION_POSITION + 4;

    /**
     * Ledgers map is composed of multiple parts that can be split into separated entries. Each of them is composed of:
     *
     * <pre>
     * length: (4 bytes) [0-3]
     * ledger id (-1): (8 bytes) [4 - 11]
     * entry id: (8 bytes) [12-19]
     * num ledgers stored in current metadata entry: (4 bytes) [20 - 23]
     * ledger entries: sequence of (ledgerid, size) (8 + 8 bytes each) [24..]
     * </pre>
     */
    static final int LEDGERS_MAP_HEADER_SIZE = 4 + 8 + 8 + 4;
    static final int LEDGERS_MAP_ENTRY_SIZE = 8 + 8;

    // Break the ledgers map into multiple batches, each of which can contain up to 10K ledgers
    static final int LEDGERS_MAP_MAX_BATCH_SIZE = 10000;

    static final long INVALID_LID = -1L;

    // EntryId used to mark an entry (belonging to INVALID_ID) as a component of the serialized ledgers map
    static final long LEDGERS_MAP_ENTRY_ID = -2L;

    static final int MIN_SANE_ENTRY_SIZE = 8 + 8;
    static final long MB = 1024 * 1024;

    private final int maxSaneEntrySize;

    private final ByteBufAllocator allocator;

    final ServerConfiguration conf;
    /**
     * Scan entries in a entry log file.
     */
    public interface EntryLogScanner {
        /**
         * Tests whether or not the entries belongs to the specified ledger
         * should be processed.
         *
         * @param ledgerId
         *          Ledger ID.
         * @return true if and only the entries of the ledger should be scanned.
         */
        boolean accept(long ledgerId);

        /**
         * Process an entry.
         *
         * @param ledgerId
         *          Ledger ID.
         * @param offset
         *          File offset of this entry.
         * @param entry
         *          Entry ByteBuf
         * @throws IOException
         */
        void process(long ledgerId, long offset, ByteBuf entry) throws IOException;
    }

    /**
     * Entry Log Listener.
     */
    interface EntryLogListener {
        /**
         * Rotate a new entry log to write.
         */
        void onRotateEntryLog();
    }

    public EntryLogger(ServerConfiguration conf) throws IOException {
        this(conf, new LedgerDirsManager(conf, conf.getLedgerDirs(),
                new DiskChecker(conf.getDiskUsageThreshold(), conf.getDiskUsageWarnThreshold())));
    }

    /**
     * Create an EntryLogger that stores it's log files in the given directories.
     */
    public EntryLogger(ServerConfiguration conf,
            LedgerDirsManager ledgerDirsManager) throws IOException {
        this(conf, ledgerDirsManager, null, NullStatsLogger.INSTANCE, PooledByteBufAllocator.DEFAULT);
    }

    public EntryLogger(ServerConfiguration conf,
            LedgerDirsManager ledgerDirsManager, EntryLogListener listener, StatsLogger statsLogger,
            ByteBufAllocator allocator) throws IOException {
        //We reserve 500 bytes as overhead for the protocol.  This is not 100% accurate
        // but the protocol varies so an exact value is difficult to determine
        this.maxSaneEntrySize = conf.getNettyMaxFrameSizeBytes() - 500;
        this.allocator = allocator;
        this.ledgerDirsManager = ledgerDirsManager;
        this.conf = conf;
        entryLogPerLedgerEnabled = conf.isEntryLogPerLedgerEnabled();
        if (listener != null) {
            addListener(listener);
        }

        // Initialize the entry log header buffer. This cannot be a static object
        // since in our unit tests, we run multiple Bookies and thus EntryLoggers
        // within the same JVM. All of these Bookie instances access this header
        // so there can be race conditions when entry logs are rolled over and
        // this header buffer is cleared before writing it into the new logChannel.
        logfileHeader.writeBytes("BKLO".getBytes(UTF_8));
        logfileHeader.writeInt(HEADER_CURRENT_VERSION);
        logfileHeader.writerIndex(LOGFILE_HEADER_SIZE);

        // Find the largest logId
        long logId = INVALID_LID;
        for (File dir : ledgerDirsManager.getAllLedgerDirs()) {
            if (!dir.exists()) {
                throw new FileNotFoundException(
                        "Entry log directory '" + dir + "' does not exist");
            }
            long lastLogId = getLastLogId(dir);
            if (lastLogId > logId) {
                logId = lastLogId;
            }
        }
        this.recentlyCreatedEntryLogsStatus = new RecentEntryLogsStatus(logId + 1);
        this.entryLoggerAllocator = new EntryLoggerAllocator(conf, ledgerDirsManager, recentlyCreatedEntryLogsStatus,
<<<<<<< HEAD
                logId, allocator);
        this.statsLogger = statsLogger;
=======
                logId);
>>>>>>> ed7ca37e
        if (entryLogPerLedgerEnabled) {
            this.entryLogManager = new EntryLogManagerForEntryLogPerLedger(conf, ledgerDirsManager,
                    entryLoggerAllocator, listeners, recentlyCreatedEntryLogsStatus, statsLogger);
        } else {
            this.entryLogManager = new EntryLogManagerForSingleEntryLog(conf, ledgerDirsManager, entryLoggerAllocator,
                    listeners, recentlyCreatedEntryLogsStatus);
        }
    }

    EntryLogManager getEntryLogManager() {
        return entryLogManager;
    }

    void addListener(EntryLogListener listener) {
        if (null != listener) {
            listeners.add(listener);
        }
    }

    /**
     * If the log id of current writable channel is the same as entryLogId and the position
     * we want to read might end up reading from a position in the write buffer of the
     * buffered channel, route this read to the current logChannel. Else,
     * read from the BufferedReadChannel that is provided.
     * @param entryLogId
     * @param channel
     * @param buff remaining() on this bytebuffer tells us the last position that we
     *             expect to read.
     * @param pos The starting position from where we want to read.
     * @return
     */
    private int readFromLogChannel(long entryLogId, BufferedReadChannel channel, ByteBuf buff, long pos)
            throws IOException {
        BufferedLogChannel bc = entryLogManager.getCurrentLogIfPresent(entryLogId);
        if (null != bc) {
            synchronized (bc) {
                if (pos + buff.writableBytes() >= bc.getFileChannelPosition()) {
                    return bc.read(buff, pos);
                }
            }
        }
        return channel.read(buff, pos);
    }

    /**
     * A thread-local variable that wraps a mapping of log ids to bufferedchannels
     * These channels should be used only for reading. logChannel is the one
     * that is used for writes.
     */
    private final ThreadLocal<Map<Long, BufferedReadChannel>> logid2Channel =
            new ThreadLocal<Map<Long, BufferedReadChannel>>() {
        @Override
        public Map<Long, BufferedReadChannel> initialValue() {
            // Since this is thread local there only one modifier
            // We dont really need the concurrency, but we need to use
            // the weak values. Therefore using the concurrency level of 1
            return new MapMaker().concurrencyLevel(1)
                .weakValues()
                .makeMap();
        }
    };

    /**
     * Each thread local buffered read channel can share the same file handle because reads are not relative
     * and don't cause a change in the channel's position. We use this map to store the file channels. Each
     * file channel is mapped to a log id which represents an open log file.
     */
    private final ConcurrentMap<Long, FileChannel> logid2FileChannel = new ConcurrentHashMap<Long, FileChannel>();

    /**
     * Put the logId, bc pair in the map responsible for the current thread.
     * @param logId
     * @param bc
     */
    public BufferedReadChannel putInReadChannels(long logId, BufferedReadChannel bc) {
        Map<Long, BufferedReadChannel> threadMap = logid2Channel.get();
        return threadMap.put(logId, bc);
    }

    /**
     * Remove all entries for this log file in each thread's cache.
     * @param logId
     */
    public void removeFromChannelsAndClose(long logId) {
        FileChannel fileChannel = logid2FileChannel.remove(logId);
        if (null != fileChannel) {
            try {
                fileChannel.close();
            } catch (IOException e) {
                LOG.warn("Exception while closing channel for log file:" + logId);
            }
        }
    }

    public BufferedReadChannel getFromChannels(long logId) {
        return logid2Channel.get().get(logId);
    }

    /**
     * Get the least unflushed log id. Garbage collector thread should not process
     * unflushed entry log file.
     *
     * @return least unflushed log id.
     */
    long getLeastUnflushedLogId() {
        return recentlyCreatedEntryLogsStatus.getLeastUnflushedLogId();
    }

    long getPreviousAllocatedEntryLogId() {
        return entryLoggerAllocator.getPreallocatedLogId();
    }

    /**
     * Get the current log file for compaction.
     */
    File getCurCompactionLogFile() {
        synchronized (compactionLogLock) {
            if (compactionLogChannel == null) {
                return null;
            }
            return compactionLogChannel.getLogFile();
        }
    }

    void prepareSortedLedgerStorageCheckpoint(long numBytesFlushed) throws IOException {
        entryLogManager.prepareSortedLedgerStorageCheckpoint(numBytesFlushed);
    }

    void prepareEntryMemTableFlush() {
        entryLogManager.prepareEntryMemTableFlush();
    }

    boolean commitEntryMemTableFlush() throws IOException {
        return entryLogManager.commitEntryMemTableFlush();
    }

    /**
     * get EntryLoggerAllocator, Just for tests.
     */
    EntryLoggerAllocator getEntryLoggerAllocator() {
        return entryLoggerAllocator;
    }

    /**
     * Remove entry log.
     *
     * @param entryLogId
     *          Entry Log File Id
     */
    protected boolean removeEntryLog(long entryLogId) {
        removeFromChannelsAndClose(entryLogId);
        File entryLogFile;
        try {
            entryLogFile = findFile(entryLogId);
        } catch (FileNotFoundException e) {
            LOG.error("Trying to delete an entryLog file that could not be found: "
                    + entryLogId + ".log");
            return false;
        }
        if (!entryLogFile.delete()) {
            LOG.warn("Could not delete entry log file {}", entryLogFile);
        }
        return true;
    }

    private long getLastLogId(File dir) {
        long id = readLastLogId(dir);
        // read success
        if (id > 0) {
            return id;
        }
        // read failed, scan the ledger directories to find biggest log id
        File[] logFiles = dir.listFiles(new FileFilter() {
            @Override
            public boolean accept(File file) {
                return file.getName().endsWith(".log");
            }
        });
        List<Long> logs = new ArrayList<Long>();
        if (logFiles != null) {
            for (File lf : logFiles) {
                long logId = fileName2LogId(lf.getName());
                logs.add(logId);
            }
        }
        // no log file found in this directory
        if (0 == logs.size()) {
            return INVALID_LID;
        }
        // order the collections
        Collections.sort(logs);
        return logs.get(logs.size() - 1);
    }

    /**
     * reads id from the "lastId" file in the given directory.
     */
    private long readLastLogId(File f) {
        FileInputStream fis;
        try {
            fis = new FileInputStream(new File(f, "lastId"));
        } catch (FileNotFoundException e) {
            return INVALID_LID;
        }
        BufferedReader br = new BufferedReader(new InputStreamReader(fis, UTF_8));
        try {
            String lastIdString = br.readLine();
            return Long.parseLong(lastIdString, 16);
        } catch (IOException e) {
            return INVALID_LID;
        } catch (NumberFormatException e) {
            return INVALID_LID;
        } finally {
            try {
                br.close();
            } catch (IOException e) {
            }
        }
    }

    /**
     * Flushes all rotated log channels. After log channels are flushed,
     * move leastUnflushedLogId ptr to current logId.
     */
    void checkpoint() throws IOException {
        entryLogManager.checkpoint();
    }

    public void flush() throws IOException {
        entryLogManager.flush();
    }

    long addEntry(long ledger, ByteBuffer entry) throws IOException {
        return entryLogManager.addEntry(ledger, Unpooled.wrappedBuffer(entry), true);
    }

    long addEntry(long ledger, ByteBuf entry) throws IOException {
        return entryLogManager.addEntry(ledger, entry, true);
    }

    public long addEntry(long ledger, ByteBuf entry, boolean rollLog) throws IOException {
        return entryLogManager.addEntry(ledger, entry, rollLog);
    }

    private final FastThreadLocal<ByteBuf> sizeBuffer = new FastThreadLocal<ByteBuf>() {
        @Override
        protected ByteBuf initialValue() throws Exception {
            // Max usage is size (4 bytes) + ledgerId (8 bytes) + entryid (8 bytes)
            return Unpooled.buffer(4 + 8 + 8);
        }
    };

    long addEntryForCompaction(long ledgerId, ByteBuf entry) throws IOException {
        synchronized (compactionLogLock) {
            int entrySize = entry.readableBytes() + 4;
            if (compactionLogChannel == null) {
                createNewCompactionLog();
            }

            ByteBuf sizeBuffer = this.sizeBuffer.get();
            sizeBuffer.clear();
            sizeBuffer.writeInt(entry.readableBytes());
            compactionLogChannel.write(sizeBuffer);

            long pos = compactionLogChannel.position();
            compactionLogChannel.write(entry);
            compactionLogChannel.registerWrittenEntry(ledgerId, entrySize);
            return (compactionLogChannel.getLogId() << 32L) | pos;
        }
    }

    void flushCompactionLog() throws IOException {
        synchronized (compactionLogLock) {
            if (compactionLogChannel != null) {
                compactionLogChannel.appendLedgersMap();
                compactionLogChannel.flushAndForceWrite(false);
                LOG.info("Flushed compaction log file {} with logId.",
                    compactionLogChannel.getLogFile(),
                    compactionLogChannel.getLogId());
                // since this channel is only used for writing, after flushing the channel,
                // we had to close the underlying file channel. Otherwise, we might end up
                // leaking fds which cause the disk spaces could not be reclaimed.
                compactionLogChannel.close();
            } else {
                throw new IOException("Failed to flush compaction log which has already been removed.");
            }
        }
    }

    void createNewCompactionLog() throws IOException {
        synchronized (compactionLogLock) {
            if (compactionLogChannel == null) {
                compactionLogChannel = entryLogManager.createNewLogForCompaction();
            }
        }
    }

    /**
     * Remove the current compaction log, usually invoked when compaction failed and
     * we need to do some clean up to remove the compaction log file.
     */
    void removeCurCompactionLog() {
        synchronized (compactionLogLock) {
            if (compactionLogChannel != null) {
                if (!compactionLogChannel.getLogFile().delete()) {
                    LOG.warn("Could not delete compaction log file {}", compactionLogChannel.getLogFile());
                }

                try {
                    compactionLogChannel.close();
                } catch (IOException e) {
                    LOG.error("Failed to close file channel for compaction log {}", compactionLogChannel.getLogId(),
                            e);
                }
                compactionLogChannel = null;
            }
        }
    }

    static long logIdForOffset(long offset) {
        return offset >> 32L;
    }


    static long posForOffset(long location) {
        return location & 0xffffffffL;
    }


    /**
     * Exception type for representing lookup errors.  Useful for disambiguating different error
     * conditions for reporting purposes.
     */
    static class EntryLookupException extends Exception {
        EntryLookupException(String message) {
            super(message);
        }

        /**
         * Represents case where log file is missing.
         */
        static class MissingLogFileException extends EntryLookupException {
            MissingLogFileException(long ledgerId, long entryId, long entryLogId, long pos) {
                super(String.format("Missing entryLog %d for ledgerId %d, entry %d at offset %d",
                        entryLogId,
                        ledgerId,
                        entryId,
                        pos));
            }
        }

        /**
         * Represents case where entry log is present, but does not contain the specified entry.
         */
        static class MissingEntryException extends EntryLookupException {
            MissingEntryException(long ledgerId, long entryId, long entryLogId, long pos) {
                super(String.format("pos %d (entry %d for ledgerId %d) past end of entryLog %d",
                        pos,
                        entryId,
                        ledgerId,
                        entryLogId));
            }
        }

        /**
         * Represents case where log is present, but encoded entry length header is invalid.
         */
        static class InvalidEntryLengthException extends EntryLookupException {
            InvalidEntryLengthException(long ledgerId, long entryId, long entryLogId, long pos) {
                super(String.format("Invalid entry length at pos %d (entry %d for ledgerId %d) for entryLog %d",
                        pos,
                        entryId,
                        ledgerId,
                        entryLogId));
            }
        }

        /**
         * Represents case where the entry at pos is wrong.
         */
        static class WrongEntryException extends EntryLookupException {
            WrongEntryException(long foundEntryId, long foundLedgerId, long ledgerId,
                                long entryId, long entryLogId, long pos) {
                super(String.format(
                        "Found entry %d, ledger %d at pos %d entryLog %d, should have found entry %d for ledgerId %d",
                        foundEntryId,
                        foundLedgerId,
                        pos,
                        entryLogId,
                        entryId,
                        ledgerId));
            }
        }
    }

    private static class EntryLogEntry {
        final int entrySize;
        final BufferedReadChannel fc;

        EntryLogEntry(int entrySize, BufferedReadChannel fc) {
            this.entrySize = entrySize;
            this.fc = fc;
        }
    }

    private EntryLogEntry getFCForEntryInternal(
            long ledgerId, long entryId, long entryLogId, long pos)
            throws EntryLookupException, IOException {
        ByteBuf sizeBuff = sizeBuffer.get();
        sizeBuff.clear();
        pos -= 4; // we want to get the entrySize as well as the ledgerId and entryId
        BufferedReadChannel fc;
        try {
            fc = getChannelForLogId(entryLogId);
        } catch (FileNotFoundException e) {
            throw new EntryLookupException.MissingLogFileException(ledgerId, entryId, entryLogId, pos);
        }

        try {
            if (readFromLogChannel(entryLogId, fc, sizeBuff, pos) != sizeBuff.capacity()) {
                throw new EntryLookupException.MissingEntryException(ledgerId, entryId, entryLogId, pos);
            }
        } catch (BufferedChannelBase.BufferedChannelClosedException | AsynchronousCloseException e) {
            throw new EntryLookupException.MissingLogFileException(ledgerId, entryId, entryLogId, pos);
        }
        pos += 4;
        int entrySize = sizeBuff.readInt();

        // entrySize does not include the ledgerId
        if (entrySize > maxSaneEntrySize) {
            LOG.warn("Sanity check failed for entry size of " + entrySize + " at location " + pos + " in "
                    + entryLogId);
        }
        if (entrySize < MIN_SANE_ENTRY_SIZE) {
            LOG.error("Read invalid entry length {}", entrySize);
            throw new EntryLookupException.InvalidEntryLengthException(ledgerId, entryId, entryLogId, pos);
        }

        long thisLedgerId = sizeBuff.getLong(4);
        long thisEntryId = sizeBuff.getLong(12);
        if (thisLedgerId != ledgerId || thisEntryId != entryId) {
            throw new EntryLookupException.WrongEntryException(
                    thisEntryId, thisLedgerId, ledgerId, entryId, entryLogId, pos);
        }
        return new EntryLogEntry(entrySize, fc);
    }

    void checkEntry(long ledgerId, long entryId, long location) throws EntryLookupException, IOException {
        long entryLogId = logIdForOffset(location);
        long pos = posForOffset(location);
        getFCForEntryInternal(ledgerId, entryId, entryLogId, pos);
    }

    public ByteBuf internalReadEntry(long ledgerId, long entryId, long location)
            throws IOException, Bookie.NoEntryException {
        long entryLogId = logIdForOffset(location);
        long pos = posForOffset(location);

        final EntryLogEntry entry;
        try {
            entry = getFCForEntryInternal(ledgerId, entryId, entryLogId, pos);
        } catch (EntryLookupException.MissingEntryException entryLookupError) {
            throw new Bookie.NoEntryException("Short read from entrylog " + entryLogId,
                    ledgerId, entryId);
        } catch (EntryLookupException e) {
            throw new IOException(e.toString());
        }

        ByteBuf data = allocator.buffer(entry.entrySize, entry.entrySize);
        int rc = readFromLogChannel(entryLogId, entry.fc, data, pos);
        if (rc != entry.entrySize) {
            // Note that throwing NoEntryException here instead of IOException is not
            // without risk. If all bookies in a quorum throw this same exception
            // the client will assume that it has reached the end of the ledger.
            // However, this may not be the case, as a very specific error condition
            // could have occurred, where the length of the entry was corrupted on all
            // replicas. However, the chance of this happening is very very low, so
            // returning NoEntryException is mostly safe.
            data.release();
            throw new Bookie.NoEntryException("Short read for " + ledgerId + "@"
                                              + entryId + " in " + entryLogId + "@"
                                              + pos + "(" + rc + "!=" + entry.entrySize + ")", ledgerId, entryId);
        }
        data.writerIndex(entry.entrySize);

        return data;
    }

    public ByteBuf readEntry(long ledgerId, long entryId, long location) throws IOException, Bookie.NoEntryException {
        ByteBuf data = internalReadEntry(ledgerId, entryId, location);
        return data;
    }

    /**
     * Read the header of an entry log.
     */
    private Header getHeaderForLogId(long entryLogId) throws IOException {
        BufferedReadChannel bc = getChannelForLogId(entryLogId);

        // Allocate buffer to read (version, ledgersMapOffset, ledgerCount)
        ByteBuf headers = allocator.directBuffer(LOGFILE_HEADER_SIZE);
        try {
            bc.read(headers, 0);

            // Skip marker string "BKLO"
            headers.readInt();

            int headerVersion = headers.readInt();
            if (headerVersion < HEADER_V0 || headerVersion > HEADER_CURRENT_VERSION) {
                LOG.info("Unknown entry log header version for log {}: {}", entryLogId, headerVersion);
            }

            long ledgersMapOffset = headers.readLong();
            int ledgersCount = headers.readInt();
            return new Header(headerVersion, ledgersMapOffset, ledgersCount);
        } finally {
            headers.release();
        }
    }

    private BufferedReadChannel getChannelForLogId(long entryLogId) throws IOException {
        BufferedReadChannel fc = getFromChannels(entryLogId);
        if (fc != null) {
            return fc;
        }
        File file = findFile(entryLogId);
        // get channel is used to open an existing entry log file
        // it would be better to open using read mode
        FileChannel newFc = new RandomAccessFile(file, "r").getChannel();
        FileChannel oldFc = logid2FileChannel.putIfAbsent(entryLogId, newFc);
        if (null != oldFc) {
            newFc.close();
            newFc = oldFc;
        }
        // We set the position of the write buffer of this buffered channel to Long.MAX_VALUE
        // so that there are no overlaps with the write buffer while reading
        fc = new BufferedReadChannel(newFc, conf.getReadBufferBytes());
        putInReadChannels(entryLogId, fc);
        return fc;
    }

    /**
     * Whether the log file exists or not.
     */
    boolean logExists(long logId) {
        for (File d : ledgerDirsManager.getAllLedgerDirs()) {
            File f = new File(d, Long.toHexString(logId) + ".log");
            if (f.exists()) {
                return true;
            }
        }
        return false;
    }

    /**
     * Returns a set with the ids of all the entry log files.
     *
     * @throws IOException
     */
    public Set<Long> getEntryLogsSet() throws IOException {
        Set<Long> entryLogs = Sets.newTreeSet();

        final FilenameFilter logFileFilter = new FilenameFilter() {
            @Override
            public boolean accept(File dir, String name) {
                return name.endsWith(".log");
            }
        };

        for (File d : ledgerDirsManager.getAllLedgerDirs()) {
            File[] files = d.listFiles(logFileFilter);
            if (files == null) {
                throw new IOException("Failed to get list of files in directory " + d);
            }

            for (File f : files) {
                Long entryLogId = Long.parseLong(f.getName().split(".log")[0], 16);
                entryLogs.add(entryLogId);
            }
        }
        return entryLogs;
    }

    private File findFile(long logId) throws FileNotFoundException {
        for (File d : ledgerDirsManager.getAllLedgerDirs()) {
            File f = new File(d, Long.toHexString(logId) + ".log");
            if (f.exists()) {
                return f;
            }
        }
        throw new FileNotFoundException("No file for log " + Long.toHexString(logId));
    }

    /**
     * Scan entry log.
     *
     * @param entryLogId Entry Log Id
     * @param scanner Entry Log Scanner
     * @throws IOException
     */
    public void scanEntryLog(long entryLogId, EntryLogScanner scanner) throws IOException {
        // Buffer where to read the entrySize (4 bytes) and the ledgerId (8 bytes)
        ByteBuf headerBuffer = Unpooled.buffer(4 + 8);
        BufferedReadChannel bc;
        // Get the BufferedChannel for the current entry log file
        try {
            bc = getChannelForLogId(entryLogId);
        } catch (IOException e) {
            LOG.warn("Failed to get channel to scan entry log: " + entryLogId + ".log");
            throw e;
        }
        // Start the read position in the current entry log file to be after
        // the header where all of the ledger entries are.
        long pos = LOGFILE_HEADER_SIZE;

        // Start with a reasonably sized buffer size
        ByteBuf data = allocator.directBuffer(1024 * 1024);

        try {

            // Read through the entry log file and extract the ledger ID's.
            while (true) {
                // Check if we've finished reading the entry log file.
                if (pos >= bc.size()) {
                    break;
                }
                if (readFromLogChannel(entryLogId, bc, headerBuffer, pos) != headerBuffer.capacity()) {
                    LOG.warn("Short read for entry size from entrylog {}", entryLogId);
                    return;
                }
                long offset = pos;
                pos += 4;
                int entrySize = headerBuffer.readInt();
                long ledgerId = headerBuffer.readLong();
                headerBuffer.clear();

                if (ledgerId == INVALID_LID || !scanner.accept(ledgerId)) {
                    // skip this entry
                    pos += entrySize;
                    continue;
                }
                // read the entry

                data.clear();
                data.capacity(entrySize);
                int rc = readFromLogChannel(entryLogId, bc, data, pos);
                if (rc != entrySize) {
                    LOG.warn("Short read for ledger entry from entryLog {}@{} ({} != {})",
                            entryLogId, pos, rc, entrySize);
                    return;
                }
                // process the entry
                scanner.process(ledgerId, offset, data);

                // Advance position to the next entry
                pos += entrySize;
            }
        } finally {
            data.release();
        }
    }

    public EntryLogMetadata getEntryLogMetadata(long entryLogId) throws IOException {
        // First try to extract the EntryLogMetada from the index, if there's no index then fallback to scanning the
        // entry log
        try {
            return extractEntryLogMetadataFromIndex(entryLogId);
        } catch (Exception e) {
            LOG.info("Failed to get ledgers map index from: {}.log : {}", entryLogId, e.getMessage());

            // Fall-back to scanning
            return extractEntryLogMetadataByScanning(entryLogId);
        }
    }

    EntryLogMetadata extractEntryLogMetadataFromIndex(long entryLogId) throws IOException {
        Header header = getHeaderForLogId(entryLogId);

        if (header.version < HEADER_V1) {
            throw new IOException("Old log file header without ledgers map on entryLogId " + entryLogId);
        }

        if (header.ledgersMapOffset == 0L) {
            // The index was not stored in the log file (possibly because the bookie crashed before flushing it)
            throw new IOException("No ledgers map index found on entryLogId" + entryLogId);
        }

        if (LOG.isDebugEnabled()) {
            LOG.debug("Recovering ledgers maps for log {} at offset: {}", entryLogId, header.ledgersMapOffset);
        }

        BufferedReadChannel bc = getChannelForLogId(entryLogId);

        // There can be multiple entries containing the various components of the serialized ledgers map
        long offset = header.ledgersMapOffset;
        EntryLogMetadata meta = new EntryLogMetadata(entryLogId);

        final int maxMapSize = LEDGERS_MAP_HEADER_SIZE + LEDGERS_MAP_ENTRY_SIZE * LEDGERS_MAP_MAX_BATCH_SIZE;
        ByteBuf ledgersMap = allocator.directBuffer(maxMapSize);

        try {
            while (offset < bc.size()) {
                // Read ledgers map size
                sizeBuffer.get().clear();
                bc.read(sizeBuffer.get(), offset);

                int ledgersMapSize = sizeBuffer.get().readInt();

                // Read the index into a buffer
                ledgersMap.clear();
                bc.read(ledgersMap, offset + 4, ledgersMapSize);

                // Discard ledgerId and entryId
                long lid = ledgersMap.readLong();
                if (lid != INVALID_LID) {
                    throw new IOException("Cannot deserialize ledgers map from ledger " + lid);
                }

                long entryId = ledgersMap.readLong();
                if (entryId != LEDGERS_MAP_ENTRY_ID) {
                    throw new IOException("Cannot deserialize ledgers map from entryId " + entryId);
                }

                // Read the number of ledgers in the current entry batch
                int ledgersCount = ledgersMap.readInt();

                // Extract all (ledger,size) tuples from buffer
                for (int i = 0; i < ledgersCount; i++) {
                    long ledgerId = ledgersMap.readLong();
                    long size = ledgersMap.readLong();

                    if (LOG.isDebugEnabled()) {
                        LOG.debug("Recovering ledgers maps for log {} -- Found ledger: {} with size: {}",
                                entryLogId, ledgerId, size);
                    }
                    meta.addLedgerSize(ledgerId, size);
                }
                if (ledgersMap.isReadable()) {
                    throw new IOException("Invalid entry size when reading ledgers map");
                }

                // Move to next entry, if any
                offset += ledgersMapSize + 4;
            }
        } catch (IndexOutOfBoundsException e) {
            throw new IOException(e);
        } finally {
            ledgersMap.release();
        }

        if (meta.getLedgersMap().size() != header.ledgersCount) {
            throw new IOException("Not all ledgers were found in ledgers map index. expected: " + header.ledgersCount
                    + " -- found: " + meta.getLedgersMap().size() + " -- entryLogId: " + entryLogId);
        }

        return meta;
    }

    private EntryLogMetadata extractEntryLogMetadataByScanning(long entryLogId) throws IOException {
        final EntryLogMetadata meta = new EntryLogMetadata(entryLogId);

        // Read through the entry log file and extract the entry log meta
        scanEntryLog(entryLogId, new EntryLogScanner() {
            @Override
            public void process(long ledgerId, long offset, ByteBuf entry) throws IOException {
                // add new entry size of a ledger to entry log meta
                meta.addLedgerSize(ledgerId, entry.readableBytes() + 4);
            }

            @Override
            public boolean accept(long ledgerId) {
                return ledgerId >= 0;
            }
        });

        if (LOG.isDebugEnabled()) {
            LOG.debug("Retrieved entry log meta data entryLogId: {}, meta: {}", entryLogId, meta);
        }
        return meta;
    }

    /**
     * Shutdown method to gracefully stop entry logger.
     */
    public void shutdown() {
        // since logChannel is buffered channel, do flush when shutting down
        LOG.info("Stopping EntryLogger");
        try {
            flush();
            for (FileChannel fc : logid2FileChannel.values()) {
                fc.close();
            }
            // clear the mapping, so we don't need to go through the channels again in finally block in normal case.
            logid2FileChannel.clear();
            entryLogManager.close();
            synchronized (compactionLogLock) {
                if (compactionLogChannel != null) {
                    compactionLogChannel.close();
                    compactionLogChannel = null;
                }
            }
        } catch (IOException ie) {
            // we have no idea how to avoid io exception during shutting down, so just ignore it
            LOG.error("Error flush entry log during shutting down, which may cause entry log corrupted.", ie);
        } finally {
            for (FileChannel fc : logid2FileChannel.values()) {
                IOUtils.close(LOG, fc);
            }

            entryLogManager.forceClose();
            synchronized (compactionLogLock) {
                IOUtils.close(LOG, compactionLogChannel);
            }
        }
        // shutdown the pre-allocation thread
        entryLoggerAllocator.stop();
    }

    protected LedgerDirsManager getLedgerDirsManager() {
        return ledgerDirsManager;
    }

    /**
     * Convert log filename (hex format with suffix) to logId in long.
     */
    static long fileName2LogId(String fileName) {
        if (fileName != null && fileName.contains(".")) {
            fileName = fileName.split("\\.")[0];
        }
        try {
            return Long.parseLong(fileName, 16);
        } catch (Exception nfe) {
            LOG.error("Invalid log file name {} found when trying to convert to logId.", fileName, nfe);
        }
        return INVALID_LID;
    }

    /**
     * Convert log Id to hex string.
     */
    static String logId2HexString(long logId) {
        return Long.toHexString(logId);
    }

    /**
     * Datastructure which maintains the status of logchannels. When a
     * logChannel is created entry of < entryLogId, false > will be made to this
     * sortedmap and when logChannel is rotated and flushed then the entry is
     * updated to < entryLogId, true > and all the lowest entries with
     * < entryLogId, true > status will be removed from the sortedmap. So that way
     * we could get least unflushed LogId.
     *
     */
    static class RecentEntryLogsStatus {
        private final SortedMap<Long, Boolean> entryLogsStatusMap;
        private long leastUnflushedLogId;

        RecentEntryLogsStatus(long leastUnflushedLogId) {
            entryLogsStatusMap = new TreeMap<Long, Boolean>();
            this.leastUnflushedLogId = leastUnflushedLogId;
        }

        synchronized void createdEntryLog(Long entryLogId) {
            entryLogsStatusMap.put(entryLogId, false);
        }

        synchronized void flushRotatedEntryLog(Long entryLogId) {
            entryLogsStatusMap.replace(entryLogId, true);
            while ((!entryLogsStatusMap.isEmpty()) && (entryLogsStatusMap.get(entryLogsStatusMap.firstKey()))) {
                long leastFlushedLogId = entryLogsStatusMap.firstKey();
                entryLogsStatusMap.remove(leastFlushedLogId);
                leastUnflushedLogId = leastFlushedLogId + 1;
            }
        }

        synchronized long getLeastUnflushedLogId() {
            return leastUnflushedLogId;
        }
    }
}<|MERGE_RESOLUTION|>--- conflicted
+++ resolved
@@ -374,12 +374,7 @@
         }
         this.recentlyCreatedEntryLogsStatus = new RecentEntryLogsStatus(logId + 1);
         this.entryLoggerAllocator = new EntryLoggerAllocator(conf, ledgerDirsManager, recentlyCreatedEntryLogsStatus,
-<<<<<<< HEAD
                 logId, allocator);
-        this.statsLogger = statsLogger;
-=======
-                logId);
->>>>>>> ed7ca37e
         if (entryLogPerLedgerEnabled) {
             this.entryLogManager = new EntryLogManagerForEntryLogPerLedger(conf, ledgerDirsManager,
                     entryLoggerAllocator, listeners, recentlyCreatedEntryLogsStatus, statsLogger);
