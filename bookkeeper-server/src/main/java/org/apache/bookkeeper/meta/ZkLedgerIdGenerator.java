--- conflicted
+++ resolved
@@ -55,15 +55,12 @@
                                String idGenZnodeName,
                                List<ACL> zkAcls) {
         this.zk = zk;
-<<<<<<< HEAD
         ledgerPrefix = createLedgerPrefix(ledgersPath, idGenZnodeName);
+        this.zkAcls = zkAcls;
     }
 
     public static String createLedgerPrefix(String ledgersPath, String idGenZnodeName) {
         String ledgerIdGenPath = null;
-=======
-        this.zkAcls = zkAcls;
->>>>>>> c94bbbac
         if (StringUtils.isBlank(idGenZnodeName)) {
             ledgerIdGenPath = ledgersPath;
         } else {
@@ -74,15 +71,11 @@
 
     @Override
     public void generateLedgerId(final GenericCallback<Long> cb) {
-<<<<<<< HEAD
         generateLedgerIdImpl(cb, zk, ledgerPrefix);
     }
 
     public static void generateLedgerIdImpl(final GenericCallback<Long> cb, ZooKeeper zk, String ledgerPrefix) {
-        ZkUtils.asyncCreateFullPathOptimistic(zk, ledgerPrefix, new byte[0], Ids.OPEN_ACL_UNSAFE,
-=======
         ZkUtils.asyncCreateFullPathOptimistic(zk, ledgerPrefix, new byte[0], zkAcls,
->>>>>>> c94bbbac
                 CreateMode.EPHEMERAL_SEQUENTIAL,
                 new StringCallback() {
                     @Override
