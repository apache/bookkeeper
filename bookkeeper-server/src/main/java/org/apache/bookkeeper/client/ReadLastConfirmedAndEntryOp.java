--- conflicted
+++ resolved
@@ -425,11 +425,8 @@
     }
 
     ReadLastConfirmedAndEntryOp(LedgerHandle lh,
-<<<<<<< HEAD
+                                ClientContext clientCtx,
                                 List<BookieSocketAddress> ensemble,
-=======
-                                ClientContext clientCtx,
->>>>>>> 8e103282
                                 LastConfirmedAndEntryCallback cb,
                                 long prevEntryId,
                                 long timeOutInMillis) {
