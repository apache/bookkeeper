--- conflicted
+++ resolved
@@ -127,12 +127,8 @@
         int flags = isRecoveryAdd ? BookieProtocol.FLAG_RECOVERY_ADD : BookieProtocol.FLAG_NONE;
 
         lh.bk.getBookieClient().addEntry(lh.metadata.currentEnsemble.get(bookieIndex), lh.ledgerId, lh.ledgerKey, entryId, toSend,
-<<<<<<< HEAD
                 this, bookieIndex, flags, lh.metadata.getLedgerType());
-=======
-                this, bookieIndex, flags);
         ++pendingWriteRequests;
->>>>>>> 4c2e90d2
     }
 
     @Override
