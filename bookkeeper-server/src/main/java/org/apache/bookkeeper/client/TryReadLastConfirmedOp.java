/**
 * Licensed to the Apache Software Foundation (ASF) under one
 * or more contributor license agreements.  See the NOTICE file
 * distributed with this work for additional information
 * regarding copyright ownership.  The ASF licenses this file
 * to you under the Apache License, Version 2.0 (the
 * "License"); you may not use this file except in compliance
 * with the License.  You may obtain a copy of the License at
 *
 *     http://www.apache.org/licenses/LICENSE-2.0
 *
 * Unless required by applicable law or agreed to in writing, software
 * distributed under the License is distributed on an "AS IS" BASIS,
 * WITHOUT WARRANTIES OR CONDITIONS OF ANY KIND, either express or implied.
 * See the License for the specific language governing permissions and
 * limitations under the License.
 */
package org.apache.bookkeeper.client;

import io.netty.buffer.ByteBuf;
import java.util.List;

import org.apache.bookkeeper.client.ReadLastConfirmedOp.LastConfirmedDataCallback;
<<<<<<< HEAD
import org.apache.bookkeeper.net.BookieSocketAddress;
=======
import org.apache.bookkeeper.proto.BookieClient;
>>>>>>> 8e103282
import org.apache.bookkeeper.proto.BookieProtocol;
import org.apache.bookkeeper.proto.BookkeeperInternalCallbacks.ReadEntryCallback;
import org.apache.bookkeeper.proto.checksum.DigestManager.RecoveryData;
import org.slf4j.Logger;
import org.slf4j.LoggerFactory;

/**
 * This op is try to read last confirmed without involving quorum coverage checking.
 * Use {@link ReadLastConfirmedOp} if you need quorum coverage checking.
 */
class TryReadLastConfirmedOp implements ReadEntryCallback {

    static final Logger LOG = LoggerFactory.getLogger(TryReadLastConfirmedOp.class);

    final LedgerHandle lh;
    final BookieClient bookieClient;
    final LastConfirmedDataCallback cb;

    int numResponsesPending;
    volatile boolean hasValidResponse = false;
    volatile boolean completed = false;
    RecoveryData maxRecoveredData;
    final List<BookieSocketAddress> currentEnsemble;

<<<<<<< HEAD
    TryReadLastConfirmedOp(LedgerHandle lh, List<BookieSocketAddress> ensemble, LastConfirmedDataCallback cb, long lac) {
=======
    TryReadLastConfirmedOp(LedgerHandle lh, BookieClient bookieClient,
                           LastConfirmedDataCallback cb, long lac) {
>>>>>>> 8e103282
        this.lh = lh;
        this.bookieClient = bookieClient;
        this.cb = cb;
        this.maxRecoveredData = new RecoveryData(lac, 0);
        this.numResponsesPending = lh.getLedgerMetadata().getEnsembleSize();
        this.currentEnsemble = ensemble;
    }

    public void initiate() {
        LedgerMetadata metadata = lh.getLedgerMetadata();
<<<<<<< HEAD
        for (int i = 0; i < currentEnsemble.size(); i++) {
            lh.bk.getBookieClient().readEntry(currentEnsemble.get(i),
                                         lh.ledgerId,
                                         BookieProtocol.LAST_ADD_CONFIRMED,
                                         this, i, BookieProtocol.FLAG_NONE);
=======
        for (int i = 0; i < metadata.currentEnsemble.size(); i++) {
            bookieClient.readEntry(metadata.currentEnsemble.get(i),
                                   lh.ledgerId,
                                   BookieProtocol.LAST_ADD_CONFIRMED,
                                   this, i, BookieProtocol.FLAG_NONE);
>>>>>>> 8e103282
        }
    }

    @Override
    public void readEntryComplete(int rc, long ledgerId, long entryId, ByteBuf buffer, Object ctx) {
        if (LOG.isTraceEnabled()) {
            LOG.trace("TryReadLastConfirmed received response for (lid={}, eid={}) : {}",
                    ledgerId, entryId, rc);
        }

        int bookieIndex = (Integer) ctx;
        numResponsesPending--;
        if (BKException.Code.OK == rc) {
            try {
                RecoveryData recoveryData = lh.macManager.verifyDigestAndReturnLastConfirmed(buffer);
                if (LOG.isTraceEnabled()) {
                    LOG.trace("Received lastAddConfirmed (lac={}, length={}) from bookie({}) for (lid={}).",
                            recoveryData.getLastAddConfirmed(), recoveryData.getLength(), bookieIndex, ledgerId);
                }
                if (recoveryData.getLastAddConfirmed() > maxRecoveredData.getLastAddConfirmed()) {
                    maxRecoveredData = recoveryData;
                    // callback immediately
                    cb.readLastConfirmedDataComplete(BKException.Code.OK, maxRecoveredData);
                }
                hasValidResponse = true;
            } catch (BKException.BKDigestMatchException e) {
                LOG.error("Mac mismatch for ledger: " + ledgerId + ", entry: " + entryId
                          + " while reading last entry from bookie: "
                          + currentEnsemble.get(bookieIndex));
            }
        } else if (BKException.Code.UnauthorizedAccessException == rc && !completed) {
            cb.readLastConfirmedDataComplete(rc, maxRecoveredData);
            completed = true;
        } else if (BKException.Code.NoSuchLedgerExistsException == rc || BKException.Code.NoSuchEntryException == rc) {
            hasValidResponse = true;
        }
        if (numResponsesPending == 0 && !completed) {
            if (!hasValidResponse) {
                // no success called
                cb.readLastConfirmedDataComplete(BKException.Code.LedgerRecoveryException, maxRecoveredData);
            } else {
                // callback
                cb.readLastConfirmedDataComplete(BKException.Code.OK, maxRecoveredData);
            }
            completed = true;
        }
    }
}<|MERGE_RESOLUTION|>--- conflicted
+++ resolved
@@ -21,11 +21,8 @@
 import java.util.List;
 
 import org.apache.bookkeeper.client.ReadLastConfirmedOp.LastConfirmedDataCallback;
-<<<<<<< HEAD
 import org.apache.bookkeeper.net.BookieSocketAddress;
-=======
 import org.apache.bookkeeper.proto.BookieClient;
->>>>>>> 8e103282
 import org.apache.bookkeeper.proto.BookieProtocol;
 import org.apache.bookkeeper.proto.BookkeeperInternalCallbacks.ReadEntryCallback;
 import org.apache.bookkeeper.proto.checksum.DigestManager.RecoveryData;
@@ -50,12 +47,8 @@
     RecoveryData maxRecoveredData;
     final List<BookieSocketAddress> currentEnsemble;
 
-<<<<<<< HEAD
-    TryReadLastConfirmedOp(LedgerHandle lh, List<BookieSocketAddress> ensemble, LastConfirmedDataCallback cb, long lac) {
-=======
     TryReadLastConfirmedOp(LedgerHandle lh, BookieClient bookieClient,
-                           LastConfirmedDataCallback cb, long lac) {
->>>>>>> 8e103282
+                           List<BookieSocketAddress> ensemble, LastConfirmedDataCallback cb, long lac) {
         this.lh = lh;
         this.bookieClient = bookieClient;
         this.cb = cb;
@@ -65,20 +58,11 @@
     }
 
     public void initiate() {
-        LedgerMetadata metadata = lh.getLedgerMetadata();
-<<<<<<< HEAD
         for (int i = 0; i < currentEnsemble.size(); i++) {
-            lh.bk.getBookieClient().readEntry(currentEnsemble.get(i),
-                                         lh.ledgerId,
-                                         BookieProtocol.LAST_ADD_CONFIRMED,
-                                         this, i, BookieProtocol.FLAG_NONE);
-=======
-        for (int i = 0; i < metadata.currentEnsemble.size(); i++) {
-            bookieClient.readEntry(metadata.currentEnsemble.get(i),
+            bookieClient.readEntry(currentEnsemble.get(i),
                                    lh.ledgerId,
                                    BookieProtocol.LAST_ADD_CONFIRMED,
                                    this, i, BookieProtocol.FLAG_NONE);
->>>>>>> 8e103282
         }
     }
 
