--- conflicted
+++ resolved
@@ -1052,12 +1052,7 @@
     }
 
     public void asyncAddEntry(ByteBuf data, final AddCallback cb, final Object ctx) {
-<<<<<<< HEAD
-        data.retain();
         PendingAddOp op = PendingAddOp.create(this, clientCtx, data, writeFlags, cb, ctx);
-=======
-        PendingAddOp op = PendingAddOp.create(this, data, writeFlags, cb, ctx);
->>>>>>> 299fb58d
         doAsyncAddEntry(op);
     }
 
