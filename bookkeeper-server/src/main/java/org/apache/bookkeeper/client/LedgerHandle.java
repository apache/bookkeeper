--- conflicted
+++ resolved
@@ -22,10 +22,7 @@
 
 import static com.google.common.base.Charsets.UTF_8;
 
-<<<<<<< HEAD
 import com.google.common.annotations.VisibleForTesting;
-=======
->>>>>>> 90e4e46b
 import com.google.common.collect.Sets;
 import com.google.common.util.concurrent.RateLimiter;
 import io.netty.buffer.ByteBuf;
@@ -1507,10 +1504,7 @@
             new LedgerRecoveryOp(LedgerHandle.this, cb)
                     .parallelRead(bk.getConf().getEnableParallelRecoveryRead())
                     .readBatchSize(bk.getConf().getRecoveryReadBatchSize())
-<<<<<<< HEAD
                     .setEntryListener(listener)
-=======
->>>>>>> 90e4e46b
                     .initiate();
             return;
         }
@@ -1537,7 +1531,6 @@
                         }
                     });
                 } else if (rc == BKException.Code.OK) {
-<<<<<<< HEAD
                     // we only could issue recovery operation after we successfully update the ledger state to in recovery
                     // otherwise, it couldn't prevent us advancing last confirmed while the other writer is closing the ledger,
                     // which will cause inconsistent last add confirmed on bookies & zookeeper metadata.
@@ -1546,12 +1539,6 @@
                         .readBatchSize(bk.getConf().getRecoveryReadBatchSize())
                         .setEntryListener(listener)
                         .initiate();
-=======
-                    new LedgerRecoveryOp(LedgerHandle.this, cb)
-                            .parallelRead(bk.getConf().getEnableParallelRecoveryRead())
-                            .readBatchSize(bk.getConf().getRecoveryReadBatchSize())
-                            .initiate();
->>>>>>> 90e4e46b
                 } else {
                     LOG.error("Error writing ledger config {} of ledger {}", rc, ledgerId);
                     cb.operationComplete(rc, null);
