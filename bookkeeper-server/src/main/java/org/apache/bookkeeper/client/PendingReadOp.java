/*
 *
 * Licensed to the Apache Software Foundation (ASF) under one
 * or more contributor license agreements.  See the NOTICE file
 * distributed with this work for additional information
 * regarding copyright ownership.  The ASF licenses this file
 * to you under the Apache License, Version 2.0 (the
 * "License"); you may not use this file except in compliance
 * with the License.  You may obtain a copy of the License at
 *
 *   http://www.apache.org/licenses/LICENSE-2.0
 *
 * Unless required by applicable law or agreed to in writing,
 * software distributed under the License is distributed on an
 * "AS IS" BASIS, WITHOUT WARRANTIES OR CONDITIONS OF ANY
 * KIND, either express or implied.  See the License for the
 * specific language governing permissions and limitations
 * under the License.
 *
 */
package org.apache.bookkeeper.client;

import io.netty.buffer.ByteBuf;

import java.util.ArrayList;
import java.util.BitSet;
import java.util.Enumeration;
import java.util.HashSet;
import java.util.List;
import java.util.NoSuchElementException;
import java.util.Queue;
import java.util.Set;
import java.util.concurrent.ArrayBlockingQueue;
import java.util.concurrent.RejectedExecutionException;
import java.util.concurrent.ScheduledExecutorService;
import java.util.concurrent.ScheduledFuture;
import java.util.concurrent.TimeUnit;
import java.util.concurrent.atomic.AtomicBoolean;

import org.apache.bookkeeper.client.AsyncCallback.ReadCallback;
import org.apache.bookkeeper.client.BKException.BKDigestMatchException;
import org.apache.bookkeeper.net.BookieSocketAddress;
import org.apache.bookkeeper.proto.BookkeeperInternalCallbacks.ReadEntryCallback;
import org.apache.bookkeeper.stats.OpStatsLogger;
import org.apache.bookkeeper.util.MathUtils;
import org.slf4j.Logger;
import org.slf4j.LoggerFactory;

/**
 * Sequence of entries of a ledger that represents a pending read operation.
 * When all the data read has come back, the application callback is called.
 * This class could be improved because we could start pushing data to the
 * application as soon as it arrives rather than waiting for the whole thing.
 *
 */
class PendingReadOp implements Enumeration<LedgerEntry>, ReadEntryCallback {
    private static final Logger LOG = LoggerFactory.getLogger(PendingReadOp.class);

    final int speculativeReadTimeout;
    final private ScheduledExecutorService scheduler;
    private ScheduledFuture<?> speculativeTask = null;
    Queue<LedgerEntryRequest> seq;
    Set<BookieSocketAddress> heardFromHosts;
    ReadCallback cb;
    Object ctx;
    LedgerHandle lh;
    long numPendingEntries;
    long startEntryId;
    long endEntryId;
    long requestTimeNanos;
    OpStatsLogger readOpLogger;

    final int maxMissedReadsAllowed;
    boolean parallelRead = false;
    final AtomicBoolean complete = new AtomicBoolean(false);

    abstract class LedgerEntryRequest extends LedgerEntry {

        final AtomicBoolean complete = new AtomicBoolean(false);

        int rc = BKException.Code.OK;
        int firstError = BKException.Code.OK;
        int numMissedEntryReads = 0;

        final ArrayList<BookieSocketAddress> ensemble;
        final List<Integer> writeSet;

        LedgerEntryRequest(ArrayList<BookieSocketAddress> ensemble, long lId, long eId) {
            super(lId, eId);

            this.ensemble = ensemble;
            this.writeSet = lh.distributionSchedule.getWriteSet(entryId);
        }

        /**
         * Execute the read request.
         */
        abstract void read();

        /**
         * Complete the read request from <i>host</i>.
         *
         * @param host
         *          host that respond the read
         * @param buffer
         *          the data buffer
         * @return return true if we managed to complete the entry;
         *         otherwise return false if the read entry is not complete or it is already completed before
         */
        boolean complete(BookieSocketAddress host, final ByteBuf buffer) {
            ByteBuf content;
            try {
                content = lh.macManager.verifyDigestAndReturnData(entryId, buffer);
            } catch (BKDigestMatchException e) {
                logErrorAndReattemptRead(host, "Mac mismatch", BKException.Code.DigestMatchException);
                buffer.release();
                return false;
            }

            if (!complete.getAndSet(true)) {
                rc = BKException.Code.OK;
                /*
                 * The length is a long and it is the last field of the metadata of an entry.
                 * Consequently, we have to subtract 8 from METADATA_LENGTH to get the length.
                 */
                length = buffer.getLong(DigestManager.METADATA_LENGTH - 8);
                data = content;
                return true;
            } else {
                buffer.release();
                return false;
            }
        }

        /**
         * Fail the request with given result code <i>rc</i>.
         *
         * @param rc
         *          result code to fail the request.
         * @return true if we managed to fail the entry; otherwise return false if it already failed or completed.
         */
        boolean fail(int rc) {
            if (complete.compareAndSet(false, true)) {
<<<<<<< HEAD
                this.rc = rc;
=======
>>>>>>> b3b958c2
                submitCallback(rc);
                return true;
            } else {
                return false;
            }
        }

        /**
         * Log error <i>errMsg</i> and reattempt read from <i>host</i>.
         *
         * @param host
         *          host that just respond
         * @param errMsg
         *          error msg to log
         * @param rc
         *          read result code
         */
        synchronized void logErrorAndReattemptRead(BookieSocketAddress host, String errMsg, int rc) {
            if (BKException.Code.OK == firstError ||
                BKException.Code.NoSuchEntryException == firstError ||
                BKException.Code.NoSuchLedgerExistsException == firstError) {
                firstError = rc;
            } else if (BKException.Code.BookieHandleNotAvailableException == firstError &&
                       BKException.Code.NoSuchEntryException != rc &&
                       BKException.Code.NoSuchLedgerExistsException != rc) {
                // if other exception rather than NoSuchEntryException or NoSuchLedgerExistsException is
                // returned we need to update firstError to indicate that it might be a valid read but just
                // failed.
                firstError = rc;
            }
            if (BKException.Code.NoSuchEntryException == rc ||
                BKException.Code.NoSuchLedgerExistsException == rc) {
                ++numMissedEntryReads;
                if (LOG.isDebugEnabled()) {
                    LOG.debug("No such entry found on bookie.  L{} E{} bookie: {}",
                        new Object[] { lh.ledgerId, entryId, host });
                }
            } else {
                if (LOG.isDebugEnabled()) {
                    LOG.debug(errMsg + " while reading L{} E{} from bookie: {}",
                        new Object[]{lh.ledgerId, entryId, host});
                }
            }
        }

        /**
         * Send to next replica speculatively, if required and possible.
         * This returns the host we may have sent to for unit testing.
         *
         * @param heardFromHosts
         *      the set of hosts that we already received responses.
         * @return host we sent to if we sent. null otherwise.
         */
        abstract BookieSocketAddress maybeSendSpeculativeRead(Set<BookieSocketAddress> heardFromHosts);

        /**
         * Whether the read request completed.
         *
         * @return true if the read request is completed.
         */
        boolean isComplete() {
            return complete.get();
        }

        /**
         * Get result code of this entry.
         *
         * @return result code.
         */
        int getRc() {
            return rc;
        }

        @Override
        public String toString() {
            return String.format("L%d-E%d", ledgerId, entryId);
        }
    }

    class ParallelReadRequest extends LedgerEntryRequest {

        int numPendings;

        ParallelReadRequest(ArrayList<BookieSocketAddress> ensemble, long lId, long eId) {
            super(ensemble, lId, eId);
            numPendings = writeSet.size();
        }

        @Override
        void read() {
            for (int bookieIndex : writeSet) {
                BookieSocketAddress to = ensemble.get(bookieIndex);
                try {
                    sendReadTo(to, this);
                } catch (InterruptedException ie) {
                    LOG.error("Interrupted reading entry {} : ", this, ie);
                    Thread.currentThread().interrupt();
                    fail(BKException.Code.InterruptedException);
                    return;
                }
            }
        }

        @Override
        synchronized void logErrorAndReattemptRead(BookieSocketAddress host, String errMsg, int rc) {
            super.logErrorAndReattemptRead(host, errMsg, rc);
            --numPendings;
            // if received all responses or this entry doesn't meet quorum write, complete the request.
            if (numMissedEntryReads > maxMissedReadsAllowed || numPendings == 0) {
                if (BKException.Code.BookieHandleNotAvailableException == firstError &&
                    numMissedEntryReads > maxMissedReadsAllowed) {
                    firstError = BKException.Code.NoSuchEntryException;
                }

                fail(firstError);
            }
        }

        @Override
        BookieSocketAddress maybeSendSpeculativeRead(Set<BookieSocketAddress> heardFromHosts) {
            // no speculative read
            return null;
        }
    }

    class SequenceReadRequest extends LedgerEntryRequest {
        final static int NOT_FOUND = -1;
        int nextReplicaIndexToReadFrom = 0;

        final BitSet sentReplicas;
        final BitSet erroredReplicas;

        SequenceReadRequest(ArrayList<BookieSocketAddress> ensemble, long lId, long eId) {
            super(ensemble, lId, eId);

            this.sentReplicas = new BitSet(lh.getLedgerMetadata().getWriteQuorumSize());
            this.erroredReplicas = new BitSet(lh.getLedgerMetadata().getWriteQuorumSize());
        }

        private int getReplicaIndex(BookieSocketAddress host) {
            int bookieIndex = ensemble.indexOf(host);
            if (bookieIndex == -1) {
                return NOT_FOUND;
            }
            return writeSet.indexOf(bookieIndex);
        }

        private BitSet getSentToBitSet() {
            BitSet b = new BitSet(ensemble.size());

            for (int i = 0; i < sentReplicas.length(); i++) {
                if (sentReplicas.get(i)) {
                    b.set(writeSet.get(i));
                }
            }
            return b;
        }

        private BitSet getHeardFromBitSet(Set<BookieSocketAddress> heardFromHosts) {
            BitSet b = new BitSet(ensemble.size());
            for (BookieSocketAddress i : heardFromHosts) {
                int index = ensemble.indexOf(i);
                if (index != -1) {
                    b.set(index);
                }
            }
            return b;
        }

        private boolean readsOutstanding() {
            return (sentReplicas.cardinality() - erroredReplicas.cardinality()) > 0;
        }

        /**
         * Send to next replica speculatively, if required and possible.
         * This returns the host we may have sent to for unit testing.
         * @return host we sent to if we sent. null otherwise.
         */
        @Override
        synchronized BookieSocketAddress maybeSendSpeculativeRead(Set<BookieSocketAddress> heardFromHosts) {
            if (nextReplicaIndexToReadFrom >= getLedgerMetadata().getWriteQuorumSize()) {
                return null;
            }

            BitSet sentTo = getSentToBitSet();
            BitSet heardFrom = getHeardFromBitSet(heardFromHosts);
            sentTo.and(heardFrom);

            // only send another read, if we have had no response at all (even for other entries)
            // from any of the other bookies we have sent the request to
            if (sentTo.cardinality() == 0) {
                return sendNextRead();
            } else {
                return null;
            }
        }

        @Override
        void read() {
            sendNextRead();
        }

        synchronized BookieSocketAddress sendNextRead() {
            if (nextReplicaIndexToReadFrom >= getLedgerMetadata().getWriteQuorumSize()) {
                // we are done, the read has failed from all replicas, just fail the
                // read

                // Do it a bit pessimistically, only when finished trying all replicas
                // to check whether we received more missed reads than maxMissedReadsAllowed
                if (BKException.Code.BookieHandleNotAvailableException == firstError &&
                    numMissedEntryReads > maxMissedReadsAllowed) {
                    firstError = BKException.Code.NoSuchEntryException;
                }

                fail(firstError);
                return null;
            }

            int replica = nextReplicaIndexToReadFrom;
            int bookieIndex = lh.distributionSchedule.getWriteSet(entryId).get(nextReplicaIndexToReadFrom);
            nextReplicaIndexToReadFrom++;

            try {
                BookieSocketAddress to = ensemble.get(bookieIndex);
                sendReadTo(to, this);
                sentReplicas.set(replica);
                return to;
            } catch (InterruptedException ie) {
                LOG.error("Interrupted reading entry " + this, ie);
                Thread.currentThread().interrupt();
                fail(BKException.Code.InterruptedException);
                return null;
            }
        }

        @Override
        synchronized void logErrorAndReattemptRead(BookieSocketAddress host, String errMsg, int rc) {
            super.logErrorAndReattemptRead(host, errMsg, rc);

            int replica = getReplicaIndex(host);
            if (replica == NOT_FOUND) {
                LOG.error("Received error from a host which is not in the ensemble {} {}.", host, ensemble);
                return;
            }
            erroredReplicas.set(replica);

            if (!readsOutstanding()) {
                sendNextRead();
            }
        }
    }

    PendingReadOp(LedgerHandle lh, ScheduledExecutorService scheduler,
                  long startEntryId, long endEntryId, ReadCallback cb, Object ctx) {
        seq = new ArrayBlockingQueue<LedgerEntryRequest>((int) ((endEntryId + 1) - startEntryId));
        this.cb = cb;
        this.ctx = ctx;
        this.lh = lh;
        this.startEntryId = startEntryId;
        this.endEntryId = endEntryId;
        this.scheduler = scheduler;
        numPendingEntries = endEntryId - startEntryId + 1;
        maxMissedReadsAllowed = getLedgerMetadata().getWriteQuorumSize()
                - getLedgerMetadata().getAckQuorumSize();
        speculativeReadTimeout = lh.bk.getConf().getSpeculativeReadTimeout();
        heardFromHosts = new HashSet<BookieSocketAddress>();

        readOpLogger = lh.bk.getReadOpLogger();
    }

    protected LedgerMetadata getLedgerMetadata() {
        return lh.metadata;
    }

    protected void cancelSpeculativeTask(boolean mayInterruptIfRunning) {
        if (speculativeTask != null) {
            speculativeTask.cancel(mayInterruptIfRunning);
            speculativeTask = null;
        }
    }

    PendingReadOp parallelRead(boolean enabled) {
        this.parallelRead = enabled;
        return this;
    }

    public void initiate() throws InterruptedException {
        long nextEnsembleChange = startEntryId, i = startEntryId;
        this.requestTimeNanos = MathUtils.nowInNano();
        ArrayList<BookieSocketAddress> ensemble = null;

        if (speculativeReadTimeout > 0 && !parallelRead) {
            Runnable readTask = new Runnable() {
                public void run() {
                    int x = 0;
                    for (LedgerEntryRequest r : seq) {
                        if (!r.isComplete()) {
                            if (null == r.maybeSendSpeculativeRead(heardFromHosts)) {
                                // Subsequent speculative read will not materialize anyway
                                cancelSpeculativeTask(false);
                            } else {
                                if (LOG.isDebugEnabled()) {
                                    LOG.debug("Send speculative read for {}. Hosts heard are {}.", r, heardFromHosts);
                                }
                                ++x;
                            }
                        }
                    }
                    if (x > 0) {
                        if (LOG.isDebugEnabled()) {
                            LOG.debug("Send {} speculative reads for ledger {} ({}, {}). Hosts heard are {}.",
                                    new Object[] { x, lh.getId(), startEntryId, endEntryId, heardFromHosts });
                        }
                    }
                }
            };
            try {
                speculativeTask = scheduler.scheduleWithFixedDelay(readTask,
                        speculativeReadTimeout, speculativeReadTimeout, TimeUnit.MILLISECONDS);
            } catch (RejectedExecutionException re) {
                if (LOG.isDebugEnabled()) {
                    LOG.debug("Failed to schedule speculative reads for ledger {} ({}, {}) : ", lh.getId(),
                            startEntryId, endEntryId, re);
                }
            }
        }

        do {
            if (i == nextEnsembleChange) {
                ensemble = getLedgerMetadata().getEnsemble(i);
                nextEnsembleChange = getLedgerMetadata().getNextEnsembleChange(i);
            }
            LedgerEntryRequest entry;
            if (parallelRead) {
                entry = new ParallelReadRequest(ensemble, lh.ledgerId, i);
            } else {
                entry = new SequenceReadRequest(ensemble, lh.ledgerId, i);
            }
            seq.add(entry);
            i++;
        } while (i <= endEntryId);
        // read the entries.
        for (LedgerEntryRequest entry : seq) {
            entry.read();
        }
    }

    private static class ReadContext {
        final BookieSocketAddress to;
        final LedgerEntryRequest entry;

        ReadContext(BookieSocketAddress to, LedgerEntryRequest entry) {
            this.to = to;
            this.entry = entry;
        }
    }

    void sendReadTo(BookieSocketAddress to, LedgerEntryRequest entry) throws InterruptedException {
        if (lh.throttler != null) {
            lh.throttler.acquire();
        }

        lh.bk.bookieClient.readEntry(to, lh.ledgerId, entry.entryId,
                                     this, new ReadContext(to, entry));
    }

    @Override
    public void readEntryComplete(int rc, long ledgerId, final long entryId, final ByteBuf buffer, Object ctx) {
        final ReadContext rctx = (ReadContext)ctx;
        final LedgerEntryRequest entry = rctx.entry;

        if (rc != BKException.Code.OK) {
            entry.logErrorAndReattemptRead(rctx.to, "Error: " + BKException.getMessage(rc), rc);
            return;
        }

        heardFromHosts.add(rctx.to);

        if (entry.complete(rctx.to, buffer)) {
            submitCallback(BKException.Code.OK);
        }

        if(numPendingEntries < 0)
            LOG.error("Read too many values");
    }

    protected void submitCallback(int code) {
        if (BKException.Code.OK == code) {
            numPendingEntries--;
            if (numPendingEntries != 0) {
                return;
            }
        }

        // ensure callback once
        if (!complete.compareAndSet(false, true)) {
            return;
        }

        // ensure callback once
        if (!complete.compareAndSet(false, true)) {
            return;
        }

        long latencyNanos = MathUtils.elapsedNanos(requestTimeNanos);
        if (code != BKException.Code.OK) {
            long firstUnread = LedgerHandle.INVALID_ENTRY_ID;
            for (LedgerEntryRequest req : seq) {
                if (!req.isComplete()) {
                    firstUnread = req.getEntryId();
                    break;
                }
            }
            LOG.error("Read of ledger entry failed: L{} E{}-E{}, Heard from {}. First unread entry is {}",
                    new Object[] { lh.getId(), startEntryId, endEntryId, heardFromHosts, firstUnread });
            readOpLogger.registerFailedEvent(latencyNanos, TimeUnit.NANOSECONDS);
        } else {
            readOpLogger.registerSuccessfulEvent(latencyNanos, TimeUnit.NANOSECONDS);
        }
        cancelSpeculativeTask(true);
        cb.readComplete(code, lh, PendingReadOp.this, PendingReadOp.this.ctx);
        cb = null;
    }

    @Override
    public boolean hasMoreElements() {
        return !seq.isEmpty();
    }

    @Override
    public LedgerEntry nextElement() throws NoSuchElementException {
        return seq.remove();
    }

    public int size() {
        return seq.size();
    }
}<|MERGE_RESOLUTION|>--- conflicted
+++ resolved
@@ -141,10 +141,7 @@
          */
         boolean fail(int rc) {
             if (complete.compareAndSet(false, true)) {
-<<<<<<< HEAD
                 this.rc = rc;
-=======
->>>>>>> b3b958c2
                 submitCallback(rc);
                 return true;
             } else {
