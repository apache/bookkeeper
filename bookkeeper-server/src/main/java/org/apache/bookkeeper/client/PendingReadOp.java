/*
 *
 * Licensed to the Apache Software Foundation (ASF) under one
 * or more contributor license agreements.  See the NOTICE file
 * distributed with this work for additional information
 * regarding copyright ownership.  The ASF licenses this file
 * to you under the Apache License, Version 2.0 (the
 * "License"); you may not use this file except in compliance
 * with the License.  You may obtain a copy of the License at
 *
 *   http://www.apache.org/licenses/LICENSE-2.0
 *
 * Unless required by applicable law or agreed to in writing,
 * software distributed under the License is distributed on an
 * "AS IS" BASIS, WITHOUT WARRANTIES OR CONDITIONS OF ANY
 * KIND, either express or implied.  See the License for the
 * specific language governing permissions and limitations
 * under the License.
 *
 */
package org.apache.bookkeeper.client;

import com.google.common.collect.Lists;
import com.google.common.util.concurrent.ListenableFuture;
import io.netty.buffer.ByteBuf;
import java.util.ArrayList;
import java.util.BitSet;
import java.util.HashSet;
import java.util.List;
import java.util.Set;
import java.util.concurrent.Callable;
import java.util.concurrent.CompletableFuture;
import java.util.concurrent.ScheduledExecutorService;
import java.util.concurrent.ScheduledFuture;
import java.util.concurrent.TimeUnit;
import java.util.concurrent.atomic.AtomicBoolean;
import org.apache.bookkeeper.client.BKException.BKDigestMatchException;
import org.apache.bookkeeper.client.api.*;
import org.apache.bookkeeper.client.impl.LedgerEntriesImpl;
import org.apache.bookkeeper.client.impl.LedgerEntryImpl;
import org.apache.bookkeeper.common.util.SafeRunnable;
import org.apache.bookkeeper.net.BookieSocketAddress;
import org.apache.bookkeeper.proto.BookkeeperInternalCallbacks.ReadEntryCallback;
import org.apache.bookkeeper.proto.BookkeeperInternalCallbacks.ReadEntryCallbackCtx;
import org.apache.bookkeeper.stats.OpStatsLogger;
import org.apache.bookkeeper.util.MathUtils;
import org.slf4j.Logger;
import org.slf4j.LoggerFactory;

/**
 * Sequence of entries of a ledger that represents a pending read operation.
 * When all the data read has come back, the application callback is called.
 * This class could be improved because we could start pushing data to the
 * application as soon as it arrives rather than waiting for the whole thing.
 *
 */
class PendingReadOp implements ReadEntryCallback, SafeRunnable {
    private static final Logger LOG = LoggerFactory.getLogger(PendingReadOp.class);

    private final ScheduledExecutorService scheduler;
    private ScheduledFuture<?> speculativeTask = null;
    protected final List<LedgerEntryRequest> seq;
    private final CompletableFuture<LedgerEntries> future;
    Set<BookieSocketAddress> heardFromHosts;
    BitSet heardFromHostsBitSet;
    LedgerHandle lh;
    long numPendingEntries;
    long startEntryId;
    long endEntryId;
    long requestTimeNanos;
    OpStatsLogger readOpLogger;

    final int maxMissedReadsAllowed;
    final boolean isRecoveryRead;
    boolean parallelRead = false;
    final AtomicBoolean complete = new AtomicBoolean(false);

    abstract class LedgerEntryRequest implements SpeculativeRequestExecutor, AutoCloseable {

        final AtomicBoolean complete = new AtomicBoolean(false);

        int rc = BKException.Code.OK;
        int firstError = BKException.Code.OK;
        int numMissedEntryReads = 0;

        final ArrayList<BookieSocketAddress> ensemble;
        final DistributionSchedule.WriteSet writeSet;
        final LedgerEntryImpl entryImpl;

        LedgerEntryRequest(ArrayList<BookieSocketAddress> ensemble, long lId, long eId) {
            this.entryImpl = LedgerEntryImpl.create(lId, eId);
            this.ensemble = ensemble;

            if (lh.bk.isReorderReadSequence()) {
                DistributionSchedule.WriteSet unorderedWriteSet = lh.getDistributionSchedule().getWriteSet(entryId);
                BookKeeperServerHealthInfo bookKeeperServerHealthInfo = generateHealthInfoForWriteSet(
                    unorderedWriteSet,
                    ensemble,
                    lh
                );
                writeSet = lh.bk.getPlacementPolicy()
                    .reorderReadSequence(
                            ensemble,
<<<<<<< HEAD
                            bookKeeperServerHealthInfo,
                            lh.distributionSchedule.getWriteSet(entryId));
=======
                            lh.bookieFailureHistory.asMap(),
                            lh.distributionSchedule.getWriteSet(eId));
>>>>>>> 2915f55c
            } else {
                writeSet = lh.distributionSchedule.getWriteSet(eId);
            }
        }

        public void close() {
            entryImpl.close();
        }

        /**
         * Execute the read request.
         */
        abstract void read();

        /**
         * Complete the read request from <i>host</i>.
         *
         * @param bookieIndex
         *          bookie index
         * @param host
         *          host that respond the read
         * @param buffer
         *          the data buffer
         * @return return true if we managed to complete the entry;
         *         otherwise return false if the read entry is not complete or it is already completed before
         */
        boolean complete(int bookieIndex, BookieSocketAddress host, final ByteBuf buffer) {
            ByteBuf content;
            try {
                content = lh.macManager.verifyDigestAndReturnData(entryImpl.getEntryId(), buffer);
            } catch (BKDigestMatchException e) {
                logErrorAndReattemptRead(bookieIndex, host, "Mac mismatch", BKException.Code.DigestMatchException);
                buffer.release();
                return false;
            }

            if (!complete.getAndSet(true)) {
                rc = BKException.Code.OK;
                /*
                 * The length is a long and it is the last field of the metadata of an entry.
                 * Consequently, we have to subtract 8 from METADATA_LENGTH to get the length.
                 */
                entryImpl.setLength(buffer.getLong(DigestManager.METADATA_LENGTH - 8));
                entryImpl.setEntryBuf(content);
                writeSet.recycle();
                return true;
            } else {
                buffer.release();
                return false;
            }
        }

        /**
         * Fail the request with given result code <i>rc</i>.
         *
         * @param rc
         *          result code to fail the request.
         * @return true if we managed to fail the entry; otherwise return false if it already failed or completed.
         */
        boolean fail(int rc) {
            if (complete.compareAndSet(false, true)) {
                this.rc = rc;
                submitCallback(rc);
                writeSet.recycle();
                return true;
            } else {
                return false;
            }
        }

        /**
         * Log error <i>errMsg</i> and reattempt read from <i>host</i>.
         *
         * @param bookieIndex
         *          bookie index
         * @param host
         *          host that just respond
         * @param errMsg
         *          error msg to log
         * @param rc
         *          read result code
         */
        synchronized void logErrorAndReattemptRead(int bookieIndex, BookieSocketAddress host, String errMsg, int rc) {
            if (BKException.Code.OK == firstError ||
                BKException.Code.NoSuchEntryException == firstError ||
                BKException.Code.NoSuchLedgerExistsException == firstError) {
                firstError = rc;
            } else if (BKException.Code.BookieHandleNotAvailableException == firstError &&
                       BKException.Code.NoSuchEntryException != rc &&
                       BKException.Code.NoSuchLedgerExistsException != rc) {
                // if other exception rather than NoSuchEntryException or NoSuchLedgerExistsException is
                // returned we need to update firstError to indicate that it might be a valid read but just
                // failed.
                firstError = rc;
            }
            if (BKException.Code.NoSuchEntryException == rc ||
                BKException.Code.NoSuchLedgerExistsException == rc) {
                ++numMissedEntryReads;
                if (LOG.isDebugEnabled()) {
                    LOG.debug("No such entry found on bookie.  L{} E{} bookie: {}",
                        new Object[] { lh.ledgerId, entryImpl.getEntryId(), host });
                }
            } else {
                if (LOG.isDebugEnabled()) {
                    LOG.debug(errMsg + " while reading L{} E{} from bookie: {}",
                        new Object[]{lh.ledgerId, entryImpl.getEntryId(), host});
                }
            }
        }

        /**
         * Send to next replica speculatively, if required and possible.
         * This returns the host we may have sent to for unit testing.
         *
         * @param heardFromHostsBitSet
         *      the set of hosts that we already received responses.
         * @return host we sent to if we sent. null otherwise.
         */
        abstract BookieSocketAddress maybeSendSpeculativeRead(BitSet heardFromHostsBitSet);

        /**
         * Whether the read request completed.
         *
         * @return true if the read request is completed.
         */
        boolean isComplete() {
            return complete.get();
        }

        /**
         * Get result code of this entry.
         *
         * @return result code.
         */
        int getRc() {
            return rc;
        }

        @Override
        public String toString() {
            return String.format("L%d-E%d", entryImpl.getLedgerId(), entryImpl.getEntryId());
        }

        /**
         * Issues a speculative request and indicates if more speculative
         * requests should be issued
         *
         * @return whether more speculative requests should be issued
         */
        @Override
        public ListenableFuture<Boolean> issueSpeculativeRequest() {
            return lh.bk.getMainWorkerPool().submitOrdered(lh.getId(), new Callable<Boolean>() {
                @Override
                public Boolean call() throws Exception {
                    if (!isComplete() && null != maybeSendSpeculativeRead(heardFromHostsBitSet)) {
                        if (LOG.isDebugEnabled()) {
                            LOG.debug("Send speculative read for {}. Hosts heard are {}, ensemble is {}.",
                                new Object[] { this, heardFromHostsBitSet, ensemble });
                        }
                        return true;
                    }
                    return false;
                }
            });
        }
    }

    class ParallelReadRequest extends LedgerEntryRequest {

        int numPendings;

        ParallelReadRequest(ArrayList<BookieSocketAddress> ensemble, long lId, long eId) {
            super(ensemble, lId, eId);
            numPendings = writeSet.size();
        }

        @Override
        void read() {
            for (int i = 0; i < writeSet.size(); i++) {
                BookieSocketAddress to = ensemble.get(writeSet.get(i));
                try {
                    sendReadTo(writeSet.get(i), to, this);
                } catch (InterruptedException ie) {
                    LOG.error("Interrupted reading entry {} : ", this, ie);
                    Thread.currentThread().interrupt();
                    fail(BKException.Code.InterruptedException);
                    return;
                }
            }
        }

        @Override
        synchronized void logErrorAndReattemptRead(int bookieIndex, BookieSocketAddress host, String errMsg, int rc) {
            super.logErrorAndReattemptRead(bookieIndex, host, errMsg, rc);
            --numPendings;
            // if received all responses or this entry doesn't meet quorum write, complete the request.
            if (numMissedEntryReads > maxMissedReadsAllowed || numPendings == 0) {
                if (BKException.Code.BookieHandleNotAvailableException == firstError &&
                    numMissedEntryReads > maxMissedReadsAllowed) {
                    firstError = BKException.Code.NoSuchEntryException;
                }

                fail(firstError);
            }
        }

        @Override
        BookieSocketAddress maybeSendSpeculativeRead(BitSet heardFromHostsBitSet) {
            // no speculative read
            return null;
        }
    }

    class SequenceReadRequest extends LedgerEntryRequest {
        final static int NOT_FOUND = -1;
        int nextReplicaIndexToReadFrom = 0;

        final BitSet sentReplicas;
        final BitSet erroredReplicas;

        SequenceReadRequest(ArrayList<BookieSocketAddress> ensemble, long lId, long eId) {
            super(ensemble, lId, eId);

            this.sentReplicas = new BitSet(lh.getLedgerMetadata().getWriteQuorumSize());
            this.erroredReplicas = new BitSet(lh.getLedgerMetadata().getWriteQuorumSize());
        }

        private synchronized int getNextReplicaIndexToReadFrom() {
            return nextReplicaIndexToReadFrom;
        }

        private BitSet getSentToBitSet() {
            BitSet b = new BitSet(ensemble.size());

            for (int i = 0; i < sentReplicas.length(); i++) {
                if (sentReplicas.get(i)) {
                    b.set(writeSet.get(i));
                }
            }
            return b;
        }

        private boolean readsOutstanding() {
            return (sentReplicas.cardinality() - erroredReplicas.cardinality()) > 0;
        }

        /**
         * Send to next replica speculatively, if required and possible.
         * This returns the host we may have sent to for unit testing.
         * @return host we sent to if we sent. null otherwise.
         */
        @Override
        synchronized BookieSocketAddress maybeSendSpeculativeRead(BitSet heardFrom) {
            if (nextReplicaIndexToReadFrom >= getLedgerMetadata().getWriteQuorumSize()) {
                return null;
            }

            BitSet sentTo = getSentToBitSet();
            sentTo.and(heardFrom);

            // only send another read, if we have had no response at all (even for other entries)
            // from any of the other bookies we have sent the request to
            if (sentTo.cardinality() == 0) {
                return sendNextRead();
            } else {
                return null;
            }
        }

        @Override
        void read() {
            sendNextRead();
        }

        synchronized BookieSocketAddress sendNextRead() {
            if (nextReplicaIndexToReadFrom >= getLedgerMetadata().getWriteQuorumSize()) {
                // we are done, the read has failed from all replicas, just fail the
                // read

                // Do it a bit pessimistically, only when finished trying all replicas
                // to check whether we received more missed reads than maxMissedReadsAllowed
                if (BKException.Code.BookieHandleNotAvailableException == firstError &&
                    numMissedEntryReads > maxMissedReadsAllowed) {
                    firstError = BKException.Code.NoSuchEntryException;
                }

                fail(firstError);
                return null;
            }

            int replica = nextReplicaIndexToReadFrom;
            int bookieIndex = writeSet.get(nextReplicaIndexToReadFrom);
            nextReplicaIndexToReadFrom++;

            try {
                BookieSocketAddress to = ensemble.get(bookieIndex);
                sendReadTo(bookieIndex, to, this);
                sentReplicas.set(replica);
                return to;
            } catch (InterruptedException ie) {
                LOG.error("Interrupted reading entry " + this, ie);
                Thread.currentThread().interrupt();
                fail(BKException.Code.InterruptedException);
                return null;
            }
        }

        @Override
        synchronized void logErrorAndReattemptRead(int bookieIndex, BookieSocketAddress host, String errMsg, int rc) {
            super.logErrorAndReattemptRead(bookieIndex, host, errMsg, rc);

            int replica = writeSet.indexOf(bookieIndex);
            if (replica == NOT_FOUND) {
                LOG.error("Received error from a host which is not in the ensemble {} {}.", host, ensemble);
                return;
            }
            erroredReplicas.set(replica);

            if (!readsOutstanding()) {
                sendNextRead();
            }
        }

        @Override
        boolean complete(int bookieIndex, BookieSocketAddress host, ByteBuf buffer) {
            boolean completed = super.complete(bookieIndex, host, buffer);
            if (completed && lh.bk.getConf().getEnsemblePlacementPolicySlowBookies()) {
                int numReplicasTried = getNextReplicaIndexToReadFrom();
                    // Check if any speculative reads were issued and mark any slow bookies before
                    // the first successful speculative read as "slow"
                    for (int i = 0 ; i < numReplicasTried - 1; i++) {
                        int slowBookieIndex = writeSet.get(i);
                        BookieSocketAddress slowBookieSocketAddress = ensemble.get(slowBookieIndex);
                        lh.bk.placementPolicy.registerSlowBookie(slowBookieSocketAddress, entryId);
                    }
            }
            return completed;
        }
    }

    PendingReadOp(LedgerHandle lh,
                  ScheduledExecutorService scheduler,
                  long startEntryId,
                  long endEntryId) {
        this(
            lh,
            scheduler,
            startEntryId,
            endEntryId,
            false);
    }

    PendingReadOp(LedgerHandle lh,
                  ScheduledExecutorService scheduler,
                  long startEntryId,
                  long endEntryId,
                  boolean isRecoveryRead) {
        this.seq = new ArrayList<>((int) ((endEntryId + 1) - startEntryId));
        this.future = new CompletableFuture<>();
        this.lh = lh;
        this.startEntryId = startEntryId;
        this.endEntryId = endEntryId;
        this.scheduler = scheduler;
        this.isRecoveryRead = isRecoveryRead;
        numPendingEntries = endEntryId - startEntryId + 1;
        maxMissedReadsAllowed = getLedgerMetadata().getWriteQuorumSize()
                - getLedgerMetadata().getAckQuorumSize();
        heardFromHosts = new HashSet<>();
        heardFromHostsBitSet = new BitSet(getLedgerMetadata().getEnsembleSize());

        readOpLogger = lh.bk.getReadOpLogger();
    }

    CompletableFuture<LedgerEntries> future() {
        return future;
    }

    protected LedgerMetadata getLedgerMetadata() {
        return lh.metadata;
    }

    protected void cancelSpeculativeTask(boolean mayInterruptIfRunning) {
        if (speculativeTask != null) {
            speculativeTask.cancel(mayInterruptIfRunning);
            speculativeTask = null;
        }
    }

    PendingReadOp parallelRead(boolean enabled) {
        this.parallelRead = enabled;
        return this;
    }

    public void submit() {
        lh.bk.getMainWorkerPool().submitOrdered(lh.ledgerId, this);
    }

    void initiate() {
        long nextEnsembleChange = startEntryId, i = startEntryId;
        this.requestTimeNanos = MathUtils.nowInNano();
        ArrayList<BookieSocketAddress> ensemble = null;
        do {
            if (i == nextEnsembleChange) {
                ensemble = getLedgerMetadata().getEnsemble(i);
                nextEnsembleChange = getLedgerMetadata().getNextEnsembleChange(i);
            }
            LedgerEntryRequest entry;
            if (parallelRead) {
                entry = new ParallelReadRequest(ensemble, lh.ledgerId, i);
            } else {
                entry = new SequenceReadRequest(ensemble, lh.ledgerId, i);
            }
            seq.add(entry);
            i++;
        } while (i <= endEntryId);
        // read the entries.
        for (LedgerEntryRequest entry : seq) {
            entry.read();
            if (!parallelRead && lh.bk.getReadSpeculativeRequestPolicy().isPresent()) {
                lh.bk.getReadSpeculativeRequestPolicy().get().initiateSpeculativeRequest(scheduler, entry);
            }
        }
    }

    @Override
    public void safeRun() {
        initiate();
    }

    private static class ReadContext implements ReadEntryCallbackCtx {
        final int bookieIndex;
        final BookieSocketAddress to;
        final LedgerEntryRequest entry;
        long lac = LedgerHandle.INVALID_ENTRY_ID;

        ReadContext(int bookieIndex, BookieSocketAddress to, LedgerEntryRequest entry) {
            this.bookieIndex = bookieIndex;
            this.to = to;
            this.entry = entry;
        }

        @Override
        public void setLastAddConfirmed(long lac) {
            this.lac = lac;
        }

        @Override
        public long getLastAddConfirmed() {
            return lac;
        }
    }

    void sendReadTo(int bookieIndex, BookieSocketAddress to, LedgerEntryRequest entry) throws InterruptedException {
        if (lh.throttler != null) {
            lh.throttler.acquire();
        }

        lh.bk.getBookieClient().readEntry(to, lh.ledgerId, entry.entryImpl.getEntryId(),
                                     this, new ReadContext(bookieIndex, to, entry));
    }

    @Override
    public void readEntryComplete(int rc, long ledgerId, final long entryId, final ByteBuf buffer, Object ctx) {
        final ReadContext rctx = (ReadContext)ctx;
        final LedgerEntryRequest entry = rctx.entry;

        if (rc != BKException.Code.OK) {
            entry.logErrorAndReattemptRead(rctx.bookieIndex, rctx.to, "Error: " + BKException.getMessage(rc), rc);
            return;
        }

        heardFromHosts.add(rctx.to);
        heardFromHostsBitSet.set(rctx.bookieIndex, true);

        if (entry.complete(rctx.bookieIndex, rctx.to, buffer)) {
            if (!isRecoveryRead) {
                // do not advance LastAddConfirmed for recovery reads
                lh.updateLastConfirmed(rctx.getLastAddConfirmed(), 0L);
            }
            submitCallback(BKException.Code.OK);
        }

        if(numPendingEntries < 0)
            LOG.error("Read too many values for ledger {} : [{}, {}].", new Object[] { ledgerId,
                    startEntryId, endEntryId });
    }

    protected void submitCallback(int code) {
        if (BKException.Code.OK == code) {
            numPendingEntries--;
            if (numPendingEntries != 0) {
                return;
            }
        }

        // ensure callback once
        if (!complete.compareAndSet(false, true)) {
            return;
        }

        cancelSpeculativeTask(true);

        long latencyNanos = MathUtils.elapsedNanos(requestTimeNanos);
        if (code != BKException.Code.OK) {
            long firstUnread = LedgerHandle.INVALID_ENTRY_ID;
            for (LedgerEntryRequest req : seq) {
                if (!req.isComplete()) {
                    firstUnread = req.entryImpl.getEntryId();
                    break;
                }
            }
            LOG.error("Read of ledger entry failed: L{} E{}-E{}, Heard from {} : bitset = {}. First unread entry is {}",
                    new Object[] { lh.getId(), startEntryId, endEntryId, heardFromHosts, heardFromHostsBitSet, firstUnread });
            readOpLogger.registerFailedEvent(latencyNanos, TimeUnit.NANOSECONDS);
            // release the entries
            seq.forEach(LedgerEntryRequest::close);
            future.completeExceptionally(BKException.create(code));
        } else {
            readOpLogger.registerSuccessfulEvent(latencyNanos, TimeUnit.NANOSECONDS);
            future.complete(LedgerEntriesImpl.create(Lists.transform(seq, input -> input.entryImpl)));
        }
    }

}<|MERGE_RESOLUTION|>--- conflicted
+++ resolved
@@ -101,13 +101,8 @@
                 writeSet = lh.bk.getPlacementPolicy()
                     .reorderReadSequence(
                             ensemble,
-<<<<<<< HEAD
                             bookKeeperServerHealthInfo,
-                            lh.distributionSchedule.getWriteSet(entryId));
-=======
-                            lh.bookieFailureHistory.asMap(),
-                            lh.distributionSchedule.getWriteSet(eId));
->>>>>>> 2915f55c
+                            lh.distributionSchedule.getWriteSet(eid));
             } else {
                 writeSet = lh.distributionSchedule.getWriteSet(eId);
             }
