/*
 *
 * Licensed to the Apache Software Foundation (ASF) under one
 * or more contributor license agreements.  See the NOTICE file
 * distributed with this work for additional information
 * regarding copyright ownership.  The ASF licenses this file
 * to you under the Apache License, Version 2.0 (the
 * "License"); you may not use this file except in compliance
 * with the License.  You may obtain a copy of the License at
 *
 *   http://www.apache.org/licenses/LICENSE-2.0
 *
 * Unless required by applicable law or agreed to in writing,
 * software distributed under the License is distributed on an
 * "AS IS" BASIS, WITHOUT WARRANTIES OR CONDITIONS OF ANY
 * KIND, either express or implied.  See the License for the
 * specific language governing permissions and limitations
 * under the License.
 *
 */
package org.apache.bookkeeper.client;

import io.netty.buffer.ByteBuf;

import java.util.ArrayList;
import java.util.BitSet;
import java.util.Enumeration;
import java.util.HashSet;
import java.util.List;
import java.util.NoSuchElementException;
import java.util.Queue;
import java.util.Set;
import java.util.concurrent.ArrayBlockingQueue;
import java.util.concurrent.RejectedExecutionException;
import java.util.concurrent.ScheduledExecutorService;
import java.util.concurrent.ScheduledFuture;
import java.util.concurrent.TimeUnit;
import java.util.concurrent.atomic.AtomicBoolean;

import org.apache.bookkeeper.client.AsyncCallback.ReadCallback;
import org.apache.bookkeeper.client.BKException.BKDigestMatchException;
import org.apache.bookkeeper.net.BookieSocketAddress;
import org.apache.bookkeeper.proto.BookkeeperInternalCallbacks.ReadEntryCallback;
import org.apache.bookkeeper.stats.OpStatsLogger;
import org.apache.bookkeeper.util.MathUtils;
import org.slf4j.Logger;
import org.slf4j.LoggerFactory;

/**
 * Sequence of entries of a ledger that represents a pending read operation.
 * When all the data read has come back, the application callback is called.
 * This class could be improved because we could start pushing data to the
 * application as soon as it arrives rather than waiting for the whole thing.
 *
 */
class PendingReadOp implements Enumeration<LedgerEntry>, ReadEntryCallback {
    private static final Logger LOG = LoggerFactory.getLogger(PendingReadOp.class);

    final int speculativeReadTimeout;
    final private ScheduledExecutorService scheduler;
    private ScheduledFuture<?> speculativeTask = null;
    Queue<LedgerEntryRequest> seq;
    Set<BookieSocketAddress> heardFromHosts;
    ReadCallback cb;
    Object ctx;
    LedgerHandle lh;
    long numPendingEntries;
    long startEntryId;
    long endEntryId;
    long requestTimeNanos;
    OpStatsLogger readOpLogger;

    final int maxMissedReadsAllowed;
    boolean parallelRead = false;
    final AtomicBoolean complete = new AtomicBoolean(false);

    abstract class LedgerEntryRequest extends LedgerEntry {

        final AtomicBoolean complete = new AtomicBoolean(false);

        int rc = BKException.Code.OK;
        int firstError = BKException.Code.OK;
        int numMissedEntryReads = 0;

        final ArrayList<BookieSocketAddress> ensemble;
        final List<Integer> writeSet;

        LedgerEntryRequest(ArrayList<BookieSocketAddress> ensemble, long lId, long eId) {
            super(lId, eId);

            this.ensemble = ensemble;
            this.writeSet = lh.distributionSchedule.getWriteSet(entryId);
        }

        /**
         * Execute the read request.
         */
        abstract void read();

        /**
         * Complete the read request from <i>host</i>.
         *
         * @param host
         *          host that respond the read
         * @param buffer
         *          the data buffer
         * @return return true if we managed to complete the entry;
         *         otherwise return false if the read entry is not complete or it is already completed before
         */
        boolean complete(BookieSocketAddress host, final ByteBuf buffer) {
            ByteBuf content;
            try {
                content = lh.macManager.verifyDigestAndReturnData(entryId, buffer);
            } catch (BKDigestMatchException e) {
                logErrorAndReattemptRead(host, "Mac mismatch", BKException.Code.DigestMatchException);
                buffer.release();
                return false;
            }

            if (!complete.getAndSet(true)) {
<<<<<<< HEAD
                rc = BKException.Code.OK;
=======
>>>>>>> 5f945f8a
                /*
                 * The length is a long and it is the last field of the metadata of an entry.
                 * Consequently, we have to subtract 8 from METADATA_LENGTH to get the length.
                 */
                length = buffer.getLong(DigestManager.METADATA_LENGTH - 8);
                data = content;
                return true;
            } else {
                buffer.release();
                return false;
            }
        }

        /**
<<<<<<< HEAD
         * Fail the request with given result code <i>rc</i>.
         *
         * @param rc
         *          result code to fail the request.
         * @return true if we managed to fail the entry; otherwise return false if it already failed or completed.
         */
        boolean fail(int rc) {
            if (complete.compareAndSet(false, true)) {
                this.rc = rc;
                submitCallback(rc);
                return true;
            } else {
                return false;
            }
        }

        /**
=======
>>>>>>> 5f945f8a
         * Log error <i>errMsg</i> and reattempt read from <i>host</i>.
         *
         * @param host
         *          host that just respond
         * @param errMsg
         *          error msg to log
         * @param rc
         *          read result code
         */
<<<<<<< HEAD
        synchronized void logErrorAndReattemptRead(BookieSocketAddress host, String errMsg, int rc) {
=======
        void logErrorAndReattemptRead(BookieSocketAddress host, String errMsg, int rc) {
>>>>>>> 5f945f8a
            if (BKException.Code.OK == firstError ||
                BKException.Code.NoSuchEntryException == firstError ||
                BKException.Code.NoSuchLedgerExistsException == firstError) {
                firstError = rc;
            } else if (BKException.Code.BookieHandleNotAvailableException == firstError &&
                       BKException.Code.NoSuchEntryException != rc &&
                       BKException.Code.NoSuchLedgerExistsException != rc) {
                // if other exception rather than NoSuchEntryException or NoSuchLedgerExistsException is
                // returned we need to update firstError to indicate that it might be a valid read but just
                // failed.
                firstError = rc;
            }
            if (BKException.Code.NoSuchEntryException == rc ||
                BKException.Code.NoSuchLedgerExistsException == rc) {
                ++numMissedEntryReads;
                if (LOG.isDebugEnabled()) {
                    LOG.debug("No such entry found on bookie.  L{} E{} bookie: {}",
                        new Object[] { lh.ledgerId, entryId, host });
                }
            } else {
                if (LOG.isDebugEnabled()) {
                    LOG.debug(errMsg + " while reading L{} E{} from bookie: {}",
                        new Object[]{lh.ledgerId, entryId, host});
                }
            }
        }

        /**
         * Send to next replica speculatively, if required and possible.
         * This returns the host we may have sent to for unit testing.
         *
         * @param heardFromHosts
         *      the set of hosts that we already received responses.
         * @return host we sent to if we sent. null otherwise.
         */
        abstract BookieSocketAddress maybeSendSpeculativeRead(Set<BookieSocketAddress> heardFromHosts);

        /**
         * Whether the read request completed.
         *
         * @return true if the read request is completed.
         */
        boolean isComplete() {
            return complete.get();
        }

<<<<<<< HEAD
        /**
         * Get result code of this entry.
         *
         * @return result code.
         */
        int getRc() {
            return rc;
        }

=======
>>>>>>> 5f945f8a
        @Override
        public String toString() {
            return String.format("L%d-E%d", ledgerId, entryId);
        }
    }

<<<<<<< HEAD
    class ParallelReadRequest extends LedgerEntryRequest {

        int numPendings;

        ParallelReadRequest(ArrayList<BookieSocketAddress> ensemble, long lId, long eId) {
            super(ensemble, lId, eId);
            numPendings = writeSet.size();
        }

        @Override
        void read() {
            for (int bookieIndex : writeSet) {
                BookieSocketAddress to = ensemble.get(bookieIndex);
                try {
                    sendReadTo(to, this);
                } catch (InterruptedException ie) {
                    LOG.error("Interrupted reading entry {} : ", this, ie);
                    Thread.currentThread().interrupt();
                    fail(BKException.Code.InterruptedException);
                    return;
                }
            }
        }

        @Override
        synchronized void logErrorAndReattemptRead(BookieSocketAddress host, String errMsg, int rc) {
            super.logErrorAndReattemptRead(host, errMsg, rc);
            --numPendings;
            // if received all responses or this entry doesn't meet quorum write, complete the request.
            if (numMissedEntryReads > maxMissedReadsAllowed || numPendings == 0) {
                if (BKException.Code.BookieHandleNotAvailableException == firstError &&
                    numMissedEntryReads > maxMissedReadsAllowed) {
                    firstError = BKException.Code.NoSuchEntryException;
                }

                fail(firstError);
            }
        }

        @Override
        BookieSocketAddress maybeSendSpeculativeRead(Set<BookieSocketAddress> heardFromHosts) {
            // no speculative read
            return null;
        }
    }

=======
>>>>>>> 5f945f8a
    class SequenceReadRequest extends LedgerEntryRequest {
        final static int NOT_FOUND = -1;
        int nextReplicaIndexToReadFrom = 0;

        final BitSet sentReplicas;
        final BitSet erroredReplicas;

        SequenceReadRequest(ArrayList<BookieSocketAddress> ensemble, long lId, long eId) {
            super(ensemble, lId, eId);

            this.sentReplicas = new BitSet(lh.getLedgerMetadata().getWriteQuorumSize());
            this.erroredReplicas = new BitSet(lh.getLedgerMetadata().getWriteQuorumSize());
        }

        private int getReplicaIndex(BookieSocketAddress host) {
            int bookieIndex = ensemble.indexOf(host);
            if (bookieIndex == -1) {
                return NOT_FOUND;
            }
            return writeSet.indexOf(bookieIndex);
        }

        private BitSet getSentToBitSet() {
            BitSet b = new BitSet(ensemble.size());

            for (int i = 0; i < sentReplicas.length(); i++) {
                if (sentReplicas.get(i)) {
                    b.set(writeSet.get(i));
                }
            }
            return b;
        }

        private BitSet getHeardFromBitSet(Set<BookieSocketAddress> heardFromHosts) {
            BitSet b = new BitSet(ensemble.size());
            for (BookieSocketAddress i : heardFromHosts) {
                int index = ensemble.indexOf(i);
                if (index != -1) {
                    b.set(index);
                }
            }
            return b;
        }

        private boolean readsOutstanding() {
            return (sentReplicas.cardinality() - erroredReplicas.cardinality()) > 0;
        }

        /**
         * Send to next replica speculatively, if required and possible.
         * This returns the host we may have sent to for unit testing.
         * @return host we sent to if we sent. null otherwise.
         */
        @Override
        synchronized BookieSocketAddress maybeSendSpeculativeRead(Set<BookieSocketAddress> heardFromHosts) {
            if (nextReplicaIndexToReadFrom >= getLedgerMetadata().getWriteQuorumSize()) {
                return null;
            }

            BitSet sentTo = getSentToBitSet();
            BitSet heardFrom = getHeardFromBitSet(heardFromHosts);
            sentTo.and(heardFrom);

            // only send another read, if we have had no response at all (even for other entries)
            // from any of the other bookies we have sent the request to
            if (sentTo.cardinality() == 0) {
                return sendNextRead();
            } else {
                return null;
            }
        }

        @Override
        void read() {
            sendNextRead();
        }

        synchronized BookieSocketAddress sendNextRead() {
            if (nextReplicaIndexToReadFrom >= getLedgerMetadata().getWriteQuorumSize()) {
                // we are done, the read has failed from all replicas, just fail the
                // read

                // Do it a bit pessimistically, only when finished trying all replicas
                // to check whether we received more missed reads than maxMissedReadsAllowed
                if (BKException.Code.BookieHandleNotAvailableException == firstError &&
                    numMissedEntryReads > maxMissedReadsAllowed) {
                    firstError = BKException.Code.NoSuchEntryException;
                }

                fail(firstError);
                return null;
            }

            int replica = nextReplicaIndexToReadFrom;
            int bookieIndex = lh.distributionSchedule.getWriteSet(entryId).get(nextReplicaIndexToReadFrom);
            nextReplicaIndexToReadFrom++;

            try {
                BookieSocketAddress to = ensemble.get(bookieIndex);
                sendReadTo(to, this);
                sentReplicas.set(replica);
                return to;
            } catch (InterruptedException ie) {
                LOG.error("Interrupted reading entry " + this, ie);
                Thread.currentThread().interrupt();
                fail(BKException.Code.InterruptedException);
                return null;
            }
        }

        @Override
        synchronized void logErrorAndReattemptRead(BookieSocketAddress host, String errMsg, int rc) {
            super.logErrorAndReattemptRead(host, errMsg, rc);

            int replica = getReplicaIndex(host);
            if (replica == NOT_FOUND) {
                LOG.error("Received error from a host which is not in the ensemble {} {}.", host, ensemble);
                return;
            }
            erroredReplicas.set(replica);

            if (!readsOutstanding()) {
                sendNextRead();
            }
        }
    }

    PendingReadOp(LedgerHandle lh, ScheduledExecutorService scheduler,
                  long startEntryId, long endEntryId, ReadCallback cb, Object ctx) {
        seq = new ArrayBlockingQueue<LedgerEntryRequest>((int) ((endEntryId + 1) - startEntryId));
        this.cb = cb;
        this.ctx = ctx;
        this.lh = lh;
        this.startEntryId = startEntryId;
        this.endEntryId = endEntryId;
        this.scheduler = scheduler;
        numPendingEntries = endEntryId - startEntryId + 1;
        maxMissedReadsAllowed = getLedgerMetadata().getWriteQuorumSize()
                - getLedgerMetadata().getAckQuorumSize();
        speculativeReadTimeout = lh.bk.getConf().getSpeculativeReadTimeout();
        heardFromHosts = new HashSet<BookieSocketAddress>();

        readOpLogger = lh.bk.getReadOpLogger();
    }

    protected LedgerMetadata getLedgerMetadata() {
        return lh.metadata;
    }

    protected void cancelSpeculativeTask(boolean mayInterruptIfRunning) {
        if (speculativeTask != null) {
            speculativeTask.cancel(mayInterruptIfRunning);
            speculativeTask = null;
        }
    }

    PendingReadOp parallelRead(boolean enabled) {
        this.parallelRead = enabled;
        return this;
    }

    public void initiate() throws InterruptedException {
        long nextEnsembleChange = startEntryId, i = startEntryId;
        this.requestTimeNanos = MathUtils.nowInNano();
        ArrayList<BookieSocketAddress> ensemble = null;

        if (speculativeReadTimeout > 0 && !parallelRead) {
            Runnable readTask = new Runnable() {
                public void run() {
                    int x = 0;
                    for (LedgerEntryRequest r : seq) {
                        if (!r.isComplete()) {
                            if (null == r.maybeSendSpeculativeRead(heardFromHosts)) {
                                // Subsequent speculative read will not materialize anyway
                                cancelSpeculativeTask(false);
                            } else {
                                if (LOG.isDebugEnabled()) {
                                    LOG.debug("Send speculative read for {}. Hosts heard are {}.", r, heardFromHosts);
                                }
                                ++x;
                            }
                        }
                    }
                    if (x > 0) {
                        if (LOG.isDebugEnabled()) {
                            LOG.debug("Send {} speculative reads for ledger {} ({}, {}). Hosts heard are {}.",
                                    new Object[] { x, lh.getId(), startEntryId, endEntryId, heardFromHosts });
                        }
                    }
                }
            };
            try {
                speculativeTask = scheduler.scheduleWithFixedDelay(readTask,
                        speculativeReadTimeout, speculativeReadTimeout, TimeUnit.MILLISECONDS);
            } catch (RejectedExecutionException re) {
                if (LOG.isDebugEnabled()) {
                    LOG.debug("Failed to schedule speculative reads for ledger {} ({}, {}) : ", lh.getId(),
                            startEntryId, endEntryId, re);
                }
            }
        }

        do {
            if (i == nextEnsembleChange) {
                ensemble = getLedgerMetadata().getEnsemble(i);
                nextEnsembleChange = getLedgerMetadata().getNextEnsembleChange(i);
            }
<<<<<<< HEAD
            LedgerEntryRequest entry;
            if (parallelRead) {
                entry = new ParallelReadRequest(ensemble, lh.ledgerId, i);
            } else {
                entry = new SequenceReadRequest(ensemble, lh.ledgerId, i);
            }
            seq.add(entry);
            i++;
=======
            LedgerEntryRequest entry = new SequenceReadRequest(ensemble, lh.ledgerId, i);
            seq.add(entry);
            i++;

            entry.read();
>>>>>>> 5f945f8a
        } while (i <= endEntryId);
        // read the entries.
        for (LedgerEntryRequest entry : seq) {
            entry.read();
        }
    }

    private static class ReadContext {
        final BookieSocketAddress to;
        final LedgerEntryRequest entry;

        ReadContext(BookieSocketAddress to, LedgerEntryRequest entry) {
            this.to = to;
            this.entry = entry;
        }
    }

    void sendReadTo(BookieSocketAddress to, LedgerEntryRequest entry) throws InterruptedException {
        if (lh.throttler != null) {
            lh.throttler.acquire();
        }

        lh.bk.bookieClient.readEntry(to, lh.ledgerId, entry.entryId,
                                     this, new ReadContext(to, entry));
    }

    @Override
    public void readEntryComplete(int rc, long ledgerId, final long entryId, final ByteBuf buffer, Object ctx) {
        final ReadContext rctx = (ReadContext)ctx;
        final LedgerEntryRequest entry = rctx.entry;

        if (rc != BKException.Code.OK) {
            entry.logErrorAndReattemptRead(rctx.to, "Error: " + BKException.getMessage(rc), rc);
            return;
        }

        heardFromHosts.add(rctx.to);

        if (entry.complete(rctx.to, buffer)) {
            submitCallback(BKException.Code.OK);
        }

        if(numPendingEntries < 0)
            LOG.error("Read too many values");
    }

    protected void submitCallback(int code) {
        if (BKException.Code.OK == code) {
            numPendingEntries--;
            if (numPendingEntries != 0) {
                return;
            }
        }

        // ensure callback once
        if (!complete.compareAndSet(false, true)) {
            return;
        }

        long latencyNanos = MathUtils.elapsedNanos(requestTimeNanos);
        if (code != BKException.Code.OK) {
            long firstUnread = LedgerHandle.INVALID_ENTRY_ID;
            for (LedgerEntryRequest req : seq) {
                if (!req.isComplete()) {
                    firstUnread = req.getEntryId();
                    break;
                }
            }
            LOG.error("Read of ledger entry failed: L{} E{}-E{}, Heard from {}. First unread entry is {}",
                    new Object[] { lh.getId(), startEntryId, endEntryId, heardFromHosts, firstUnread });
            readOpLogger.registerFailedEvent(latencyNanos, TimeUnit.NANOSECONDS);
        } else {
            readOpLogger.registerSuccessfulEvent(latencyNanos, TimeUnit.NANOSECONDS);
        }
        cancelSpeculativeTask(true);
        cb.readComplete(code, lh, PendingReadOp.this, PendingReadOp.this.ctx);
        cb = null;
    }

    @Override
    public boolean hasMoreElements() {
        return !seq.isEmpty();
    }

    @Override
    public LedgerEntry nextElement() throws NoSuchElementException {
        return seq.remove();
    }

    public int size() {
        return seq.size();
    }
}<|MERGE_RESOLUTION|>--- conflicted
+++ resolved
@@ -118,10 +118,7 @@
             }
 
             if (!complete.getAndSet(true)) {
-<<<<<<< HEAD
                 rc = BKException.Code.OK;
-=======
->>>>>>> 5f945f8a
                 /*
                  * The length is a long and it is the last field of the metadata of an entry.
                  * Consequently, we have to subtract 8 from METADATA_LENGTH to get the length.
@@ -136,7 +133,6 @@
         }
 
         /**
-<<<<<<< HEAD
          * Fail the request with given result code <i>rc</i>.
          *
          * @param rc
@@ -154,8 +150,6 @@
         }
 
         /**
-=======
->>>>>>> 5f945f8a
          * Log error <i>errMsg</i> and reattempt read from <i>host</i>.
          *
          * @param host
@@ -165,11 +159,7 @@
          * @param rc
          *          read result code
          */
-<<<<<<< HEAD
         synchronized void logErrorAndReattemptRead(BookieSocketAddress host, String errMsg, int rc) {
-=======
-        void logErrorAndReattemptRead(BookieSocketAddress host, String errMsg, int rc) {
->>>>>>> 5f945f8a
             if (BKException.Code.OK == firstError ||
                 BKException.Code.NoSuchEntryException == firstError ||
                 BKException.Code.NoSuchLedgerExistsException == firstError) {
@@ -216,7 +206,6 @@
             return complete.get();
         }
 
-<<<<<<< HEAD
         /**
          * Get result code of this entry.
          *
@@ -226,15 +215,12 @@
             return rc;
         }
 
-=======
->>>>>>> 5f945f8a
         @Override
         public String toString() {
             return String.format("L%d-E%d", ledgerId, entryId);
         }
     }
 
-<<<<<<< HEAD
     class ParallelReadRequest extends LedgerEntryRequest {
 
         int numPendings;
@@ -281,8 +267,6 @@
         }
     }
 
-=======
->>>>>>> 5f945f8a
     class SequenceReadRequest extends LedgerEntryRequest {
         final static int NOT_FOUND = -1;
         int nextReplicaIndexToReadFrom = 0;
@@ -490,7 +474,6 @@
                 ensemble = getLedgerMetadata().getEnsemble(i);
                 nextEnsembleChange = getLedgerMetadata().getNextEnsembleChange(i);
             }
-<<<<<<< HEAD
             LedgerEntryRequest entry;
             if (parallelRead) {
                 entry = new ParallelReadRequest(ensemble, lh.ledgerId, i);
@@ -499,13 +482,6 @@
             }
             seq.add(entry);
             i++;
-=======
-            LedgerEntryRequest entry = new SequenceReadRequest(ensemble, lh.ledgerId, i);
-            seq.add(entry);
-            i++;
-
-            entry.read();
->>>>>>> 5f945f8a
         } while (i <= endEntryId);
         // read the entries.
         for (LedgerEntryRequest entry : seq) {
