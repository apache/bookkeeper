/*
 *
 * Licensed to the Apache Software Foundation (ASF) under one
 * or more contributor license agreements.  See the NOTICE file
 * distributed with this work for additional information
 * regarding copyright ownership.  The ASF licenses this file
 * to you under the Apache License, Version 2.0 (the
 * "License"); you may not use this file except in compliance
 * with the License.  You may obtain a copy of the License at
 *
 *   http://www.apache.org/licenses/LICENSE-2.0
 *
 * Unless required by applicable law or agreed to in writing,
 * software distributed under the License is distributed on an
 * "AS IS" BASIS, WITHOUT WARRANTIES OR CONDITIONS OF ANY
 * KIND, either express or implied.  See the License for the
 * specific language governing permissions and limitations
 * under the License.
 *
 */
package org.apache.bookkeeper.client;

import com.google.common.collect.Lists;
import com.google.common.util.concurrent.ListenableFuture;
import io.netty.buffer.ByteBuf;
import java.util.ArrayList;
import java.util.BitSet;
import java.util.HashSet;
import java.util.List;
import java.util.Set;
import java.util.concurrent.Callable;
import java.util.concurrent.CompletableFuture;
import java.util.concurrent.ScheduledExecutorService;
import java.util.concurrent.ScheduledFuture;
import java.util.concurrent.TimeUnit;
import java.util.concurrent.atomic.AtomicBoolean;
import org.apache.bookkeeper.client.BKException.BKDigestMatchException;
import org.apache.bookkeeper.client.api.*;
import org.apache.bookkeeper.client.impl.LedgerEntriesImpl;
import org.apache.bookkeeper.client.impl.LedgerEntryImpl;
import org.apache.bookkeeper.common.util.SafeRunnable;
import org.apache.bookkeeper.net.BookieSocketAddress;
import org.apache.bookkeeper.proto.BookkeeperInternalCallbacks.ReadEntryCallback;
import org.apache.bookkeeper.proto.BookkeeperInternalCallbacks.ReadEntryCallbackCtx;
import org.apache.bookkeeper.stats.OpStatsLogger;
import org.apache.bookkeeper.util.MathUtils;
import org.slf4j.Logger;
import org.slf4j.LoggerFactory;

/**
 * Sequence of entries of a ledger that represents a pending read operation.
 * When all the data read has come back, the application callback is called.
 * This class could be improved because we could start pushing data to the
 * application as soon as it arrives rather than waiting for the whole thing.
 *
 */
class PendingReadOp implements ReadEntryCallback, SafeRunnable {
    private static final Logger LOG = LoggerFactory.getLogger(PendingReadOp.class);

    private final ScheduledExecutorService scheduler;
    private ScheduledFuture<?> speculativeTask = null;
    protected final List<LedgerEntryRequest> seq;
    private final CompletableFuture<LedgerEntries> future;
    Set<BookieSocketAddress> heardFromHosts;
    BitSet heardFromHostsBitSet;
    LedgerHandle lh;
    long numPendingEntries;
    long startEntryId;
    long endEntryId;
    long requestTimeNanos;
    OpStatsLogger readOpLogger;

    final int maxMissedReadsAllowed;
    final boolean isRecoveryRead;
    boolean parallelRead = false;
    final AtomicBoolean complete = new AtomicBoolean(false);

    abstract class LedgerEntryRequest implements SpeculativeRequestExecutor, AutoCloseable {

        final AtomicBoolean complete = new AtomicBoolean(false);

        int rc = BKException.Code.OK;
        int firstError = BKException.Code.OK;
        int numMissedEntryReads = 0;

        final ArrayList<BookieSocketAddress> ensemble;
        final DistributionSchedule.WriteSet writeSet;
        final LedgerEntryImpl entryImpl;

        LedgerEntryRequest(ArrayList<BookieSocketAddress> ensemble, long lId, long eId) {
            this.entryImpl = LedgerEntryImpl.create(lId, eId);
            this.ensemble = ensemble;

            if (lh.bk.isReorderReadSequence()) {
                DistributionSchedule.WriteSet unorderedWriteSet = lh.getDistributionSchedule().getWriteSet(entryId);
                BookiesHealthInfo bookiesHealthInfo = generateHealthInfoForWriteSet(
                    unorderedWriteSet,
                    ensemble,
                    lh
                );
                writeSet = lh.bk.getPlacementPolicy()
                    .reorderReadSequence(
                            ensemble,
<<<<<<< HEAD
                            bookiesHealthInfo,
                            lh.distributionSchedule.getWriteSet(entryId));
=======
                            bookKeeperServerHealthInfo,
                            lh.distributionSchedule.getWriteSet(eid));
>>>>>>> 2b50b0c5
            } else {
                writeSet = lh.distributionSchedule.getWriteSet(eId);
            }
        }

        public void close() {
            entryImpl.close();
        }

        /**
         * Execute the read request.
         */
        abstract void read();

        /**
         * Complete the read request from <i>host</i>.
         *
         * @param bookieIndex
         *          bookie index
         * @param host
         *          host that respond the read
         * @param buffer
         *          the data buffer
         * @return return true if we managed to complete the entry;
         *         otherwise return false if the read entry is not complete or it is already completed before
         */
        boolean complete(int bookieIndex, BookieSocketAddress host, final ByteBuf buffer) {
            ByteBuf content;
            try {
                content = lh.macManager.verifyDigestAndReturnData(entryImpl.getEntryId(), buffer);
            } catch (BKDigestMatchException e) {
                logErrorAndReattemptRead(bookieIndex, host, "Mac mismatch", BKException.Code.DigestMatchException);
                buffer.release();
                return false;
            }

            if (!complete.getAndSet(true)) {
                rc = BKException.Code.OK;
                /*
                 * The length is a long and it is the last field of the metadata of an entry.
                 * Consequently, we have to subtract 8 from METADATA_LENGTH to get the length.
                 */
                entryImpl.setLength(buffer.getLong(DigestManager.METADATA_LENGTH - 8));
                entryImpl.setEntryBuf(content);
                writeSet.recycle();
                return true;
            } else {
                buffer.release();
                return false;
            }
        }

        /**
         * Fail the request with given result code <i>rc</i>.
         *
         * @param rc
         *          result code to fail the request.
         * @return true if we managed to fail the entry; otherwise return false if it already failed or completed.
         */
        boolean fail(int rc) {
            if (complete.compareAndSet(false, true)) {
                this.rc = rc;
                submitCallback(rc);
                writeSet.recycle();
                return true;
            } else {
                return false;
            }
        }

        /**
         * Log error <i>errMsg</i> and reattempt read from <i>host</i>.
         *
         * @param bookieIndex
         *          bookie index
         * @param host
         *          host that just respond
         * @param errMsg
         *          error msg to log
         * @param rc
         *          read result code
         */
        synchronized void logErrorAndReattemptRead(int bookieIndex, BookieSocketAddress host, String errMsg, int rc) {
            if (BKException.Code.OK == firstError ||
                BKException.Code.NoSuchEntryException == firstError ||
                BKException.Code.NoSuchLedgerExistsException == firstError) {
                firstError = rc;
            } else if (BKException.Code.BookieHandleNotAvailableException == firstError &&
                       BKException.Code.NoSuchEntryException != rc &&
                       BKException.Code.NoSuchLedgerExistsException != rc) {
                // if other exception rather than NoSuchEntryException or NoSuchLedgerExistsException is
                // returned we need to update firstError to indicate that it might be a valid read but just
                // failed.
                firstError = rc;
            }
            if (BKException.Code.NoSuchEntryException == rc ||
                BKException.Code.NoSuchLedgerExistsException == rc) {
                ++numMissedEntryReads;
                if (LOG.isDebugEnabled()) {
                    LOG.debug("No such entry found on bookie.  L{} E{} bookie: {}",
                        new Object[] { lh.ledgerId, entryImpl.getEntryId(), host });
                }
            } else {
                if (LOG.isDebugEnabled()) {
                    LOG.debug(errMsg + " while reading L{} E{} from bookie: {}",
                        new Object[]{lh.ledgerId, entryImpl.getEntryId(), host});
                }
            }
        }

        /**
         * Send to next replica speculatively, if required and possible.
         * This returns the host we may have sent to for unit testing.
         *
         * @param heardFromHostsBitSet
         *      the set of hosts that we already received responses.
         * @return host we sent to if we sent. null otherwise.
         */
        abstract BookieSocketAddress maybeSendSpeculativeRead(BitSet heardFromHostsBitSet);

        /**
         * Whether the read request completed.
         *
         * @return true if the read request is completed.
         */
        boolean isComplete() {
            return complete.get();
        }

        /**
         * Get result code of this entry.
         *
         * @return result code.
         */
        int getRc() {
            return rc;
        }

        @Override
        public String toString() {
            return String.format("L%d-E%d", entryImpl.getLedgerId(), entryImpl.getEntryId());
        }

        /**
         * Issues a speculative request and indicates if more speculative
         * requests should be issued
         *
         * @return whether more speculative requests should be issued
         */
        @Override
        public ListenableFuture<Boolean> issueSpeculativeRequest() {
            return lh.bk.getMainWorkerPool().submitOrdered(lh.getId(), new Callable<Boolean>() {
                @Override
                public Boolean call() throws Exception {
                    if (!isComplete() && null != maybeSendSpeculativeRead(heardFromHostsBitSet)) {
                        if (LOG.isDebugEnabled()) {
                            LOG.debug("Send speculative read for {}. Hosts heard are {}, ensemble is {}.",
                                new Object[] { this, heardFromHostsBitSet, ensemble });
                        }
                        return true;
                    }
                    return false;
                }
            });
        }
    }

    class ParallelReadRequest extends LedgerEntryRequest {

        int numPendings;

        ParallelReadRequest(ArrayList<BookieSocketAddress> ensemble, long lId, long eId) {
            super(ensemble, lId, eId);
            numPendings = writeSet.size();
        }

        @Override
        void read() {
            for (int i = 0; i < writeSet.size(); i++) {
                BookieSocketAddress to = ensemble.get(writeSet.get(i));
                try {
                    sendReadTo(writeSet.get(i), to, this);
                } catch (InterruptedException ie) {
                    LOG.error("Interrupted reading entry {} : ", this, ie);
                    Thread.currentThread().interrupt();
                    fail(BKException.Code.InterruptedException);
                    return;
                }
            }
        }

        @Override
        synchronized void logErrorAndReattemptRead(int bookieIndex, BookieSocketAddress host, String errMsg, int rc) {
            super.logErrorAndReattemptRead(bookieIndex, host, errMsg, rc);
            --numPendings;
            // if received all responses or this entry doesn't meet quorum write, complete the request.
            if (numMissedEntryReads > maxMissedReadsAllowed || numPendings == 0) {
                if (BKException.Code.BookieHandleNotAvailableException == firstError &&
                    numMissedEntryReads > maxMissedReadsAllowed) {
                    firstError = BKException.Code.NoSuchEntryException;
                }

                fail(firstError);
            }
        }

        @Override
        BookieSocketAddress maybeSendSpeculativeRead(BitSet heardFromHostsBitSet) {
            // no speculative read
            return null;
        }
    }

    class SequenceReadRequest extends LedgerEntryRequest {
        final static int NOT_FOUND = -1;
        int nextReplicaIndexToReadFrom = 0;

        final BitSet sentReplicas;
        final BitSet erroredReplicas;

        SequenceReadRequest(ArrayList<BookieSocketAddress> ensemble, long lId, long eId) {
            super(ensemble, lId, eId);

            this.sentReplicas = new BitSet(lh.getLedgerMetadata().getWriteQuorumSize());
            this.erroredReplicas = new BitSet(lh.getLedgerMetadata().getWriteQuorumSize());
        }

        private synchronized int getNextReplicaIndexToReadFrom() {
            return nextReplicaIndexToReadFrom;
        }

        private BitSet getSentToBitSet() {
            BitSet b = new BitSet(ensemble.size());

            for (int i = 0; i < sentReplicas.length(); i++) {
                if (sentReplicas.get(i)) {
                    b.set(writeSet.get(i));
                }
            }
            return b;
        }

        private boolean readsOutstanding() {
            return (sentReplicas.cardinality() - erroredReplicas.cardinality()) > 0;
        }

        /**
         * Send to next replica speculatively, if required and possible.
         * This returns the host we may have sent to for unit testing.
         * @return host we sent to if we sent. null otherwise.
         */
        @Override
        synchronized BookieSocketAddress maybeSendSpeculativeRead(BitSet heardFrom) {
            if (nextReplicaIndexToReadFrom >= getLedgerMetadata().getWriteQuorumSize()) {
                return null;
            }

            BitSet sentTo = getSentToBitSet();
            sentTo.and(heardFrom);

            // only send another read, if we have had no response at all (even for other entries)
            // from any of the other bookies we have sent the request to
            if (sentTo.cardinality() == 0) {
                return sendNextRead();
            } else {
                return null;
            }
        }

        @Override
        void read() {
            sendNextRead();
        }

        synchronized BookieSocketAddress sendNextRead() {
            if (nextReplicaIndexToReadFrom >= getLedgerMetadata().getWriteQuorumSize()) {
                // we are done, the read has failed from all replicas, just fail the
                // read

                // Do it a bit pessimistically, only when finished trying all replicas
                // to check whether we received more missed reads than maxMissedReadsAllowed
                if (BKException.Code.BookieHandleNotAvailableException == firstError &&
                    numMissedEntryReads > maxMissedReadsAllowed) {
                    firstError = BKException.Code.NoSuchEntryException;
                }

                fail(firstError);
                return null;
            }

            int replica = nextReplicaIndexToReadFrom;
            int bookieIndex = writeSet.get(nextReplicaIndexToReadFrom);
            nextReplicaIndexToReadFrom++;

            try {
                BookieSocketAddress to = ensemble.get(bookieIndex);
                sendReadTo(bookieIndex, to, this);
                sentReplicas.set(replica);
                return to;
            } catch (InterruptedException ie) {
                LOG.error("Interrupted reading entry " + this, ie);
                Thread.currentThread().interrupt();
                fail(BKException.Code.InterruptedException);
                return null;
            }
        }

        @Override
        synchronized void logErrorAndReattemptRead(int bookieIndex, BookieSocketAddress host, String errMsg, int rc) {
            super.logErrorAndReattemptRead(bookieIndex, host, errMsg, rc);

            int replica = writeSet.indexOf(bookieIndex);
            if (replica == NOT_FOUND) {
                LOG.error("Received error from a host which is not in the ensemble {} {}.", host, ensemble);
                return;
            }
            erroredReplicas.set(replica);

            if (!readsOutstanding()) {
                sendNextRead();
            }
        }

        @Override
        boolean complete(int bookieIndex, BookieSocketAddress host, ByteBuf buffer) {
            boolean completed = super.complete(bookieIndex, host, buffer);
            if (completed && lh.bk.getConf().getEnsemblePlacementPolicySlowBookies()) {
                int numReplicasTried = getNextReplicaIndexToReadFrom();
                // Check if any speculative reads were issued and mark any slow bookies before
                // the first successful speculative read as "slow"
                for (int i = 0 ; i < numReplicasTried - 1; i++) {
                    int slowBookieIndex = writeSet.get(i);
                    BookieSocketAddress slowBookieSocketAddress = ensemble.get(slowBookieIndex);
                    lh.bk.placementPolicy.registerSlowBookie(slowBookieSocketAddress, entryId);
                }
            }
            return completed;
        }
    }

    PendingReadOp(LedgerHandle lh,
                  ScheduledExecutorService scheduler,
                  long startEntryId,
                  long endEntryId) {
        this(
            lh,
            scheduler,
            startEntryId,
            endEntryId,
            false);
    }

    PendingReadOp(LedgerHandle lh,
                  ScheduledExecutorService scheduler,
                  long startEntryId,
                  long endEntryId,
                  boolean isRecoveryRead) {
        this.seq = new ArrayList<>((int) ((endEntryId + 1) - startEntryId));
        this.future = new CompletableFuture<>();
        this.lh = lh;
        this.startEntryId = startEntryId;
        this.endEntryId = endEntryId;
        this.scheduler = scheduler;
        this.isRecoveryRead = isRecoveryRead;
        numPendingEntries = endEntryId - startEntryId + 1;
        maxMissedReadsAllowed = getLedgerMetadata().getWriteQuorumSize()
                - getLedgerMetadata().getAckQuorumSize();
        heardFromHosts = new HashSet<>();
        heardFromHostsBitSet = new BitSet(getLedgerMetadata().getEnsembleSize());

        readOpLogger = lh.bk.getReadOpLogger();
    }

    CompletableFuture<LedgerEntries> future() {
        return future;
    }

    protected LedgerMetadata getLedgerMetadata() {
        return lh.metadata;
    }

    protected void cancelSpeculativeTask(boolean mayInterruptIfRunning) {
        if (speculativeTask != null) {
            speculativeTask.cancel(mayInterruptIfRunning);
            speculativeTask = null;
        }
    }

    PendingReadOp parallelRead(boolean enabled) {
        this.parallelRead = enabled;
        return this;
    }

    public void submit() {
        lh.bk.getMainWorkerPool().submitOrdered(lh.ledgerId, this);
    }

    void initiate() {
        long nextEnsembleChange = startEntryId, i = startEntryId;
        this.requestTimeNanos = MathUtils.nowInNano();
        ArrayList<BookieSocketAddress> ensemble = null;
        do {
            if (i == nextEnsembleChange) {
                ensemble = getLedgerMetadata().getEnsemble(i);
                nextEnsembleChange = getLedgerMetadata().getNextEnsembleChange(i);
            }
            LedgerEntryRequest entry;
            if (parallelRead) {
                entry = new ParallelReadRequest(ensemble, lh.ledgerId, i);
            } else {
                entry = new SequenceReadRequest(ensemble, lh.ledgerId, i);
            }
            seq.add(entry);
            i++;
        } while (i <= endEntryId);
        // read the entries.
        for (LedgerEntryRequest entry : seq) {
            entry.read();
            if (!parallelRead && lh.bk.getReadSpeculativeRequestPolicy().isPresent()) {
                lh.bk.getReadSpeculativeRequestPolicy().get().initiateSpeculativeRequest(scheduler, entry);
            }
        }
    }

    @Override
    public void safeRun() {
        initiate();
    }

    private static class ReadContext implements ReadEntryCallbackCtx {
        final int bookieIndex;
        final BookieSocketAddress to;
        final LedgerEntryRequest entry;
        long lac = LedgerHandle.INVALID_ENTRY_ID;

        ReadContext(int bookieIndex, BookieSocketAddress to, LedgerEntryRequest entry) {
            this.bookieIndex = bookieIndex;
            this.to = to;
            this.entry = entry;
        }

        @Override
        public void setLastAddConfirmed(long lac) {
            this.lac = lac;
        }

        @Override
        public long getLastAddConfirmed() {
            return lac;
        }
    }

    void sendReadTo(int bookieIndex, BookieSocketAddress to, LedgerEntryRequest entry) throws InterruptedException {
        if (lh.throttler != null) {
            lh.throttler.acquire();
        }

        lh.bk.getBookieClient().readEntry(to, lh.ledgerId, entry.entryImpl.getEntryId(),
                                     this, new ReadContext(bookieIndex, to, entry));
    }

    @Override
    public void readEntryComplete(int rc, long ledgerId, final long entryId, final ByteBuf buffer, Object ctx) {
        final ReadContext rctx = (ReadContext)ctx;
        final LedgerEntryRequest entry = rctx.entry;

        if (rc != BKException.Code.OK) {
            entry.logErrorAndReattemptRead(rctx.bookieIndex, rctx.to, "Error: " + BKException.getMessage(rc), rc);
            return;
        }

        heardFromHosts.add(rctx.to);
        heardFromHostsBitSet.set(rctx.bookieIndex, true);

        if (entry.complete(rctx.bookieIndex, rctx.to, buffer)) {
            if (!isRecoveryRead) {
                // do not advance LastAddConfirmed for recovery reads
                lh.updateLastConfirmed(rctx.getLastAddConfirmed(), 0L);
            }
            submitCallback(BKException.Code.OK);
        }

        if(numPendingEntries < 0)
            LOG.error("Read too many values for ledger {} : [{}, {}].", new Object[] { ledgerId,
                    startEntryId, endEntryId });
    }

    protected void submitCallback(int code) {
        if (BKException.Code.OK == code) {
            numPendingEntries--;
            if (numPendingEntries != 0) {
                return;
            }
        }

        // ensure callback once
        if (!complete.compareAndSet(false, true)) {
            return;
        }

        cancelSpeculativeTask(true);

        long latencyNanos = MathUtils.elapsedNanos(requestTimeNanos);
        if (code != BKException.Code.OK) {
            long firstUnread = LedgerHandle.INVALID_ENTRY_ID;
            for (LedgerEntryRequest req : seq) {
                if (!req.isComplete()) {
                    firstUnread = req.entryImpl.getEntryId();
                    break;
                }
            }
            LOG.error("Read of ledger entry failed: L{} E{}-E{}, Heard from {} : bitset = {}. First unread entry is {}",
                    new Object[] { lh.getId(), startEntryId, endEntryId, heardFromHosts, heardFromHostsBitSet, firstUnread });
            readOpLogger.registerFailedEvent(latencyNanos, TimeUnit.NANOSECONDS);
            // release the entries
            seq.forEach(LedgerEntryRequest::close);
            future.completeExceptionally(BKException.create(code));
        } else {
            readOpLogger.registerSuccessfulEvent(latencyNanos, TimeUnit.NANOSECONDS);
            future.complete(LedgerEntriesImpl.create(Lists.transform(seq, input -> input.entryImpl)));
        }
    }

}<|MERGE_RESOLUTION|>--- conflicted
+++ resolved
@@ -92,7 +92,7 @@
             this.ensemble = ensemble;
 
             if (lh.bk.isReorderReadSequence()) {
-                DistributionSchedule.WriteSet unorderedWriteSet = lh.getDistributionSchedule().getWriteSet(entryId);
+                DistributionSchedule.WriteSet unorderedWriteSet = lh.getDistributionSchedule().getWriteSet(eId);
                 BookiesHealthInfo bookiesHealthInfo = generateHealthInfoForWriteSet(
                     unorderedWriteSet,
                     ensemble,
@@ -101,13 +101,8 @@
                 writeSet = lh.bk.getPlacementPolicy()
                     .reorderReadSequence(
                             ensemble,
-<<<<<<< HEAD
                             bookiesHealthInfo,
-                            lh.distributionSchedule.getWriteSet(entryId));
-=======
-                            bookKeeperServerHealthInfo,
-                            lh.distributionSchedule.getWriteSet(eid));
->>>>>>> 2b50b0c5
+                            lh.distributionSchedule.getWriteSet(eId));
             } else {
                 writeSet = lh.distributionSchedule.getWriteSet(eId);
             }
