--- conflicted
+++ resolved
@@ -18,11 +18,6 @@
 package org.apache.bookkeeper.client;
 
 import com.google.common.annotations.VisibleForTesting;
-<<<<<<< HEAD
-
-import java.util.Set;
-=======
->>>>>>> dcc9a414
 import java.util.concurrent.CompletableFuture;
 import java.util.concurrent.atomic.AtomicLong;
 import org.apache.bookkeeper.client.AsyncCallback.AddCallback;
@@ -58,7 +53,11 @@
     // EntryListener Hook
     @VisibleForTesting
     ReadEntryListener entryListener = null;
-    private Set<BookieId> skipStatusRemoveBookies;
+    private 
+      
+      
+      
+      <BookieId> skipStatusRemoveBookies;
 
     class RecoveryReadOp extends ListenerBasedPendingReadOp {
 
