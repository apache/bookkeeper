--- conflicted
+++ resolved
@@ -51,25 +51,17 @@
     LedgerHandle lh;
     ClientContext clientCtx;
 
-<<<<<<< HEAD
     final List<BookieSocketAddress> currentEnsemble;
 
-    PendingWriteLacOp(LedgerHandle lh, List<BookieSocketAddress> ensemble, AddLacCallback cb, Object ctx) {
-=======
-    PendingWriteLacOp(LedgerHandle lh, ClientContext clientCtx,
+    PendingWriteLacOp(LedgerHandle lh, ClientContext clientCtx, List<BookieSocketAddress> ensemble,
                       AddLacCallback cb, Object ctx) {
->>>>>>> 8e103282
         this.lh = lh;
         this.clientCtx = clientCtx;
         this.cb = cb;
         this.ctx = ctx;
         this.lac = LedgerHandle.INVALID_ENTRY_ID;
         ackSet = lh.distributionSchedule.getAckSet();
-<<<<<<< HEAD
-        putLacOpLogger = lh.bk.getWriteLacOpLogger();
         currentEnsemble = ensemble;
-=======
->>>>>>> 8e103282
     }
 
     void setLac(long lac) {
@@ -82,13 +74,8 @@
     }
 
     void sendWriteLacRequest(int bookieIndex) {
-<<<<<<< HEAD
-        lh.bk.getBookieClient().writeLac(currentEnsemble.get(bookieIndex),
-                                         lh.ledgerId, lh.ledgerKey, lac, toSend, this, bookieIndex);
-=======
-        clientCtx.getBookieClient().writeLac(lh.getLedgerMetadata().currentEnsemble.get(bookieIndex),
+        clientCtx.getBookieClient().writeLac(currentEnsemble.get(bookieIndex),
                                              lh.ledgerId, lh.ledgerKey, lac, toSend, this, bookieIndex);
->>>>>>> 8e103282
     }
 
     void initiate(ByteBufList toSend) {
