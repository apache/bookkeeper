--- conflicted
+++ resolved
@@ -1172,7 +1172,6 @@
         return getString(CLIENT_ROLE, CLIENT_ROLE_STANDARD);
     }
 
-<<<<<<< HEAD
     /**
      * Get the keystore type for client. Default is JKS.
      * 
@@ -1288,6 +1287,4 @@
         setProperty(SSL_TRUSTSTORE_PASSWORD_PATH, arg);
         return this;
     }
-=======
->>>>>>> 189d7e80
 }