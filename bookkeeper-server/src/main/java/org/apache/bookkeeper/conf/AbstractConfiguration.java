--- conflicted
+++ resolved
@@ -73,11 +73,8 @@
     // Ledger Manager
     protected static final String LEDGER_MANAGER_TYPE = "ledgerManagerType";
     protected static final String LEDGER_MANAGER_FACTORY_CLASS = "ledgerManagerFactoryClass";
-<<<<<<< HEAD
-=======
     protected static final String ALLOW_SHADED_LEDGER_MANAGER_FACTORY_CLASS = "allowShadedLedgerManagerFactoryClass";
     protected static final String SHADED_LEDGER_MANAGER_FACTORY_CLASS_PREFIX = "shadedLedgerManagerFactoryClassPrefix";
->>>>>>> e3d47ae1
     protected static final String METADATA_SERVICE_URI = "metadataServiceUri";
     protected static final String ZK_LEDGERS_ROOT_PATH = "zkLedgersRootPath";
     protected static final String ZK_REQUEST_RATE_LIMIT = "zkRequestRateLimit";
@@ -220,11 +217,8 @@
                     ledgerManagerType = org.apache.bookkeeper.meta.FlatLedgerManagerFactory.NAME;
                 } else if (factoryClass == LongHierarchicalLedgerManagerFactory.class) {
                     ledgerManagerType = LongHierarchicalLedgerManagerFactory.NAME;
-<<<<<<< HEAD
-=======
                 } else if (factoryClass == org.apache.bookkeeper.meta.MSLedgerManagerFactory.class) {
                     ledgerManagerType = org.apache.bookkeeper.meta.MSLedgerManagerFactory.NAME;
->>>>>>> e3d47ae1
                 } else {
                     throw new IllegalArgumentException("Unknown zookeeper based ledger manager factory : "
                         + factoryClass);
