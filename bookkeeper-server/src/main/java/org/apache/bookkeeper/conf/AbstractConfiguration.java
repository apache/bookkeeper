--- conflicted
+++ resolved
@@ -892,7 +892,6 @@
     }
 
     /**
-<<<<<<< HEAD
      * @return the configured pooling policy for the allocator.
      */
     public PoolingPolicy getAllocatorPoolingPolicy() {
@@ -978,7 +977,10 @@
      */
     public T setAllocatorLeakDetectionPolicy(LeakDetectionPolicy leakDetectionPolicy) {
         this.setProperty(ALLOCATOR_LEAK_DETECTION_POLICY, leakDetectionPolicy.toString());
-=======
+        return getThis();
+    }
+
+    /**
      * Return whether the busy-wait is enabled for BookKeeper and Netty IO threads.
      *
      * <p>Default is false
@@ -1011,7 +1013,6 @@
      */
     public T setBusyWaitEnabled(boolean busyWaitEanbled) {
         setProperty(ENABLE_BUSY_WAIT, busyWaitEanbled);
->>>>>>> e4265470
         return getThis();
     }
 
