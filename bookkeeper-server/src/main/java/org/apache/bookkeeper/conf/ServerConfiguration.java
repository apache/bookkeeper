--- conflicted
+++ resolved
@@ -2065,195 +2065,181 @@
     }
 
     /**
-<<<<<<< HEAD
      * Get the truststore type for client. Default is JKS.
-     * 
+     *
      * @return
-=======
+     */
+    public String getTLSTrustStoreType() {
+        return getString(TLS_TRUSTSTORE_TYPE, "JKS");
+    }
+
+    /**
+     * Set the keystore type for client.
+     * 
+     * @return
+     */
+    public ServerConfiguration setTLSKeyStoreType(String arg) {
+        setProperty(TLS_KEYSTORE_TYPE, arg);
+        return this;
+    }
+
+    /**
+     * Get the keystore path for the client.
+     *
+     * @return
+     */
+    public String getTLSKeyStore() {
+        return getString(TLS_KEYSTORE, null);
+    }
+
+    /**
+     * Set the keystore path for the client.
+     *
+     * @return ServerConfiguration
+     */
+    public ServerConfiguration setTLSKeyStore(String arg) {
+        setProperty(TLS_KEYSTORE, arg);
+        return this;
+    }
+
+    /**
+     * Gets the minimum safe Usable size to be available in index directory for Bookie to create Index File while replaying
+     * Get the path to file containing keystore password if the client keystore is password protected. Default is null.
+     * 
+     * @return
+     */
+    public String getTLSKeyStorePasswordPath() {
+        return getString(TLS_KEYSTORE_PASSWORD_PATH, null);
+    }
+
+    /**
+     * Set the path to file containing keystore password, if the client keystore is password protected.
+     * 
+     * @return
+     */
+    public ServerConfiguration setTLSKeyStorePasswordPath(String arg) {
+        setProperty(TLS_KEYSTORE_PASSWORD_PATH, arg);
+        return this;
+    }
+
+    /**
+     * Get the keystore type for client. Default is JKS.
+     * 
+     * @return
+     */
+    public String getTLSKeyStoreType() {
+        return getString(TLS_KEYSTORE_TYPE, "JKS");
+    }
+
+    /**
+     * Set the truststore type for client.
+     * 
+     * @return
+     */
+    public ServerConfiguration setTLSTrustStoreType(String arg) {
+        setProperty(TLS_TRUSTSTORE_TYPE, arg);
+        return this;
+    }
+
+    /**
+     * Get the truststore path for the client.
+     * 
+     * @return
+     */
+    public String getTLSTrustStore() {
+        return getString(TLS_TRUSTSTORE, null);
+    }
+
+    /**
+     * Set the truststore path for the client.
+     * 
+     * @return
+     */
+    public ServerConfiguration setTLSTrustStore(String arg) {
+        setProperty(TLS_TRUSTSTORE, arg);
+        return this;
+    }
+
+    /**
+     * Get the path to file containing truststore password if the client truststore is password protected. Default is
+     * null.
+     * 
+     * @return
+     */
+    public String getTLSTrustStorePasswordPath() {
+        return getString(TLS_TRUSTSTORE_PASSWORD_PATH, null);
+    }
+
+    /**
+     * Set the path to file containing truststore password, if the client truststore is password protected.
+     * 
+     * @return
+     */
+    public ServerConfiguration setTLSTrustStorePasswordPath(String arg) {
+        setProperty(TLS_TRUSTSTORE_PASSWORD_PATH, arg);
+        return this;
+    }
+
+    /**
+     * Gets the minimum safe Usable size to be available in index directory for Bookie to create Index File while replaying 
+     * journal at the time of Bookie Start in Readonly Mode (in bytes)
+     * 
+     * @return
+     */
+    public long getMinUsableSizeForIndexFileCreation() {
+        return this.getLong(MIN_USABLESIZE_FOR_INDEXFILE_CREATION, 100 * 1024 * 1024L);
+    }
+
+    /**
+     * Sets the minimum safe Usable size to be available in index directory for Bookie to create Index File while replaying 
+     * journal at the time of Bookie Start in Readonly Mode (in bytes)
+     * 
+     * @param minUsableSizeForIndexFileCreation
+     * @return
+     */
+    public ServerConfiguration setMinUsableSizeForIndexFileCreation(long minUsableSizeForIndexFileCreation) {
+        this.setProperty(MIN_USABLESIZE_FOR_INDEXFILE_CREATION, Long.toString(minUsableSizeForIndexFileCreation));
+        return this;
+    }
+
+    /**
+     * returns whether it is allowed to have multiple ledger/index/journal
+     * Directories in the same filesystem diskpartition
+     *
+     * @return
+     */
+    public boolean isAllowMultipleDirsUnderSameDiskPartition() {
+        return this.getBoolean(ALLOW_MULTIPLEDIRS_UNDER_SAME_DISKPARTITION, true);
+    }
+
+    /**
+     * Configure the Bookie to allow/disallow multiple ledger/index/journal
+     * directories in the same filesystem diskpartition
+     *
+     * @param allow
+     * 
+     * @return server configuration object.
+     */
+    public ServerConfiguration setAllowMultipleDirsUnderSameDiskPartition(boolean allow) {
+        this.setProperty(ALLOW_MULTIPLEDIRS_UNDER_SAME_DISKPARTITION, allow);
+        return this;
+    }
+
+    /**
+     * Get whether to start the http server or not
+     *
+     * @return true - if http server should start
+     */
+    public boolean isHttpServerEnabled() {
+        return getBoolean(HTTP_SERVER_ENABLED, false);
+    }
+
+    /**
      * Set whether to start the http server or not
      *
      * @param enabled
      *            - true if we should start http server
      * @return ServerConfiguration
->>>>>>> 1cfae718
-     */
-    public String getTLSTrustStoreType() {
-        return getString(TLS_TRUSTSTORE_TYPE, "JKS");
-    }
-
-    /**
-     * Set the keystore type for client.
-     * 
-     * @return
-     */
-    public ServerConfiguration setTLSKeyStoreType(String arg) {
-        setProperty(TLS_KEYSTORE_TYPE, arg);
-        return this;
-    }
-
-    /**
-<<<<<<< HEAD
-     * Get the keystore path for the client.
-     *
-     * @return
-=======
-     * Get whether to start the http server or not
-     *
-     * @return true - if http server should start
->>>>>>> 1cfae718
-     */
-    public String getTLSKeyStore() {
-        return getString(TLS_KEYSTORE, null);
-    }
-
-    /**
-     * Set the keystore path for the client.
-     *
-     * @return ServerConfiguration
-     */
-    public ServerConfiguration setTLSKeyStore(String arg) {
-        setProperty(TLS_KEYSTORE, arg);
-        return this;
-    }
-
-    /**
-     * Gets the minimum safe Usable size to be available in index directory for Bookie to create Index File while replaying
-     * Get the path to file containing keystore password if the client keystore is password protected. Default is null.
-     * 
-     * @return
-     */
-    public String getTLSKeyStorePasswordPath() {
-        return getString(TLS_KEYSTORE_PASSWORD_PATH, null);
-    }
-
-    /**
-     * Set the path to file containing keystore password, if the client keystore is password protected.
-     * 
-     * @return
-     */
-    public ServerConfiguration setTLSKeyStorePasswordPath(String arg) {
-        setProperty(TLS_KEYSTORE_PASSWORD_PATH, arg);
-        return this;
-    }
-
-    /**
-     * Get the keystore type for client. Default is JKS.
-     * 
-     * @return
-     */
-    public String getTLSKeyStoreType() {
-        return getString(TLS_KEYSTORE_TYPE, "JKS");
-    }
-
-    /**
-     * Set the truststore type for client.
-     * 
-     * @return
-     */
-    public ServerConfiguration setTLSTrustStoreType(String arg) {
-        setProperty(TLS_TRUSTSTORE_TYPE, arg);
-        return this;
-    }
-
-    /**
-     * Get the truststore path for the client.
-     * 
-     * @return
-     */
-    public String getTLSTrustStore() {
-        return getString(TLS_TRUSTSTORE, null);
-    }
-
-    /**
-     * Set the truststore path for the client.
-     * 
-     * @return
-     */
-    public ServerConfiguration setTLSTrustStore(String arg) {
-        setProperty(TLS_TRUSTSTORE, arg);
-        return this;
-    }
-
-    /**
-     * Get the path to file containing truststore password if the client truststore is password protected. Default is
-     * null.
-     * 
-     * @return
-     */
-    public String getTLSTrustStorePasswordPath() {
-        return getString(TLS_TRUSTSTORE_PASSWORD_PATH, null);
-    }
-
-    /**
-     * Set the path to file containing truststore password, if the client truststore is password protected.
-     * 
-     * @return
-     */
-    public ServerConfiguration setTLSTrustStorePasswordPath(String arg) {
-        setProperty(TLS_TRUSTSTORE_PASSWORD_PATH, arg);
-        return this;
-    }
-
-    /**
-     * Gets the minimum safe Usable size to be available in index directory for Bookie to create Index File while replaying 
-     * journal at the time of Bookie Start in Readonly Mode (in bytes)
-     * 
-     * @return
-     */
-    public long getMinUsableSizeForIndexFileCreation() {
-        return this.getLong(MIN_USABLESIZE_FOR_INDEXFILE_CREATION, 100 * 1024 * 1024L);
-    }
-
-    /**
-     * Sets the minimum safe Usable size to be available in index directory for Bookie to create Index File while replaying 
-     * journal at the time of Bookie Start in Readonly Mode (in bytes)
-     * 
-     * @param minUsableSizeForIndexFileCreation
-     * @return
-     */
-    public ServerConfiguration setMinUsableSizeForIndexFileCreation(long minUsableSizeForIndexFileCreation) {
-        this.setProperty(MIN_USABLESIZE_FOR_INDEXFILE_CREATION, Long.toString(minUsableSizeForIndexFileCreation));
-        return this;
-    }
-
-    /**
-     * returns whether it is allowed to have multiple ledger/index/journal
-     * Directories in the same filesystem diskpartition
-     *
-     * @return
-     */
-    public boolean isAllowMultipleDirsUnderSameDiskPartition() {
-        return this.getBoolean(ALLOW_MULTIPLEDIRS_UNDER_SAME_DISKPARTITION, true);
-    }
-
-    /**
-     * Configure the Bookie to allow/disallow multiple ledger/index/journal
-     * directories in the same filesystem diskpartition
-     *
-     * @param allow
-     * 
-     * @return server configuration object.
-     */
-    public ServerConfiguration setAllowMultipleDirsUnderSameDiskPartition(boolean allow) {
-        this.setProperty(ALLOW_MULTIPLEDIRS_UNDER_SAME_DISKPARTITION, allow);
-        return this;
-    }
-
-    /**
-     * Get whether to start the http server or not
-     *
-     * @return true - if http server should start
-     */
-    public boolean isHttpServerEnabled() {
-        return getBoolean(HTTP_SERVER_ENABLED, false);
-    }
-
-    /**
-     * Set whether to start the http server or not
-     *
-     * @param enabled
-     *            - true if we should start http server
-     * @return ServerConfiguration
      */
     public ServerConfiguration setHttpServerEnabled(boolean enabled) {
         setProperty(HTTP_SERVER_ENABLED, enabled);
