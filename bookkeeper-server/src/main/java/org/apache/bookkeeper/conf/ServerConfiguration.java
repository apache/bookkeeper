--- conflicted
+++ resolved
@@ -21,14 +21,10 @@
 import java.util.List;
 import java.util.concurrent.TimeUnit;
 
-<<<<<<< HEAD
 import com.google.common.annotations.Beta;
 
-import org.apache.bookkeeper.bookie.InterleavedLedgerStorage;
-=======
 import org.apache.bookkeeper.bookie.InterleavedLedgerStorage;
 import org.apache.bookkeeper.bookie.LedgerStorage;
->>>>>>> 1c567f88
 import org.apache.bookkeeper.bookie.SortedLedgerStorage;
 import org.apache.bookkeeper.stats.NullStatsProvider;
 import org.apache.bookkeeper.stats.StatsProvider;
@@ -36,8 +32,6 @@
 import org.apache.bookkeeper.util.ReflectionUtils;
 import org.apache.commons.configuration.ConfigurationException;
 import org.apache.commons.lang.StringUtils;
-
-import com.google.common.annotations.Beta;
 
 /**
  * Configuration manages server-side settings
@@ -162,8 +156,6 @@
     // Http Server parameters
     protected final static String HTTP_SERVER_ENABLED = "httpServerEnabled";
     protected final static String HTTP_SERVER_PORT = "httpServerPort";
-    protected final static String HTTP_SERVER_CLASS = "httpServerClass";
-
 
     /**
      * Construct a default configuration object
@@ -2035,7 +2027,6 @@
     }
 
     /**
-<<<<<<< HEAD
      * Sets that whether the http server can start along with auto-recovery service
      *
      * @param enabled
@@ -2077,8 +2068,8 @@
         return getInt(HTTP_SERVER_PORT, 8080);
     }
 
-=======
-     * Gets the minimum safe Usable size to be available in index directory for Bookie to create Index File while replaying 
+    /**
+     * Gets the minimum safe Usable size to be available in index directory for Bookie to create Index File while replaying
      * journal at the time of Bookie Start in Readonly Mode (in bytes)
      * 
      * @return
@@ -2121,5 +2112,5 @@
         this.setProperty(ALLOW_MULTIPLEDIRS_UNDER_SAME_DISKPARTITION, allow);
         return this;
     }
->>>>>>> 1c567f88
+
 }