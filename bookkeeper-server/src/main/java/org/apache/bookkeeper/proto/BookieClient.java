/*
 *
 * Licensed to the Apache Software Foundation (ASF) under one
 * or more contributor license agreements.  See the NOTICE file
 * distributed with this work for additional information
 * regarding copyright ownership.  The ASF licenses this file
 * to you under the Apache License, Version 2.0 (the
 * "License"); you may not use this file except in compliance
 * with the License.  You may obtain a copy of the License at
 *
 *   http://www.apache.org/licenses/LICENSE-2.0
 *
 * Unless required by applicable law or agreed to in writing,
 * software distributed under the License is distributed on an
 * "AS IS" BASIS, WITHOUT WARRANTIES OR CONDITIONS OF ANY
 * KIND, either express or implied.  See the License for the
 * specific language governing permissions and limitations
 * under the License.
 *
 */
package org.apache.bookkeeper.proto;

import static com.google.common.base.Charsets.UTF_8;
import static org.apache.bookkeeper.util.SafeRunnable.safeRun;

import com.google.common.collect.Lists;
import com.google.protobuf.ExtensionRegistry;

import io.netty.buffer.ByteBuf;
import io.netty.buffer.Unpooled;
import io.netty.channel.EventLoopGroup;
import io.netty.channel.nio.NioEventLoopGroup;
import io.netty.util.Recycler;
import io.netty.util.Recycler.Handle;
import io.netty.util.concurrent.DefaultThreadFactory;

import java.io.IOException;
import java.util.List;
import java.util.concurrent.ConcurrentHashMap;
import java.util.concurrent.Executors;
import java.util.concurrent.RejectedExecutionException;
import java.util.concurrent.ScheduledExecutorService;
import java.util.concurrent.ScheduledFuture;
import java.util.concurrent.TimeUnit;
import java.util.concurrent.atomic.AtomicLong;
import java.util.concurrent.locks.ReentrantReadWriteLock;

import org.apache.bookkeeper.auth.AuthProviderFactoryFactory;
import org.apache.bookkeeper.auth.ClientAuthProvider;
import org.apache.bookkeeper.client.BKException;
import org.apache.bookkeeper.client.BookieInfoReader.BookieInfo;
import org.apache.bookkeeper.common.util.OrderedExecutor;
import org.apache.bookkeeper.common.util.SafeRunnable;
import org.apache.bookkeeper.conf.ClientConfiguration;
import org.apache.bookkeeper.net.BookieSocketAddress;
import org.apache.bookkeeper.proto.BookkeeperInternalCallbacks.GenericCallback;
import org.apache.bookkeeper.proto.BookkeeperInternalCallbacks.GetBookieInfoCallback;
import org.apache.bookkeeper.proto.BookkeeperInternalCallbacks.ReadEntryCallback;
import org.apache.bookkeeper.proto.BookkeeperInternalCallbacks.ReadLacCallback;
import org.apache.bookkeeper.proto.BookkeeperInternalCallbacks.WriteCallback;
import org.apache.bookkeeper.proto.BookkeeperInternalCallbacks.WriteLacCallback;
import org.apache.bookkeeper.stats.NullStatsLogger;
import org.apache.bookkeeper.stats.StatsLogger;
import org.apache.bookkeeper.tls.SecurityException;
import org.apache.bookkeeper.tls.SecurityHandlerFactory;
import org.apache.bookkeeper.util.ByteBufList;
import org.slf4j.Logger;
import org.slf4j.LoggerFactory;

/**
 * Implements the client-side part of the BookKeeper protocol.
 *
 */
public class BookieClient implements PerChannelBookieClientFactory {
    static final Logger LOG = LoggerFactory.getLogger(BookieClient.class);

    // This is global state that should be across all BookieClients
    AtomicLong totalBytesOutstanding = new AtomicLong();

    OrderedExecutor executor;
    ScheduledExecutorService scheduler;
    ScheduledFuture<?> timeoutFuture;

    EventLoopGroup eventLoopGroup;
    final ConcurrentHashMap<BookieSocketAddress, PerChannelBookieClientPool> channels =
            new ConcurrentHashMap<BookieSocketAddress, PerChannelBookieClientPool>();

    private final ClientAuthProvider.Factory authProviderFactory;
    private final ExtensionRegistry registry;

    private final ClientConfiguration conf;
    private volatile boolean closed;
    private final ReentrantReadWriteLock closeLock;
    private final StatsLogger statsLogger;
    private final int numConnectionsPerBookie;

    private final long bookieErrorThresholdPerInterval;

    public BookieClient(ClientConfiguration conf, EventLoopGroup eventLoopGroup,
                        OrderedExecutor executor, ScheduledExecutorService scheduler,
                        StatsLogger statsLogger) throws IOException {
        this.conf = conf;
        this.eventLoopGroup = eventLoopGroup;
        this.executor = executor;
        this.closed = false;
        this.closeLock = new ReentrantReadWriteLock();

        this.registry = ExtensionRegistry.newInstance();
        this.authProviderFactory = AuthProviderFactoryFactory.newClientAuthProviderFactory(conf);

        this.statsLogger = statsLogger;
        this.numConnectionsPerBookie = conf.getNumChannelsPerBookie();
        this.bookieErrorThresholdPerInterval = conf.getBookieErrorThresholdPerInterval();

        this.scheduler = scheduler;
        if (conf.getAddEntryTimeout() > 0 || conf.getReadEntryTimeout() > 0) {
            SafeRunnable monitor = safeRun(() -> {
                monitorPendingOperations();
            });
            this.timeoutFuture = this.scheduler.scheduleAtFixedRate(monitor,
                                                                    conf.getTimeoutMonitorIntervalSec(),
                                                                    conf.getTimeoutMonitorIntervalSec(),
                                                                    TimeUnit.SECONDS);
        }
    }

    private int getRc(int rc) {
        if (BKException.Code.OK == rc) {
            return rc;
        } else {
            if (closed) {
                return BKException.Code.ClientClosedException;
            } else {
                return rc;
            }
        }
    }

    public List<BookieSocketAddress> getFaultyBookies() {
        List<BookieSocketAddress> faultyBookies = Lists.newArrayList();
        for (PerChannelBookieClientPool channelPool : channels.values()) {
            if (channelPool instanceof DefaultPerChannelBookieClientPool) {
                DefaultPerChannelBookieClientPool pool = (DefaultPerChannelBookieClientPool) channelPool;
                if (pool.errorCounter.getAndSet(0) >= bookieErrorThresholdPerInterval) {
                    faultyBookies.add(pool.address);
                }
            }
        }
        return faultyBookies;
    }

    public boolean isWritable(BookieSocketAddress address, long key) {
        final PerChannelBookieClientPool pcbcPool = lookupClient(address);
        // if null, let the write initiate connect of fail with whatever error it produces
        return pcbcPool == null || pcbcPool.isWritable(key);
    }

    @Override
    public PerChannelBookieClient create(BookieSocketAddress address, PerChannelBookieClientPool pcbcPool,
            SecurityHandlerFactory shFactory) throws SecurityException {
        return new PerChannelBookieClient(conf, executor, eventLoopGroup, address, statsLogger,
                                          authProviderFactory, registry, pcbcPool, shFactory);
    }

    public PerChannelBookieClientPool lookupClient(BookieSocketAddress addr) {
        PerChannelBookieClientPool clientPool = channels.get(addr);
        if (null == clientPool) {
            closeLock.readLock().lock();
            try {
                if (closed) {
                    return null;
                }
                PerChannelBookieClientPool newClientPool =
                    new DefaultPerChannelBookieClientPool(conf, this, addr, numConnectionsPerBookie);
                PerChannelBookieClientPool oldClientPool = channels.putIfAbsent(addr, newClientPool);
                if (null == oldClientPool) {
                    clientPool = newClientPool;
                    // initialize the pool only after we put the pool into the map
                    clientPool.intialize();
                } else {
                    clientPool = oldClientPool;
                    newClientPool.close(false);
                }
            } catch (SecurityException e) {
                LOG.error("Security Exception in creating new default PCBC pool: ", e);
                return null;
            } finally {
                closeLock.readLock().unlock();
            }
        }
        return clientPool;
    }

    public void writeLac(final BookieSocketAddress addr, final long ledgerId, final byte[] masterKey,
            final long lac, final ByteBufList toSend, final WriteLacCallback cb, final Object ctx) {
        final PerChannelBookieClientPool client = lookupClient(addr);
        if (client == null) {
            cb.writeLacComplete(getRc(BKException.Code.BookieHandleNotAvailableException),
                              ledgerId, addr, ctx);
            return;
        }

        toSend.retain();
        client.obtain((rc, pcbc) -> {
            if (rc != BKException.Code.OK) {
                try {
                    executor.executeOrdered(ledgerId, safeRun(() -> {
                        cb.writeLacComplete(rc, ledgerId, addr, ctx);
                    }));
                } catch (RejectedExecutionException re) {
                    cb.writeLacComplete(getRc(BKException.Code.InterruptedException), ledgerId, addr, ctx);
                }
            } else {
                pcbc.writeLac(ledgerId, masterKey, lac, toSend, cb, ctx);
            }

            toSend.release();
        }, ledgerId);
    }

    private void completeAdd(final int rc,
                             final long ledgerId,
                             final long entryId,
                             final BookieSocketAddress addr,
                             final WriteCallback cb,
                             final Object ctx) {
        try {
            executor.executeOrdered(ledgerId, new SafeRunnable() {
                @Override
                public void safeRun() {
                    cb.writeComplete(rc, ledgerId, entryId, addr, ctx);
                }
                @Override
                public String toString() {
                    return String.format("CompleteWrite(ledgerId=%d, entryId=%d, addr=%s)", ledgerId, entryId, addr);
                }
            });
        } catch (RejectedExecutionException ree) {
            cb.writeComplete(getRc(BKException.Code.InterruptedException), ledgerId, entryId, addr, ctx);
        }
    }

    public void addEntry(final BookieSocketAddress addr,
                         final long ledgerId,
                         final byte[] masterKey,
                         final long entryId,
                         final ByteBufList toSend,
                         final WriteCallback cb,
                         final Object ctx,
                         final int options) {
<<<<<<< HEAD
        addEntry(addr, ledgerId, masterKey, entryId, toSend, cb, ctx, options, false);
    }

    public void addEntry(final BookieSocketAddress addr,
                         final long ledgerId,
                         final byte[] masterKey,
                         final long entryId,
                         final ByteBuf toSend,
                         final WriteCallback cb,
                         final Object ctx,
                         final int options,
                         final boolean allowFastFail) {
        closeLock.readLock().lock();
        try {
            final PerChannelBookieClientPool client = lookupClient(addr);
            if (client == null) {
                completeAdd(getRc(BKException.Code.BookieHandleNotAvailableException),
                            ledgerId, entryId, addr, cb, ctx);
                return;
            }
=======
        final PerChannelBookieClientPool client = lookupClient(addr);
        if (client == null) {
            completeAdd(getRc(BKException.Code.BookieHandleNotAvailableException),
                        ledgerId, entryId, addr, cb, ctx);
            return;
        }
>>>>>>> 4939416c

        // Retain the buffer, since the connection could be obtained after
        // the PendingApp might have already failed
        toSend.retain();

<<<<<<< HEAD
            client.obtain(ChannelReadyForAddEntryCallback.create(
                                  this, toSend, ledgerId, entryId, addr,
                                  ctx, cb, options, masterKey, allowFastFail),
                          ledgerId);
        } finally {
            closeLock.readLock().unlock();
        }
=======
        client.obtain(ChannelReadyForAddEntryCallback.create(
                              this, toSend, ledgerId, entryId, addr,
                              ctx, cb, options, masterKey),
                      ledgerId);
>>>>>>> 4939416c
    }

    private void completeRead(final int rc,
                              final long ledgerId,
                              final long entryId,
                              final ByteBuf entry,
                              final ReadEntryCallback cb,
                              final Object ctx) {
        try {
            executor.executeOrdered(ledgerId, new SafeRunnable() {
                @Override
                public void safeRun() {
                    cb.readEntryComplete(rc, ledgerId, entryId, entry, ctx);
                }
            });
        } catch (RejectedExecutionException ree) {
            cb.readEntryComplete(getRc(BKException.Code.InterruptedException),
                                 ledgerId, entryId, entry, ctx);
        }
    }

    private static class ChannelReadyForAddEntryCallback
        implements GenericCallback<PerChannelBookieClient> {
        private final Handle<ChannelReadyForAddEntryCallback> recyclerHandle;

        private BookieClient bookieClient;
        private ByteBufList toSend;
        private long ledgerId;
        private long entryId;
        private BookieSocketAddress addr;
        private Object ctx;
        private WriteCallback cb;
        private int options;
        private byte[] masterKey;
        private boolean allowFastFail;

        static ChannelReadyForAddEntryCallback create(
                BookieClient bookieClient, ByteBufList toSend, long ledgerId,
                long entryId, BookieSocketAddress addr, Object ctx,
                WriteCallback cb, int options, byte[] masterKey, boolean allowFastFail) {
            ChannelReadyForAddEntryCallback callback = RECYCLER.get();
            callback.bookieClient = bookieClient;
            callback.toSend = toSend;
            callback.ledgerId = ledgerId;
            callback.entryId = entryId;
            callback.addr = addr;
            callback.ctx = ctx;
            callback.cb = cb;
            callback.options = options;
            callback.masterKey = masterKey;
            callback.allowFastFail = allowFastFail;
            return callback;
        }

        @Override
        public void operationComplete(final int rc,
                                      PerChannelBookieClient pcbc) {
            if (rc != BKException.Code.OK) {
                bookieClient.completeAdd(rc, ledgerId, entryId, addr, cb, ctx);
            } else {
                pcbc.addEntry(ledgerId, masterKey, entryId,
                              toSend, cb, ctx, options, allowFastFail);
            }

            toSend.release();
            recycle();
        }

        private ChannelReadyForAddEntryCallback(
                Handle<ChannelReadyForAddEntryCallback> recyclerHandle) {
            this.recyclerHandle = recyclerHandle;
        }

        private static final Recycler<ChannelReadyForAddEntryCallback> RECYCLER =
            new Recycler<ChannelReadyForAddEntryCallback>() {
                    protected ChannelReadyForAddEntryCallback newObject(
                            Recycler.Handle<ChannelReadyForAddEntryCallback> recyclerHandle) {
                        return new ChannelReadyForAddEntryCallback(recyclerHandle);
                    }
                };

        public void recycle() {
            bookieClient = null;
            toSend = null;
            ledgerId = -1;
            entryId = -1;
            addr = null;
            ctx = null;
            cb = null;
            options = -1;
            masterKey = null;
            allowFastFail = false;

            recyclerHandle.recycle(this);
        }
    }

    public void readLac(final BookieSocketAddress addr, final long ledgerId, final ReadLacCallback cb,
            final Object ctx) {
        final PerChannelBookieClientPool client = lookupClient(addr);
        if (client == null) {
            cb.readLacComplete(getRc(BKException.Code.BookieHandleNotAvailableException), ledgerId, null, null,
                    ctx);
            return;
        }
        client.obtain((rc, pcbc) -> {
            if (rc != BKException.Code.OK) {
                try {
                    executor.executeOrdered(ledgerId, safeRun(() -> {
                        cb.readLacComplete(rc, ledgerId, null, null, ctx);
                    }));
                } catch (RejectedExecutionException re) {
                    cb.readLacComplete(getRc(BKException.Code.InterruptedException),
                            ledgerId, null, null, ctx);
                }
            } else {
                pcbc.readLac(ledgerId, cb, ctx);
            }
        }, ledgerId);
    }

<<<<<<< HEAD
    public void readEntry(final BookieSocketAddress addr, final long ledgerId, final long entryId,
                          final ReadEntryCallback cb, final Object ctx) {
        readEntry(addr, ledgerId, entryId, cb, ctx, false);
    }

    public void readEntry(final BookieSocketAddress addr, final long ledgerId, final long entryId,
                          final ReadEntryCallback cb, final Object ctx, final boolean allowFastFail) {
        closeLock.readLock().lock();
        try {
            final PerChannelBookieClientPool client = lookupClient(addr);
            if (client == null) {
                cb.readEntryComplete(getRc(BKException.Code.BookieHandleNotAvailableException),
                                     ledgerId, entryId, null, ctx);
                return;
            }

            client.obtain(new GenericCallback<PerChannelBookieClient>() {
                @Override
                public void operationComplete(final int rc, PerChannelBookieClient pcbc) {
                    if (rc != BKException.Code.OK) {
                        completeRead(rc, ledgerId, entryId, null, cb, ctx);
                        return;
                    }
                    pcbc.readEntry(ledgerId, entryId, cb, ctx, allowFastFail);
                }
            }, ledgerId);
        } finally {
            closeLock.readLock().unlock();
=======
    public void readEntry(BookieSocketAddress addr, long ledgerId, long entryId,
                          ReadEntryCallback cb, Object ctx, int flags) {
        readEntry(addr, ledgerId, entryId, cb, ctx, flags, null);
    }

    public void readEntry(final BookieSocketAddress addr, final long ledgerId, final long entryId,
                          final ReadEntryCallback cb, final Object ctx, int flags, byte[] masterKey) {
        final PerChannelBookieClientPool client = lookupClient(addr);
        if (client == null) {
            cb.readEntryComplete(getRc(BKException.Code.BookieHandleNotAvailableException),
                                 ledgerId, entryId, null, ctx);
            return;
>>>>>>> 4939416c
        }

        client.obtain((rc, pcbc) -> {
            if (rc != BKException.Code.OK) {
                completeRead(rc, ledgerId, entryId, null, cb, ctx);
            } else {
                pcbc.readEntry(ledgerId, entryId, cb, ctx, flags, masterKey);
            }
        }, ledgerId);
    }


    public void readEntryWaitForLACUpdate(final BookieSocketAddress addr,
                                          final long ledgerId,
                                          final long entryId,
                                          final long previousLAC,
                                          final long timeOutInMillis,
                                          final boolean piggyBackEntry,
                                          final ReadEntryCallback cb,
                                          final Object ctx) {
        final PerChannelBookieClientPool client = lookupClient(addr);
        if (client == null) {
            completeRead(BKException.Code.BookieHandleNotAvailableException,
                    ledgerId, entryId, null, cb, ctx);
            return;
        }

        client.obtain((rc, pcbc) -> {
            if (rc != BKException.Code.OK) {
                completeRead(rc, ledgerId, entryId, null, cb, ctx);
            } else {
                pcbc.readEntryWaitForLACUpdate(ledgerId, entryId, previousLAC, timeOutInMillis, piggyBackEntry, cb,
                        ctx);
            }
        }, ledgerId);
    }

    public void getBookieInfo(final BookieSocketAddress addr, final long requested, final GetBookieInfoCallback cb,
            final Object ctx) {
        final PerChannelBookieClientPool client = lookupClient(addr);
        if (client == null) {
            cb.getBookieInfoComplete(getRc(BKException.Code.BookieHandleNotAvailableException), new BookieInfo(),
                    ctx);
            return;
        }
        client.obtain((rc, pcbc) -> {
            if (rc != BKException.Code.OK) {
                try {
                    executor.submit(safeRun(() -> {
                        cb.getBookieInfoComplete(rc, new BookieInfo(), ctx);
                    }));
                } catch (RejectedExecutionException re) {
                    cb.getBookieInfoComplete(getRc(BKException.Code.InterruptedException),
                            new BookieInfo(), ctx);
                }
            } else {
                pcbc.getBookieInfo(requested, cb, ctx);
            }
        }, requested);
    }

    private void monitorPendingOperations() {
        for (PerChannelBookieClientPool clientPool : channels.values()) {
            clientPool.checkTimeoutOnPendingOperations();
        }
    }

    public boolean isClosed() {
        return closed;
    }

    public void close() {
        closeLock.writeLock().lock();
        try {
            closed = true;
            for (PerChannelBookieClientPool pool : channels.values()) {
                pool.close(true);
            }
            channels.clear();
            authProviderFactory.close();

            if (timeoutFuture != null) {
                timeoutFuture.cancel(false);
            }
        } finally {
            closeLock.writeLock().unlock();
        }
    }

    private static class Counter {
        int i;
        int total;

        synchronized void inc() {
            i++;
            total++;
        }

        synchronized void dec() {
            i--;
            notifyAll();
        }

        synchronized void wait(int limit) throws InterruptedException {
            while (i > limit) {
                wait();
            }
        }

        synchronized int total() {
            return total;
        }
    }

    /**
     * @param args
     * @throws IOException
     * @throws NumberFormatException
     * @throws InterruptedException
     */
    public static void main(String[] args) throws NumberFormatException, IOException, InterruptedException {
        if (args.length != 3) {
            System.err.println("USAGE: BookieClient bookieHost port ledger#");
            return;
        }
        WriteCallback cb = new WriteCallback() {

            public void writeComplete(int rc, long ledger, long entry, BookieSocketAddress addr, Object ctx) {
                Counter counter = (Counter) ctx;
                counter.dec();
                if (rc != 0) {
                    System.out.println("rc = " + rc + " for " + entry + "@" + ledger);
                }
            }
        };
        Counter counter = new Counter();
        byte hello[] = "hello".getBytes(UTF_8);
        long ledger = Long.parseLong(args[2]);
        EventLoopGroup eventLoopGroup = new NioEventLoopGroup(1);
        OrderedExecutor executor = OrderedExecutor.newBuilder()
                .name("BookieClientWorker")
                .numThreads(1)
                .build();
        ScheduledExecutorService scheduler = Executors.newSingleThreadScheduledExecutor(
                new DefaultThreadFactory("BookKeeperClientScheduler"));
        BookieClient bc = new BookieClient(new ClientConfiguration(), eventLoopGroup, executor,
                                           scheduler, NullStatsLogger.INSTANCE);
        BookieSocketAddress addr = new BookieSocketAddress(args[0], Integer.parseInt(args[1]));

        for (int i = 0; i < 100000; i++) {
            counter.inc();
            bc.addEntry(addr, ledger, new byte[0], i, ByteBufList.get(Unpooled.wrappedBuffer(hello)), cb, counter, 0);
        }
        counter.wait(0);
        System.out.println("Total = " + counter.total());
        scheduler.shutdown();
        eventLoopGroup.shutdownGracefully();
        executor.shutdown();
    }
}<|MERGE_RESOLUTION|>--- conflicted
+++ resolved
@@ -248,7 +248,6 @@
                          final WriteCallback cb,
                          final Object ctx,
                          final int options) {
-<<<<<<< HEAD
         addEntry(addr, ledgerId, masterKey, entryId, toSend, cb, ctx, options, false);
     }
 
@@ -256,46 +255,26 @@
                          final long ledgerId,
                          final byte[] masterKey,
                          final long entryId,
-                         final ByteBuf toSend,
+                         final ByteBufList toSend,
                          final WriteCallback cb,
                          final Object ctx,
                          final int options,
                          final boolean allowFastFail) {
-        closeLock.readLock().lock();
-        try {
-            final PerChannelBookieClientPool client = lookupClient(addr);
-            if (client == null) {
-                completeAdd(getRc(BKException.Code.BookieHandleNotAvailableException),
-                            ledgerId, entryId, addr, cb, ctx);
-                return;
-            }
-=======
         final PerChannelBookieClientPool client = lookupClient(addr);
         if (client == null) {
             completeAdd(getRc(BKException.Code.BookieHandleNotAvailableException),
                         ledgerId, entryId, addr, cb, ctx);
             return;
         }
->>>>>>> 4939416c
 
         // Retain the buffer, since the connection could be obtained after
         // the PendingApp might have already failed
         toSend.retain();
 
-<<<<<<< HEAD
-            client.obtain(ChannelReadyForAddEntryCallback.create(
-                                  this, toSend, ledgerId, entryId, addr,
-                                  ctx, cb, options, masterKey, allowFastFail),
-                          ledgerId);
-        } finally {
-            closeLock.readLock().unlock();
-        }
-=======
         client.obtain(ChannelReadyForAddEntryCallback.create(
                               this, toSend, ledgerId, entryId, addr,
-                              ctx, cb, options, masterKey),
+                                  ctx, cb, options, masterKey, allowFastFail),
                       ledgerId);
->>>>>>> 4939416c
     }
 
     private void completeRead(final int rc,
@@ -417,36 +396,6 @@
         }, ledgerId);
     }
 
-<<<<<<< HEAD
-    public void readEntry(final BookieSocketAddress addr, final long ledgerId, final long entryId,
-                          final ReadEntryCallback cb, final Object ctx) {
-        readEntry(addr, ledgerId, entryId, cb, ctx, false);
-    }
-
-    public void readEntry(final BookieSocketAddress addr, final long ledgerId, final long entryId,
-                          final ReadEntryCallback cb, final Object ctx, final boolean allowFastFail) {
-        closeLock.readLock().lock();
-        try {
-            final PerChannelBookieClientPool client = lookupClient(addr);
-            if (client == null) {
-                cb.readEntryComplete(getRc(BKException.Code.BookieHandleNotAvailableException),
-                                     ledgerId, entryId, null, ctx);
-                return;
-            }
-
-            client.obtain(new GenericCallback<PerChannelBookieClient>() {
-                @Override
-                public void operationComplete(final int rc, PerChannelBookieClient pcbc) {
-                    if (rc != BKException.Code.OK) {
-                        completeRead(rc, ledgerId, entryId, null, cb, ctx);
-                        return;
-                    }
-                    pcbc.readEntry(ledgerId, entryId, cb, ctx, allowFastFail);
-                }
-            }, ledgerId);
-        } finally {
-            closeLock.readLock().unlock();
-=======
     public void readEntry(BookieSocketAddress addr, long ledgerId, long entryId,
                           ReadEntryCallback cb, Object ctx, int flags) {
         readEntry(addr, ledgerId, entryId, cb, ctx, flags, null);
@@ -454,19 +403,24 @@
 
     public void readEntry(final BookieSocketAddress addr, final long ledgerId, final long entryId,
                           final ReadEntryCallback cb, final Object ctx, int flags, byte[] masterKey) {
+        readEntry(addr, ledgerId, entryId, cb, ctx, flags, masterKey, false);
+    }
+
+    public void readEntry(final BookieSocketAddress addr, final long ledgerId, final long entryId,
+                          final ReadEntryCallback cb, final Object ctx, int flags, byte[] masterKey,
+                          final boolean allowFastFail) {
         final PerChannelBookieClientPool client = lookupClient(addr);
         if (client == null) {
             cb.readEntryComplete(getRc(BKException.Code.BookieHandleNotAvailableException),
                                  ledgerId, entryId, null, ctx);
             return;
->>>>>>> 4939416c
         }
 
         client.obtain((rc, pcbc) -> {
             if (rc != BKException.Code.OK) {
                 completeRead(rc, ledgerId, entryId, null, cb, ctx);
             } else {
-                pcbc.readEntry(ledgerId, entryId, cb, ctx, flags, masterKey);
+                pcbc.readEntry(ledgerId, entryId, cb, ctx, flags, masterKey, allowFastFail);
             }
         }, ledgerId);
     }
