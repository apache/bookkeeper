/**
 *
 * Licensed to the Apache Software Foundation (ASF) under one
 * or more contributor license agreements.  See the NOTICE file
 * distributed with this work for additional information
 * regarding copyright ownership.  The ASF licenses this file
 * to you under the Apache License, Version 2.0 (the
 * "License"); you may not use this file except in compliance
 * with the License.  You may obtain a copy of the License at
 *
 *   http://www.apache.org/licenses/LICENSE-2.0
 *
 * Unless required by applicable law or agreed to in writing,
 * software distributed under the License is distributed on an
 * "AS IS" BASIS, WITHOUT WARRANTIES OR CONDITIONS OF ANY
 * KIND, either express or implied.  See the License for the
 * specific language governing permissions and limitations
 * under the License.
 *
 */
package org.apache.bookkeeper.proto;

import static com.google.common.base.Preconditions.checkArgument;
import static org.apache.bookkeeper.bookie.BookKeeperServerStats.ADD_ENTRY;
import static org.apache.bookkeeper.bookie.BookKeeperServerStats.ADD_ENTRY_REQUEST;
import static org.apache.bookkeeper.bookie.BookKeeperServerStats.CHANNEL_WRITE;
import static org.apache.bookkeeper.bookie.BookKeeperServerStats.GET_BOOKIE_INFO;
import static org.apache.bookkeeper.bookie.BookKeeperServerStats.GET_BOOKIE_INFO_REQUEST;
import static org.apache.bookkeeper.bookie.BookKeeperServerStats.READ_ENTRY;
import static org.apache.bookkeeper.bookie.BookKeeperServerStats.READ_ENTRY_FENCE_READ;
import static org.apache.bookkeeper.bookie.BookKeeperServerStats.READ_ENTRY_FENCE_REQUEST;
import static org.apache.bookkeeper.bookie.BookKeeperServerStats.READ_ENTRY_FENCE_WAIT;
import static org.apache.bookkeeper.bookie.BookKeeperServerStats.READ_ENTRY_LONG_POLL_PRE_WAIT;
import static org.apache.bookkeeper.bookie.BookKeeperServerStats.READ_ENTRY_LONG_POLL_READ;
import static org.apache.bookkeeper.bookie.BookKeeperServerStats.READ_ENTRY_LONG_POLL_REQUEST;
import static org.apache.bookkeeper.bookie.BookKeeperServerStats.READ_ENTRY_LONG_POLL_WAIT;
import static org.apache.bookkeeper.bookie.BookKeeperServerStats.READ_ENTRY_REQUEST;
import static org.apache.bookkeeper.bookie.BookKeeperServerStats.READ_ENTRY_SCHEDULING_DELAY;
import static org.apache.bookkeeper.bookie.BookKeeperServerStats.READ_LAC;
import static org.apache.bookkeeper.bookie.BookKeeperServerStats.READ_LAC_REQUEST;
import static org.apache.bookkeeper.bookie.BookKeeperServerStats.READ_LAST_ENTRY_NOENTRY_ERROR;
import static org.apache.bookkeeper.bookie.BookKeeperServerStats.WRITE_LAC;
import static org.apache.bookkeeper.bookie.BookKeeperServerStats.WRITE_LAC_REQUEST;
import static org.apache.bookkeeper.proto.RequestUtils.hasFlag;

import com.google.common.util.concurrent.ThreadFactoryBuilder;
import com.google.protobuf.ByteString;

import io.netty.channel.Channel;
import io.netty.handler.ssl.SslHandler;
import io.netty.util.HashedWheelTimer;
import io.netty.util.concurrent.Future;
import io.netty.util.concurrent.GenericFutureListener;

import java.util.concurrent.ExecutorService;
import java.util.concurrent.RejectedExecutionException;
import java.util.concurrent.TimeUnit;

import lombok.AccessLevel;
import lombok.Getter;
import org.apache.bookkeeper.auth.AuthProviderFactoryFactory;
import org.apache.bookkeeper.auth.AuthToken;
import org.apache.bookkeeper.bookie.Bookie;
import org.apache.bookkeeper.common.util.OrderedExecutor;
import org.apache.bookkeeper.conf.ServerConfiguration;
import org.apache.bookkeeper.processor.RequestProcessor;
import org.apache.bookkeeper.stats.Counter;
import org.apache.bookkeeper.stats.OpStatsLogger;
import org.apache.bookkeeper.stats.StatsLogger;
import org.apache.bookkeeper.tls.SecurityException;
import org.apache.bookkeeper.tls.SecurityHandlerFactory;
import org.apache.bookkeeper.tls.SecurityHandlerFactory.NodeType;
import org.slf4j.Logger;
import org.slf4j.LoggerFactory;

/**
 * An implementation of the RequestProcessor interface.
 */
public class BookieRequestProcessor implements RequestProcessor {

    private static final Logger LOG = LoggerFactory.getLogger(BookieRequestProcessor.class);

    /**
     * The server configuration. We use this for getting the number of add and read
     * worker threads.
     */
    private final ServerConfiguration serverCfg;

    /**
     * This is the Bookie instance that is used to handle all read and write requests.
     */
    final Bookie bookie;

    /**
     * The threadpool used to execute all read entry requests issued to this server.
     */
<<<<<<< HEAD
    @Getter(AccessLevel.PACKAGE)
    private final OrderedSafeExecutor readThreadPool;
=======
    private final OrderedExecutor readThreadPool;
>>>>>>> 15d583cb

    /**
     * The threadpool used to execute all add entry requests issued to this server.
     */
    private final OrderedExecutor writeThreadPool;

    /**
     * TLS management.
     */
    private final SecurityHandlerFactory shFactory;

    /**
     * The threadpool used to execute all long poll requests issued to this server
     * after they are done waiting.
     */
<<<<<<< HEAD
    @Getter(AccessLevel.PACKAGE)
    private final OrderedSafeExecutor longPollThreadPool;
=======
    private final OrderedExecutor longPollThreadPool;
>>>>>>> 15d583cb

    /**
     * The threadpool used to execute high priority requests.
     */
    private final OrderedExecutor highPriorityThreadPool;

    /**
     * The Timer used to time out requests for long polling.
     */
    private final HashedWheelTimer requestTimer;

    // Expose Stats
    private final BKStats bkStats = BKStats.getInstance();
    private final boolean statsEnabled;
    final OpStatsLogger addRequestStats;
    final OpStatsLogger addEntryStats;
    final OpStatsLogger readRequestStats;
    final OpStatsLogger readEntryStats;
    final OpStatsLogger fenceReadRequestStats;
    final OpStatsLogger fenceReadEntryStats;
    final OpStatsLogger fenceReadWaitStats;
    final OpStatsLogger readEntrySchedulingDelayStats;
    final OpStatsLogger longPollPreWaitStats;
    final OpStatsLogger longPollWaitStats;
    final OpStatsLogger longPollReadStats;
    final OpStatsLogger longPollReadRequestStats;
    final Counter readLastEntryNoEntryErrorCounter;
    final OpStatsLogger writeLacRequestStats;
    final OpStatsLogger writeLacStats;
    final OpStatsLogger readLacRequestStats;
    final OpStatsLogger readLacStats;
    final OpStatsLogger getBookieInfoRequestStats;
    final OpStatsLogger getBookieInfoStats;
    final OpStatsLogger channelWriteStats;

    public BookieRequestProcessor(ServerConfiguration serverCfg, Bookie bookie,
            StatsLogger statsLogger, SecurityHandlerFactory shFactory) throws SecurityException {
        this.serverCfg = serverCfg;
        this.bookie = bookie;
        this.readThreadPool = createExecutor(
                this.serverCfg.getNumReadWorkerThreads(),
                "BookieReadThreadPool",
                serverCfg.getMaxPendingReadRequestPerThread(),
                statsLogger);
        this.writeThreadPool = createExecutor(
                this.serverCfg.getNumAddWorkerThreads(),
                "BookieWriteThreadPool",
                serverCfg.getMaxPendingAddRequestPerThread(),
                statsLogger);
        if (serverCfg.getNumLongPollWorkerThreads() <= 0 && readThreadPool != null) {
            this.longPollThreadPool = this.readThreadPool;
        } else {
            int numThreads = this.serverCfg.getNumLongPollWorkerThreads();
            if (numThreads <= 0) {
                numThreads = Runtime.getRuntime().availableProcessors();
            }
            this.longPollThreadPool = createExecutor(
                numThreads,
                "BookieLongPollThread-" + serverCfg.getBookiePort(),
<<<<<<< HEAD
                OrderedScheduler.NO_TASK_LIMIT, statsLogger);
        }
=======
                OrderedExecutor.NO_TASK_LIMIT, statsLogger);
>>>>>>> 15d583cb
        this.highPriorityThreadPool = createExecutor(
                this.serverCfg.getNumHighPriorityWorkerThreads(),
                "BookieHighPriorityThread-" + serverCfg.getBookiePort(),
                OrderedExecutor.NO_TASK_LIMIT, statsLogger);
        this.requestTimer = new HashedWheelTimer(
            new ThreadFactoryBuilder().setNameFormat("BookieRequestTimer-%d").build(),
            this.serverCfg.getRequestTimerTickDurationMs(),
            TimeUnit.MILLISECONDS, this.serverCfg.getRequestTimerNumTicks());
        this.shFactory = shFactory;
        if (shFactory != null) {
            shFactory.init(NodeType.Server, serverCfg);
        }

        // Expose Stats
        this.statsEnabled = serverCfg.isStatisticsEnabled();
        this.addEntryStats = statsLogger.getOpStatsLogger(ADD_ENTRY);
        this.addRequestStats = statsLogger.getOpStatsLogger(ADD_ENTRY_REQUEST);
        this.readEntryStats = statsLogger.getOpStatsLogger(READ_ENTRY);
        this.readRequestStats = statsLogger.getOpStatsLogger(READ_ENTRY_REQUEST);
        this.fenceReadEntryStats = statsLogger.getOpStatsLogger(READ_ENTRY_FENCE_READ);
        this.fenceReadRequestStats = statsLogger.getOpStatsLogger(READ_ENTRY_FENCE_REQUEST);
        this.fenceReadWaitStats = statsLogger.getOpStatsLogger(READ_ENTRY_FENCE_WAIT);
        this.readEntrySchedulingDelayStats = statsLogger.getOpStatsLogger(READ_ENTRY_SCHEDULING_DELAY);
        this.longPollPreWaitStats = statsLogger.getOpStatsLogger(READ_ENTRY_LONG_POLL_PRE_WAIT);
        this.longPollWaitStats = statsLogger.getOpStatsLogger(READ_ENTRY_LONG_POLL_WAIT);
        this.longPollReadStats = statsLogger.getOpStatsLogger(READ_ENTRY_LONG_POLL_READ);
        this.longPollReadRequestStats = statsLogger.getOpStatsLogger(READ_ENTRY_LONG_POLL_REQUEST);
        this.readLastEntryNoEntryErrorCounter = statsLogger.getCounter(READ_LAST_ENTRY_NOENTRY_ERROR);
        this.writeLacStats = statsLogger.getOpStatsLogger(WRITE_LAC);
        this.writeLacRequestStats = statsLogger.getOpStatsLogger(WRITE_LAC_REQUEST);
        this.readLacStats = statsLogger.getOpStatsLogger(READ_LAC);
        this.readLacRequestStats = statsLogger.getOpStatsLogger(READ_LAC_REQUEST);
        this.getBookieInfoStats = statsLogger.getOpStatsLogger(GET_BOOKIE_INFO);
        this.getBookieInfoRequestStats = statsLogger.getOpStatsLogger(GET_BOOKIE_INFO_REQUEST);
        this.channelWriteStats = statsLogger.getOpStatsLogger(CHANNEL_WRITE);
    }

    @Override
    public void close() {
        shutdownExecutor(writeThreadPool);
        shutdownExecutor(readThreadPool);
        if (serverCfg.getNumLongPollWorkerThreads() > 0 || readThreadPool == null) {
            shutdownExecutor(longPollThreadPool);
        }
        shutdownExecutor(highPriorityThreadPool);
    }

    private OrderedExecutor createExecutor(
            int numThreads,
            String nameFormat,
            int maxTasksInQueue,
            StatsLogger statsLogger) {
        if (numThreads <= 0) {
            return null;
        } else {
            return OrderedExecutor.newBuilder()
                    .numThreads(numThreads)
                    .name(nameFormat)
                    .traceTaskExecution(serverCfg.getEnableTaskExecutionStats())
                    .statsLogger(statsLogger)
                    .maxTasksInQueue(maxTasksInQueue)
                    .build();
        }
    }

    private void shutdownExecutor(OrderedExecutor service) {
        if (null != service) {
            service.shutdown();
        }
    }

    @Override
    public void processRequest(Object msg, Channel c) {
        // If we can decode this packet as a Request protobuf packet, process
        // it as a version 3 packet. Else, just use the old protocol.
        if (msg instanceof BookkeeperProtocol.Request) {
            BookkeeperProtocol.Request r = (BookkeeperProtocol.Request) msg;
            BookkeeperProtocol.BKPacketHeader header = r.getHeader();
            switch (header.getOperation()) {
                case ADD_ENTRY:
                    processAddRequestV3(r, c);
                    break;
                case READ_ENTRY:
                    processReadRequestV3(r, c);
                    break;
                case AUTH:
                    LOG.info("Ignoring auth operation from client {}", c.remoteAddress());
                    BookkeeperProtocol.AuthMessage message = BookkeeperProtocol.AuthMessage
                        .newBuilder()
                        .setAuthPluginName(AuthProviderFactoryFactory.AUTHENTICATION_DISABLED_PLUGIN_NAME)
                        .setPayload(ByteString.copyFrom(AuthToken.NULL.getData()))
                        .build();
                    BookkeeperProtocol.Response.Builder authResponse = BookkeeperProtocol.Response
                        .newBuilder().setHeader(r.getHeader())
                        .setStatus(BookkeeperProtocol.StatusCode.EOK)
                        .setAuthResponse(message);
                    c.writeAndFlush(authResponse.build());
                    break;
                case WRITE_LAC:
                    processWriteLacRequestV3(r, c);
                    break;
                case READ_LAC:
                    processReadLacRequestV3(r, c);
                    break;
                case GET_BOOKIE_INFO:
                    processGetBookieInfoRequestV3(r, c);
                    break;
                case START_TLS:
                    processStartTLSRequestV3(r, c);
                    break;
                default:
                    LOG.info("Unknown operation type {}", header.getOperation());
                    BookkeeperProtocol.Response.Builder response =
                            BookkeeperProtocol.Response.newBuilder().setHeader(r.getHeader())
                            .setStatus(BookkeeperProtocol.StatusCode.EBADREQ);
                    c.writeAndFlush(response.build());
                    if (statsEnabled) {
                        bkStats.getOpStats(BKStats.STATS_UNKNOWN).incrementFailedOps();
                    }
                    break;
            }
        } else {
            BookieProtocol.Request r = (BookieProtocol.Request) msg;
            // process packet
            switch (r.getOpCode()) {
                case BookieProtocol.ADDENTRY:
                    checkArgument(r instanceof BookieProtocol.ParsedAddRequest);
                    processAddRequest((BookieProtocol.ParsedAddRequest) r, c);
                    break;
                case BookieProtocol.READENTRY:
                    checkArgument(r instanceof BookieProtocol.ReadRequest);
                    processReadRequest((BookieProtocol.ReadRequest) r, c);
                    break;
                default:
                    LOG.error("Unknown op type {}, sending error", r.getOpCode());
                    c.writeAndFlush(ResponseBuilder.buildErrorResponse(BookieProtocol.EBADREQ, r));
                    if (statsEnabled) {
                        bkStats.getOpStats(BKStats.STATS_UNKNOWN).incrementFailedOps();
                    }
                    break;
            }
        }
    }

     private void processWriteLacRequestV3(final BookkeeperProtocol.Request r, final Channel c) {
        WriteLacProcessorV3 writeLac = new WriteLacProcessorV3(r, c, this);
        if (null == writeThreadPool) {
            writeLac.run();
        } else {
            writeThreadPool.executeOrdered(r.getAddRequest().getLedgerId(), writeLac);
        }
    }

    private void processReadLacRequestV3(final BookkeeperProtocol.Request r, final Channel c) {
        ReadLacProcessorV3 readLac = new ReadLacProcessorV3(r, c, this);
        if (null == readThreadPool) {
            readLac.run();
        } else {
            readThreadPool.executeOrdered(r.getAddRequest().getLedgerId(), readLac);
        }
    }

    private void processAddRequestV3(final BookkeeperProtocol.Request r, final Channel c) {
        WriteEntryProcessorV3 write = new WriteEntryProcessorV3(r, c, this);

        final OrderedExecutor threadPool;
        if (RequestUtils.isHighPriority(r)) {
            threadPool = highPriorityThreadPool;
        } else {
            threadPool = writeThreadPool;
        }

        if (null == threadPool) {
            write.run();
        } else {
            try {
                threadPool.executeOrdered(r.getAddRequest().getLedgerId(), write);
            } catch (RejectedExecutionException e) {
                if (LOG.isDebugEnabled()) {
                    LOG.debug("Failed to process request to add entry at {}:{}. Too many pending requests",
                              r.getAddRequest().getLedgerId(), r.getAddRequest().getEntryId());
                }
                BookkeeperProtocol.AddResponse.Builder addResponse = BookkeeperProtocol.AddResponse.newBuilder()
                        .setLedgerId(r.getAddRequest().getLedgerId())
                        .setEntryId(r.getAddRequest().getEntryId())
                        .setStatus(BookkeeperProtocol.StatusCode.ETOOMANYREQUESTS);
                BookkeeperProtocol.Response.Builder response = BookkeeperProtocol.Response.newBuilder()
                        .setHeader(write.getHeader())
                        .setStatus(addResponse.getStatus())
                        .setAddResponse(addResponse);
                BookkeeperProtocol.Response resp = response.build();
                write.sendResponse(addResponse.getStatus(), resp, addRequestStats);
            }
        }
    }

    private void processReadRequestV3(final BookkeeperProtocol.Request r, final Channel c) {
        ExecutorService fenceThread = null == highPriorityThreadPool ? null : highPriorityThreadPool.chooseThread(c);

        final ReadEntryProcessorV3 read;
        final OrderedExecutor threadPool;
        if (RequestUtils.isLongPollReadRequest(r.getReadRequest())) {
            ExecutorService lpThread = longPollThreadPool.chooseThread(c);

            read = new LongPollReadEntryProcessorV3(r, c, this, fenceThread,
                                                    lpThread, requestTimer);
            threadPool = longPollThreadPool;
        } else {
            read = new ReadEntryProcessorV3(r, c, this, fenceThread);

            // If it's a high priority read (fencing or as part of recovery process), we want to make sure it
            // gets executed as fast as possible, so bypass the normal readThreadPool
            // and execute in highPriorityThreadPool
            boolean isHighPriority = RequestUtils.isHighPriority(r)
                || hasFlag(r.getReadRequest(), BookkeeperProtocol.ReadRequest.Flag.FENCE_LEDGER);
            if (isHighPriority) {
                threadPool = highPriorityThreadPool;
            } else {
                threadPool = readThreadPool;
            }
        }

        if (null == threadPool) {
            read.run();
        } else {
            try {
                threadPool.executeOrdered(r.getReadRequest().getLedgerId(), read);
            } catch (RejectedExecutionException e) {
                if (LOG.isDebugEnabled()) {
                    LOG.debug("Failed to process request to read entry at {}:{}. Too many pending requests",
                              r.getReadRequest().getLedgerId(), r.getReadRequest().getEntryId());
                }
                BookkeeperProtocol.ReadResponse.Builder readResponse = BookkeeperProtocol.ReadResponse.newBuilder()
                    .setLedgerId(r.getAddRequest().getLedgerId())
                    .setEntryId(r.getAddRequest().getEntryId())
                    .setStatus(BookkeeperProtocol.StatusCode.ETOOMANYREQUESTS);
                BookkeeperProtocol.Response.Builder response = BookkeeperProtocol.Response.newBuilder()
                    .setHeader(read.getHeader())
                    .setStatus(readResponse.getStatus())
                    .setReadResponse(readResponse);
                BookkeeperProtocol.Response resp = response.build();
                read.sendResponse(readResponse.getStatus(), resp, readRequestStats);
            }
        }
    }

    private void processStartTLSRequestV3(final BookkeeperProtocol.Request r, final Channel c) {
        BookkeeperProtocol.Response.Builder response = BookkeeperProtocol.Response.newBuilder();
        BookkeeperProtocol.BKPacketHeader.Builder header = BookkeeperProtocol.BKPacketHeader.newBuilder();
        header.setVersion(BookkeeperProtocol.ProtocolVersion.VERSION_THREE);
        header.setOperation(r.getHeader().getOperation());
        header.setTxnId(r.getHeader().getTxnId());
        response.setHeader(header.build());
        if (shFactory == null) {
            LOG.error("Got StartTLS request but TLS not configured");
            response.setStatus(BookkeeperProtocol.StatusCode.EBADREQ);
            c.writeAndFlush(response.build());
        } else {
            // there is no need to execute in a different thread as this operation is light
            SslHandler sslHandler = shFactory.newTLSHandler();
            c.pipeline().addFirst("tls", sslHandler);

            response.setStatus(BookkeeperProtocol.StatusCode.EOK);
            BookkeeperProtocol.StartTLSResponse.Builder builder = BookkeeperProtocol.StartTLSResponse.newBuilder();
            response.setStartTLSResponse(builder.build());
            sslHandler.handshakeFuture().addListener(new GenericFutureListener<Future<Channel>>() {
                @Override
                public void operationComplete(Future<Channel> future) throws Exception {
                    // notify the AuthPlugin the completion of the handshake, even in case of failure
                    AuthHandler.ServerSideHandler authHandler = c.pipeline()
                            .get(AuthHandler.ServerSideHandler.class);
                    authHandler.authProvider.onProtocolUpgrade();
                    if (future.isSuccess()) {
                        LOG.info("Session is protected by: {}", sslHandler.engine().getSession().getCipherSuite());
                    } else {
                        LOG.error("TLS Handshake failure: {}", future.cause());
                        BookkeeperProtocol.Response.Builder errResponse = BookkeeperProtocol.Response.newBuilder()
                                .setHeader(r.getHeader()).setStatus(BookkeeperProtocol.StatusCode.EIO);
                        c.writeAndFlush(errResponse.build());
                        if (statsEnabled) {
                            bkStats.getOpStats(BKStats.STATS_UNKNOWN).incrementFailedOps();
                        }
                    }
                }
            });
            c.writeAndFlush(response.build());
        }
    }

    private void processGetBookieInfoRequestV3(final BookkeeperProtocol.Request r, final Channel c) {
        GetBookieInfoProcessorV3 getBookieInfo = new GetBookieInfoProcessorV3(r, c, this);
        if (null == readThreadPool) {
            getBookieInfo.run();
        } else {
            readThreadPool.submit(getBookieInfo);
        }
    }

    private void processAddRequest(final BookieProtocol.ParsedAddRequest r, final Channel c) {
        WriteEntryProcessor write = WriteEntryProcessor.create(r, c, this);

        // If it's a high priority add (usually as part of recovery process), we want to make sure it gets
        // executed as fast as possible, so bypass the normal writeThreadPool and execute in highPriorityThreadPool
        final OrderedExecutor threadPool;
        if (r.isHighPriority()) {
            threadPool = highPriorityThreadPool;
        } else {
            threadPool = writeThreadPool;
        }

        if (null == threadPool) {
            write.run();
        } else {
            try {
                threadPool.executeOrdered(r.getLedgerId(), write);
            } catch (RejectedExecutionException e) {
                if (LOG.isDebugEnabled()) {
                    LOG.debug("Failed to process request to add entry at {}:{}. Too many pending requests", r.ledgerId,
                            r.entryId);
                }

                write.sendResponse(BookieProtocol.ETOOMANYREQUESTS,
                        ResponseBuilder.buildErrorResponse(BookieProtocol.ETOOMANYREQUESTS, r), addRequestStats);
            }
        }
    }

    private void processReadRequest(final BookieProtocol.ReadRequest r, final Channel c) {
        ReadEntryProcessor read = ReadEntryProcessor.create(r, c, this);

        // If it's a high priority read (fencing or as part of recovery process), we want to make sure it
        // gets executed as fast as possible, so bypass the normal readThreadPool
        // and execute in highPriorityThreadPool
        final OrderedExecutor threadPool;
        if (r.isHighPriority() || r.isFencing()) {
            threadPool = highPriorityThreadPool;
        } else {
            threadPool = readThreadPool;
        }

        if (null == threadPool) {
            read.run();
        } else {
            try {
                threadPool.executeOrdered(r.getLedgerId(), read);
            } catch (RejectedExecutionException e) {
                if (LOG.isDebugEnabled()) {
                    LOG.debug("Failed to process request to read entry at {}:{}. Too many pending requests", r.ledgerId,
                            r.entryId);
                }

                read.sendResponse(BookieProtocol.ETOOMANYREQUESTS,
                        ResponseBuilder.buildErrorResponse(BookieProtocol.ETOOMANYREQUESTS, r), readRequestStats);
            }
        }
    }
}<|MERGE_RESOLUTION|>--- conflicted
+++ resolved
@@ -94,12 +94,8 @@
     /**
      * The threadpool used to execute all read entry requests issued to this server.
      */
-<<<<<<< HEAD
     @Getter(AccessLevel.PACKAGE)
-    private final OrderedSafeExecutor readThreadPool;
-=======
     private final OrderedExecutor readThreadPool;
->>>>>>> 15d583cb
 
     /**
      * The threadpool used to execute all add entry requests issued to this server.
@@ -115,12 +111,8 @@
      * The threadpool used to execute all long poll requests issued to this server
      * after they are done waiting.
      */
-<<<<<<< HEAD
     @Getter(AccessLevel.PACKAGE)
-    private final OrderedSafeExecutor longPollThreadPool;
-=======
     private final OrderedExecutor longPollThreadPool;
->>>>>>> 15d583cb
 
     /**
      * The threadpool used to execute high priority requests.
@@ -180,12 +172,8 @@
             this.longPollThreadPool = createExecutor(
                 numThreads,
                 "BookieLongPollThread-" + serverCfg.getBookiePort(),
-<<<<<<< HEAD
-                OrderedScheduler.NO_TASK_LIMIT, statsLogger);
-        }
-=======
                 OrderedExecutor.NO_TASK_LIMIT, statsLogger);
->>>>>>> 15d583cb
+        }
         this.highPriorityThreadPool = createExecutor(
                 this.serverCfg.getNumHighPriorityWorkerThreads(),
                 "BookieHighPriorityThread-" + serverCfg.getBookiePort(),
