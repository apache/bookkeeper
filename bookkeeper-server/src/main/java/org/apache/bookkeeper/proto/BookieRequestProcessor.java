/**
 *
 * Licensed to the Apache Software Foundation (ASF) under one
 * or more contributor license agreements.  See the NOTICE file
 * distributed with this work for additional information
 * regarding copyright ownership.  The ASF licenses this file
 * to you under the Apache License, Version 2.0 (the
 * "License"); you may not use this file except in compliance
 * with the License.  You may obtain a copy of the License at
 *
 *   http://www.apache.org/licenses/LICENSE-2.0
 *
 * Unless required by applicable law or agreed to in writing,
 * software distributed under the License is distributed on an
 * "AS IS" BASIS, WITHOUT WARRANTIES OR CONDITIONS OF ANY
 * KIND, either express or implied.  See the License for the
 * specific language governing permissions and limitations
 * under the License.
 *
 */
package org.apache.bookkeeper.proto;

import com.google.common.util.concurrent.ThreadFactoryBuilder;
import com.google.protobuf.ByteString;
import io.netty.channel.Channel;
<<<<<<< HEAD
import io.netty.handler.ssl.SslHandler;
import io.netty.util.concurrent.Future;
import io.netty.util.concurrent.GenericFutureListener;

=======
import io.netty.util.HashedWheelTimer;
>>>>>>> 671ec2b2
import java.util.concurrent.ExecutorService;
import java.util.concurrent.TimeUnit;
import org.apache.bookkeeper.auth.AuthProviderFactoryFactory;
import org.apache.bookkeeper.auth.AuthToken;
import org.apache.bookkeeper.bookie.Bookie;
import org.apache.bookkeeper.conf.ServerConfiguration;
import org.apache.bookkeeper.processor.RequestProcessor;
<<<<<<< HEAD
import org.apache.bookkeeper.ssl.SecurityException;
import org.apache.bookkeeper.ssl.SecurityHandlerFactory;
import org.apache.bookkeeper.ssl.SecurityHandlerFactory.NodeType;
=======
import org.apache.bookkeeper.stats.Counter;
>>>>>>> 671ec2b2
import org.apache.bookkeeper.stats.OpStatsLogger;
import org.apache.bookkeeper.stats.StatsLogger;
import org.apache.bookkeeper.util.OrderedSafeExecutor;
import org.slf4j.Logger;
import org.slf4j.LoggerFactory;

import static org.apache.bookkeeper.bookie.BookKeeperServerStats.ADD_ENTRY;
import static org.apache.bookkeeper.bookie.BookKeeperServerStats.ADD_ENTRY_REQUEST;
import static org.apache.bookkeeper.bookie.BookKeeperServerStats.CHANNEL_WRITE;
import static org.apache.bookkeeper.bookie.BookKeeperServerStats.GET_BOOKIE_INFO_REQUEST;
import static org.apache.bookkeeper.bookie.BookKeeperServerStats.READ_ENTRY;
import static org.apache.bookkeeper.bookie.BookKeeperServerStats.READ_ENTRY_FENCE_READ;
import static org.apache.bookkeeper.bookie.BookKeeperServerStats.READ_ENTRY_FENCE_REQUEST;
import static org.apache.bookkeeper.bookie.BookKeeperServerStats.READ_ENTRY_FENCE_WAIT;
import static org.apache.bookkeeper.bookie.BookKeeperServerStats.READ_ENTRY_LONG_POLL_PRE_WAIT;
import static org.apache.bookkeeper.bookie.BookKeeperServerStats.READ_ENTRY_LONG_POLL_READ;
import static org.apache.bookkeeper.bookie.BookKeeperServerStats.READ_ENTRY_LONG_POLL_REQUEST;
import static org.apache.bookkeeper.bookie.BookKeeperServerStats.READ_ENTRY_LONG_POLL_WAIT;
import static org.apache.bookkeeper.bookie.BookKeeperServerStats.READ_ENTRY_REQUEST;
import static org.apache.bookkeeper.bookie.BookKeeperServerStats.READ_ENTRY_SCHEDULING_DELAY;
import static org.apache.bookkeeper.bookie.BookKeeperServerStats.READ_LAC_REQUEST;
<<<<<<< HEAD
=======
import static org.apache.bookkeeper.bookie.BookKeeperServerStats.READ_LAST_ENTRY_NOENTRY_ERROR;
import static org.apache.bookkeeper.bookie.BookKeeperServerStats.WRITE_LAC;
>>>>>>> 671ec2b2
import static org.apache.bookkeeper.bookie.BookKeeperServerStats.READ_LAC;
import static org.apache.bookkeeper.bookie.BookKeeperServerStats.WRITE_LAC;
import static org.apache.bookkeeper.bookie.BookKeeperServerStats.GET_BOOKIE_INFO;
import static org.apache.bookkeeper.bookie.BookKeeperServerStats.WRITE_LAC_REQUEST;

public class BookieRequestProcessor implements RequestProcessor {

    private static final Logger LOG = LoggerFactory.getLogger(BookieRequestProcessor.class);

    /**
     * The server configuration. We use this for getting the number of add and read
     * worker threads.
     */
    private final ServerConfiguration serverCfg;

    /**
     * This is the Bookie instance that is used to handle all read and write requests.
     */
    final Bookie bookie;

    /**
     * The threadpool used to execute all read entry requests issued to this server.
     */
    private final OrderedSafeExecutor readThreadPool;

    /**
     * The threadpool used to execute all add entry requests issued to this server.
     */
    private final OrderedSafeExecutor writeThreadPool;

    /**
<<<<<<< HEAD
     * SSL management
     */
    private final SecurityHandlerFactory shFactory;
=======
     * The threadpool used to execute all long poll requests issued to this server
     * after they are done waiting
     */
    private final OrderedSafeExecutor longPollThreadPool;

    /**
     * The Timer used to time out requests for long polling
     */
    private final HashedWheelTimer requestTimer;
>>>>>>> 671ec2b2

    // Expose Stats
    private final BKStats bkStats = BKStats.getInstance();
    private final boolean statsEnabled;
    final OpStatsLogger addRequestStats;
    final OpStatsLogger addEntryStats;
    final OpStatsLogger readRequestStats;
    final OpStatsLogger readEntryStats;
    final OpStatsLogger fenceReadRequestStats;
    final OpStatsLogger fenceReadEntryStats;
    final OpStatsLogger fenceReadWaitStats;
    final OpStatsLogger readEntrySchedulingDelayStats;
    final OpStatsLogger longPollPreWaitStats;
    final OpStatsLogger longPollWaitStats;
    final OpStatsLogger longPollReadStats;
    final OpStatsLogger longPollReadRequestStats;
    final Counter readLastEntryNoEntryErrorCounter;
    final OpStatsLogger writeLacRequestStats;
    final OpStatsLogger writeLacStats;
    final OpStatsLogger readLacRequestStats;
    final OpStatsLogger readLacStats;
    final OpStatsLogger getBookieInfoRequestStats;
    final OpStatsLogger getBookieInfoStats;
    final OpStatsLogger channelWriteStats;

    public BookieRequestProcessor(ServerConfiguration serverCfg, Bookie bookie,
            StatsLogger statsLogger, SecurityHandlerFactory shFactory) throws SecurityException {
        this.serverCfg = serverCfg;
        this.bookie = bookie;
<<<<<<< HEAD
        this.readThreadPool =
            createExecutor(this.serverCfg.getNumReadWorkerThreads(),
                           "BookieReadThread-" + serverCfg.getBookiePort());
        this.writeThreadPool =
            createExecutor(this.serverCfg.getNumAddWorkerThreads(),
                           "BookieWriteThread-" + serverCfg.getBookiePort());
        this.shFactory = shFactory;
        if (shFactory != null) {
            shFactory.init(NodeType.Server, serverCfg);
        }
=======
        this.readThreadPool = createExecutor(this.serverCfg.getNumReadWorkerThreads(), "BookieReadThread-" + serverCfg.getBookiePort());
        this.writeThreadPool = createExecutor(this.serverCfg.getNumAddWorkerThreads(), "BookieWriteThread-" + serverCfg.getBookiePort());
        this.longPollThreadPool =
            createExecutor(
                this.serverCfg.getNumLongPollWorkerThreads(),
                "BookieLongPollThread-" + serverCfg.getBookiePort());
        this.requestTimer = new HashedWheelTimer(
            new ThreadFactoryBuilder().setNameFormat("BookieRequestTimer-%d").build(),
            this.serverCfg.getRequestTimerTickDurationMs(),
            TimeUnit.MILLISECONDS, this.serverCfg.getRequestTimerNumTicks());

>>>>>>> 671ec2b2
        // Expose Stats
        this.statsEnabled = serverCfg.isStatisticsEnabled();
        this.addEntryStats = statsLogger.getOpStatsLogger(ADD_ENTRY);
        this.addRequestStats = statsLogger.getOpStatsLogger(ADD_ENTRY_REQUEST);
        this.readEntryStats = statsLogger.getOpStatsLogger(READ_ENTRY);
        this.readRequestStats = statsLogger.getOpStatsLogger(READ_ENTRY_REQUEST);
        this.fenceReadEntryStats = statsLogger.getOpStatsLogger(READ_ENTRY_FENCE_READ);
        this.fenceReadRequestStats = statsLogger.getOpStatsLogger(READ_ENTRY_FENCE_REQUEST);
        this.fenceReadWaitStats = statsLogger.getOpStatsLogger(READ_ENTRY_FENCE_WAIT);
        this.readEntrySchedulingDelayStats = statsLogger.getOpStatsLogger(READ_ENTRY_SCHEDULING_DELAY);
        this.longPollPreWaitStats = statsLogger.getOpStatsLogger(READ_ENTRY_LONG_POLL_PRE_WAIT);
        this.longPollWaitStats = statsLogger.getOpStatsLogger(READ_ENTRY_LONG_POLL_WAIT);
        this.longPollReadStats = statsLogger.getOpStatsLogger(READ_ENTRY_LONG_POLL_READ);
        this.longPollReadRequestStats = statsLogger.getOpStatsLogger(READ_ENTRY_LONG_POLL_REQUEST);
        this.readLastEntryNoEntryErrorCounter = statsLogger.getCounter(READ_LAST_ENTRY_NOENTRY_ERROR);
        this.writeLacStats = statsLogger.getOpStatsLogger(WRITE_LAC);
        this.writeLacRequestStats = statsLogger.getOpStatsLogger(WRITE_LAC_REQUEST);
        this.readLacStats = statsLogger.getOpStatsLogger(READ_LAC);
        this.readLacRequestStats = statsLogger.getOpStatsLogger(READ_LAC_REQUEST);
        this.getBookieInfoStats = statsLogger.getOpStatsLogger(GET_BOOKIE_INFO);
        this.getBookieInfoRequestStats = statsLogger.getOpStatsLogger(GET_BOOKIE_INFO_REQUEST);
        this.channelWriteStats = statsLogger.getOpStatsLogger(CHANNEL_WRITE);
    }

    @Override
    public void close() {
        shutdownExecutor(writeThreadPool);
        shutdownExecutor(readThreadPool);
    }

    private OrderedSafeExecutor createExecutor(int numThreads, String nameFormat) {
        if (numThreads <= 0) {
            return null;
        } else {
            return OrderedSafeExecutor.newBuilder().numThreads(numThreads).name(nameFormat).build();
        }
    }

    private void shutdownExecutor(OrderedSafeExecutor service) {
        if (null != service) {
            service.shutdown();
        }
    }

    @Override
    public void processRequest(Object msg, Channel c) {
        // If we can decode this packet as a Request protobuf packet, process
        // it as a version 3 packet. Else, just use the old protocol.
        if (msg instanceof BookkeeperProtocol.Request) {
            BookkeeperProtocol.Request r = (BookkeeperProtocol.Request) msg;
            BookkeeperProtocol.BKPacketHeader header = r.getHeader();
            switch (header.getOperation()) {
                case ADD_ENTRY:
                    processAddRequestV3(r, c);
                    break;
                case READ_ENTRY:
                    processReadRequestV3(r, c);
                    break;
                case AUTH:
                    LOG.info("Ignoring auth operation from client {}",c.remoteAddress());
                    BookkeeperProtocol.AuthMessage message = BookkeeperProtocol.AuthMessage
                        .newBuilder()
                        .setAuthPluginName(AuthProviderFactoryFactory.AUTHENTICATION_DISABLED_PLUGIN_NAME)
                        .setPayload(ByteString.copyFrom(AuthToken.NULL.getData()))
                        .build();
                    BookkeeperProtocol.Response.Builder authResponse =
                            BookkeeperProtocol.Response.newBuilder().setHeader(r.getHeader())
                            .setStatus(BookkeeperProtocol.StatusCode.EOK)
                            .setAuthResponse(message);
                    c.writeAndFlush(authResponse.build());
                    break;
                case WRITE_LAC:
                    processWriteLacRequestV3(r,c);
                    break;
                case READ_LAC:
                    processReadLacRequestV3(r,c);
                    break;
                case GET_BOOKIE_INFO:
                    processGetBookieInfoRequestV3(r,c);
                    break;
                case START_TLS:
                    processStartTLSRequestV3(r, c);
                    break;
                default:
                    LOG.info("Unknown operation type {}", header.getOperation());
                    BookkeeperProtocol.Response.Builder response =
                            BookkeeperProtocol.Response.newBuilder().setHeader(r.getHeader())
                            .setStatus(BookkeeperProtocol.StatusCode.EBADREQ);
                    c.writeAndFlush(response.build());
                    if (statsEnabled) {
                        bkStats.getOpStats(BKStats.STATS_UNKNOWN).incrementFailedOps();
                    }
                    break;
            }
        } else {
            BookieProtocol.Request r = (BookieProtocol.Request) msg;
            // process packet
            switch (r.getOpCode()) {
                case BookieProtocol.ADDENTRY:
                    processAddRequest(r, c);
                    break;
                case BookieProtocol.READENTRY:
                    processReadRequest(r, c);
                    break;
                default:
                    LOG.error("Unknown op type {}, sending error", r.getOpCode());
                    c.writeAndFlush(ResponseBuilder.buildErrorResponse(BookieProtocol.EBADREQ, r));
                    if (statsEnabled) {
                        bkStats.getOpStats(BKStats.STATS_UNKNOWN).incrementFailedOps();
                    }
                    break;
            }
        }
    }

     private void processWriteLacRequestV3(final BookkeeperProtocol.Request r, final Channel c) {
        WriteLacProcessorV3 writeLac = new WriteLacProcessorV3(r, c, this);
        if (null == writeThreadPool) {
            writeLac.run();
        } else {
            writeThreadPool.submitOrdered(r.getAddRequest().getLedgerId(), writeLac);
        }
    }

    private void processReadLacRequestV3(final BookkeeperProtocol.Request r, final Channel c) {
        ReadLacProcessorV3 readLac = new ReadLacProcessorV3(r, c, this);
        if (null == readThreadPool) {
            readLac.run();
        } else {
            readThreadPool.submitOrdered(r.getAddRequest().getLedgerId(), readLac);
        }
    }

    private void processAddRequestV3(final BookkeeperProtocol.Request r, final Channel c) {
        WriteEntryProcessorV3 write = new WriteEntryProcessorV3(r, c, this);
        if (null == writeThreadPool) {
            write.run();
        } else {
            writeThreadPool.submitOrdered(r.getAddRequest().getLedgerId(), write);
        }
    }

    private void processReadRequestV3(final BookkeeperProtocol.Request r, final Channel c) {
        ExecutorService fenceThreadPool =
          null == readThreadPool ? null : readThreadPool.chooseThread(c);
        ExecutorService lpThreadPool =
          null == longPollThreadPool ? null : longPollThreadPool.chooseThread(c);
        ReadEntryProcessorV3 read;
        if (RequestUtils.isLongPollReadRequest(r.getReadRequest())) {
            read = new LongPollReadEntryProcessorV3(
                r,
                c,
                this,
                fenceThreadPool,
                lpThreadPool,
                requestTimer);
            if (null == longPollThreadPool) {
                read.run();
            } else {
                longPollThreadPool.submitOrdered(r.getReadRequest().getLedgerId(), read);
            }
        } else {
            read = new ReadEntryProcessorV3(r, c, this, fenceThreadPool);
            if (null == readThreadPool) {
                read.run();
            } else {
                readThreadPool.submitOrdered(r.getReadRequest().getLedgerId(), read);
            }
        }
    }

    private void processStartTLSRequestV3(final BookkeeperProtocol.Request r, final Channel c) {
        BookkeeperProtocol.Response.Builder response = BookkeeperProtocol.Response.newBuilder();
        BookkeeperProtocol.BKPacketHeader.Builder header = BookkeeperProtocol.BKPacketHeader.newBuilder();
        header.setVersion(BookkeeperProtocol.ProtocolVersion.VERSION_THREE);
        header.setOperation(r.getHeader().getOperation());
        header.setTxnId(r.getHeader().getTxnId());
        response.setHeader(header.build());
        if (shFactory == null) {
            LOG.error("Got StartTLS request but SSL not configured");
            response.setStatus(BookkeeperProtocol.StatusCode.EBADREQ);
            c.writeAndFlush(response.build());
        } else {
            // there is no need to execute in a different thread as this operation is light
            SslHandler sslHandler = shFactory.newSslHandler();
            c.pipeline().addFirst("ssl", sslHandler);

            response.setStatus(BookkeeperProtocol.StatusCode.EOK);
            BookkeeperProtocol.StartTLSResponse.Builder builder = BookkeeperProtocol.StartTLSResponse.newBuilder();
            response.setStartTLSResponse(builder.build());
            sslHandler.handshakeFuture().addListener(new GenericFutureListener<Future<Channel>>() {
                @Override
                public void operationComplete(Future<Channel> future) throws Exception {
                    // notify the AuthPlugin the completion of the handshake, even in case of failure
                    AuthHandler.ServerSideHandler authHandler = c.pipeline()
                            .get(AuthHandler.ServerSideHandler.class);
                    authHandler.authProvider.onProtocolUpgrade();
                    if (future.isSuccess()) {
                        LOG.info("Session is protected by: {}", sslHandler.engine().getSession().getCipherSuite());
                    } else {
                        LOG.error("SSL Handshake failure: {}", future.cause());
                        BookkeeperProtocol.Response.Builder errResponse = BookkeeperProtocol.Response.newBuilder()
                                .setHeader(r.getHeader()).setStatus(BookkeeperProtocol.StatusCode.EIO);
                        c.writeAndFlush(errResponse.build());
                        if (statsEnabled) {
                            bkStats.getOpStats(BKStats.STATS_UNKNOWN).incrementFailedOps();
                        }
                    }
                }
            });
            c.writeAndFlush(response.build());
        }
    }

    private void processGetBookieInfoRequestV3(final BookkeeperProtocol.Request r, final Channel c) {
        GetBookieInfoProcessorV3 getBookieInfo = new GetBookieInfoProcessorV3(r, c, this);
        if (null == readThreadPool) {
            getBookieInfo.run();
        } else {
            readThreadPool.submit(getBookieInfo);
        }
    }

    private void processAddRequest(final BookieProtocol.Request r, final Channel c) {
        WriteEntryProcessor write = new WriteEntryProcessor(r, c, this);
        if (null == writeThreadPool) {
            write.run();
        } else {
            writeThreadPool.submitOrdered(r.getLedgerId(), write);
        }
    }

    private void processReadRequest(final BookieProtocol.Request r, final Channel c) {
        ReadEntryProcessor read = new ReadEntryProcessor(r, c, this);
        if (null == readThreadPool) {
            read.run();
        } else {
            readThreadPool.submitOrdered(r.getLedgerId(), read);
        }
    }
}<|MERGE_RESOLUTION|>--- conflicted
+++ resolved
@@ -23,14 +23,10 @@
 import com.google.common.util.concurrent.ThreadFactoryBuilder;
 import com.google.protobuf.ByteString;
 import io.netty.channel.Channel;
-<<<<<<< HEAD
 import io.netty.handler.ssl.SslHandler;
 import io.netty.util.concurrent.Future;
 import io.netty.util.concurrent.GenericFutureListener;
-
-=======
 import io.netty.util.HashedWheelTimer;
->>>>>>> 671ec2b2
 import java.util.concurrent.ExecutorService;
 import java.util.concurrent.TimeUnit;
 import org.apache.bookkeeper.auth.AuthProviderFactoryFactory;
@@ -38,13 +34,10 @@
 import org.apache.bookkeeper.bookie.Bookie;
 import org.apache.bookkeeper.conf.ServerConfiguration;
 import org.apache.bookkeeper.processor.RequestProcessor;
-<<<<<<< HEAD
 import org.apache.bookkeeper.ssl.SecurityException;
 import org.apache.bookkeeper.ssl.SecurityHandlerFactory;
 import org.apache.bookkeeper.ssl.SecurityHandlerFactory.NodeType;
-=======
 import org.apache.bookkeeper.stats.Counter;
->>>>>>> 671ec2b2
 import org.apache.bookkeeper.stats.OpStatsLogger;
 import org.apache.bookkeeper.stats.StatsLogger;
 import org.apache.bookkeeper.util.OrderedSafeExecutor;
@@ -66,11 +59,8 @@
 import static org.apache.bookkeeper.bookie.BookKeeperServerStats.READ_ENTRY_REQUEST;
 import static org.apache.bookkeeper.bookie.BookKeeperServerStats.READ_ENTRY_SCHEDULING_DELAY;
 import static org.apache.bookkeeper.bookie.BookKeeperServerStats.READ_LAC_REQUEST;
-<<<<<<< HEAD
-=======
 import static org.apache.bookkeeper.bookie.BookKeeperServerStats.READ_LAST_ENTRY_NOENTRY_ERROR;
 import static org.apache.bookkeeper.bookie.BookKeeperServerStats.WRITE_LAC;
->>>>>>> 671ec2b2
 import static org.apache.bookkeeper.bookie.BookKeeperServerStats.READ_LAC;
 import static org.apache.bookkeeper.bookie.BookKeeperServerStats.WRITE_LAC;
 import static org.apache.bookkeeper.bookie.BookKeeperServerStats.GET_BOOKIE_INFO;
@@ -102,11 +92,11 @@
     private final OrderedSafeExecutor writeThreadPool;
 
     /**
-<<<<<<< HEAD
      * SSL management
      */
     private final SecurityHandlerFactory shFactory;
-=======
+
+    /**
      * The threadpool used to execute all long poll requests issued to this server
      * after they are done waiting
      */
@@ -116,7 +106,6 @@
      * The Timer used to time out requests for long polling
      */
     private final HashedWheelTimer requestTimer;
->>>>>>> 671ec2b2
 
     // Expose Stats
     private final BKStats bkStats = BKStats.getInstance();
@@ -146,18 +135,6 @@
             StatsLogger statsLogger, SecurityHandlerFactory shFactory) throws SecurityException {
         this.serverCfg = serverCfg;
         this.bookie = bookie;
-<<<<<<< HEAD
-        this.readThreadPool =
-            createExecutor(this.serverCfg.getNumReadWorkerThreads(),
-                           "BookieReadThread-" + serverCfg.getBookiePort());
-        this.writeThreadPool =
-            createExecutor(this.serverCfg.getNumAddWorkerThreads(),
-                           "BookieWriteThread-" + serverCfg.getBookiePort());
-        this.shFactory = shFactory;
-        if (shFactory != null) {
-            shFactory.init(NodeType.Server, serverCfg);
-        }
-=======
         this.readThreadPool = createExecutor(this.serverCfg.getNumReadWorkerThreads(), "BookieReadThread-" + serverCfg.getBookiePort());
         this.writeThreadPool = createExecutor(this.serverCfg.getNumAddWorkerThreads(), "BookieWriteThread-" + serverCfg.getBookiePort());
         this.longPollThreadPool =
@@ -168,8 +145,11 @@
             new ThreadFactoryBuilder().setNameFormat("BookieRequestTimer-%d").build(),
             this.serverCfg.getRequestTimerTickDurationMs(),
             TimeUnit.MILLISECONDS, this.serverCfg.getRequestTimerNumTicks());
-
->>>>>>> 671ec2b2
+        this.shFactory = shFactory;
+        if (shFactory != null) {
+            shFactory.init(NodeType.Server, serverCfg);
+        }
+
         // Expose Stats
         this.statsEnabled = serverCfg.isStatisticsEnabled();
         this.addEntryStats = statsLogger.getOpStatsLogger(ADD_ENTRY);
