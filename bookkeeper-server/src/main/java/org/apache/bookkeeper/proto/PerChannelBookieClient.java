/**
 * Licensed to the Apache Software Foundation (ASF) under one
 * or more contributor license agreements.  See the NOTICE file
 * distributed with this work for additional information

 * regarding copyright ownership.  The ASF licenses this file
 * to you under the Apache License, Version 2.0 (the
 * "License"); you may not use this file except in compliance
 * with the License.  You may obtain a copy of the License at
 *
 *     http://www.apache.org/licenses/LICENSE-2.0
 *
 * Unless required by applicable law or agreed to in writing, software
 * distributed under the License is distributed on an "AS IS" BASIS,
 * WITHOUT WARRANTIES OR CONDITIONS OF ANY KIND, either express or implied.
 * See the License for the specific language governing permissions and
 * limitations under the License.
 */
package org.apache.bookkeeper.proto;

import static org.apache.bookkeeper.client.LedgerHandle.INVALID_ENTRY_ID;

import com.google.common.base.Joiner;
import com.google.common.collect.LinkedListMultimap;
import com.google.common.collect.ListMultimap;
import com.google.common.collect.Sets;
import com.google.protobuf.ByteString;
import com.google.protobuf.ExtensionRegistry;

import io.netty.bootstrap.Bootstrap;
import io.netty.buffer.ByteBuf;
import io.netty.buffer.ByteBufAllocator;
import io.netty.buffer.PooledByteBufAllocator;
import io.netty.buffer.Unpooled;
import io.netty.buffer.UnpooledByteBufAllocator;
import io.netty.channel.Channel;
import io.netty.channel.ChannelFuture;
import io.netty.channel.ChannelFutureListener;
import io.netty.channel.ChannelHandler.Sharable;
import io.netty.channel.ChannelHandlerContext;
import io.netty.channel.ChannelInboundHandlerAdapter;
import io.netty.channel.ChannelInitializer;
import io.netty.channel.ChannelOption;
import io.netty.channel.ChannelPipeline;
import io.netty.channel.DefaultEventLoopGroup;
import io.netty.channel.EventLoopGroup;
import io.netty.channel.WriteBufferWaterMark;
import io.netty.channel.epoll.EpollEventLoopGroup;
import io.netty.channel.epoll.EpollSocketChannel;
import io.netty.channel.local.LocalChannel;
import io.netty.channel.socket.nio.NioSocketChannel;
import io.netty.handler.codec.CorruptedFrameException;
import io.netty.handler.codec.DecoderException;
import io.netty.handler.codec.LengthFieldBasedFrameDecoder;
import io.netty.handler.codec.LengthFieldPrepender;
import io.netty.handler.codec.TooLongFrameException;
import io.netty.handler.ssl.SslHandler;
import io.netty.util.Recycler;
import io.netty.util.Recycler.Handle;
import io.netty.util.concurrent.Future;
import io.netty.util.concurrent.GenericFutureListener;

import java.io.IOException;
import java.net.SocketAddress;
import java.security.cert.Certificate;
import java.util.ArrayDeque;
import java.util.ArrayList;
import java.util.Arrays;
import java.util.Collection;
import java.util.Collections;
import java.util.Iterator;
import java.util.List;
import java.util.Queue;
import java.util.Set;
import java.util.concurrent.TimeUnit;
import java.util.concurrent.atomic.AtomicLong;
import java.util.concurrent.locks.ReentrantReadWriteLock;
import java.util.function.BiPredicate;

import javax.net.ssl.SSLHandshakeException;
import javax.net.ssl.SSLPeerUnverifiedException;

import org.apache.bookkeeper.auth.BookKeeperPrincipal;
import org.apache.bookkeeper.auth.ClientAuthProvider;
import org.apache.bookkeeper.client.BKException;
import org.apache.bookkeeper.client.BookKeeperClientStats;
import org.apache.bookkeeper.client.BookieInfoReader.BookieInfo;
import org.apache.bookkeeper.conf.ClientConfiguration;
import org.apache.bookkeeper.net.BookieSocketAddress;
import org.apache.bookkeeper.proto.BookkeeperInternalCallbacks.GenericCallback;
import org.apache.bookkeeper.proto.BookkeeperInternalCallbacks.GetBookieInfoCallback;
import org.apache.bookkeeper.proto.BookkeeperInternalCallbacks.ReadEntryCallback;
import org.apache.bookkeeper.proto.BookkeeperInternalCallbacks.ReadEntryCallbackCtx;
import org.apache.bookkeeper.proto.BookkeeperInternalCallbacks.ReadLacCallback;
import org.apache.bookkeeper.proto.BookkeeperInternalCallbacks.StartTLSCallback;
import org.apache.bookkeeper.proto.BookkeeperInternalCallbacks.WriteCallback;
import org.apache.bookkeeper.proto.BookkeeperInternalCallbacks.WriteLacCallback;
import org.apache.bookkeeper.proto.BookkeeperProtocol.AddRequest;
import org.apache.bookkeeper.proto.BookkeeperProtocol.AddResponse;
import org.apache.bookkeeper.proto.BookkeeperProtocol.BKPacketHeader;
import org.apache.bookkeeper.proto.BookkeeperProtocol.GetBookieInfoRequest;
import org.apache.bookkeeper.proto.BookkeeperProtocol.GetBookieInfoResponse;
import org.apache.bookkeeper.proto.BookkeeperProtocol.OperationType;
import org.apache.bookkeeper.proto.BookkeeperProtocol.ProtocolVersion;
import org.apache.bookkeeper.proto.BookkeeperProtocol.ReadLacRequest;
import org.apache.bookkeeper.proto.BookkeeperProtocol.ReadLacResponse;
import org.apache.bookkeeper.proto.BookkeeperProtocol.ReadRequest;
import org.apache.bookkeeper.proto.BookkeeperProtocol.ReadResponse;
import org.apache.bookkeeper.proto.BookkeeperProtocol.Request;
import org.apache.bookkeeper.proto.BookkeeperProtocol.Response;
import org.apache.bookkeeper.proto.BookkeeperProtocol.StatusCode;
import org.apache.bookkeeper.proto.BookkeeperProtocol.WriteLacRequest;
import org.apache.bookkeeper.proto.BookkeeperProtocol.WriteLacResponse;
import org.apache.bookkeeper.stats.Counter;
import org.apache.bookkeeper.stats.NullStatsLogger;
import org.apache.bookkeeper.stats.OpStatsLogger;
import org.apache.bookkeeper.stats.StatsLogger;
import org.apache.bookkeeper.tls.SecurityException;
import org.apache.bookkeeper.tls.SecurityHandlerFactory;
import org.apache.bookkeeper.tls.SecurityHandlerFactory.NodeType;
import org.apache.bookkeeper.util.MathUtils;
import org.apache.bookkeeper.util.OrderedSafeExecutor;
import org.apache.bookkeeper.util.SafeRunnable;
import org.apache.bookkeeper.util.collections.ConcurrentOpenHashMap;
import org.slf4j.Logger;
import org.slf4j.LoggerFactory;

/**
 * This class manages all details of connection to a particular bookie. It also
 * has reconnect logic if a connection to a bookie fails.
 */
@Sharable
public class PerChannelBookieClient extends ChannelInboundHandlerAdapter {

    static final Logger LOG = LoggerFactory.getLogger(PerChannelBookieClient.class);

    // this set contains the bookie error return codes that we do not consider for a bookie to be "faulty"
    private static final Set<Integer> expectedBkOperationErrors = Collections.unmodifiableSet(Sets
            .newHashSet(BKException.Code.BookieHandleNotAvailableException,
                        BKException.Code.NoSuchEntryException,
                        BKException.Code.NoSuchLedgerExistsException,
                        BKException.Code.LedgerFencedException,
                        BKException.Code.LedgerExistException,
                        BKException.Code.DuplicateEntryIdException,
                        BKException.Code.WriteOnReadOnlyBookieException));

    private static final AtomicLong txnIdGenerator = new AtomicLong(0);

    final BookieSocketAddress addr;
    final EventLoopGroup eventLoopGroup;
    final OrderedSafeExecutor executor;
    final long addEntryTimeoutNanos;
    final long readEntryTimeoutNanos;
    final int maxFrameSize;
    final int getBookieInfoTimeout;
    final int startTLSTimeout;

    private final ConcurrentOpenHashMap<CompletionKey, CompletionValue> completionObjects =
        new ConcurrentOpenHashMap<CompletionKey, CompletionValue>();

    // Map that hold duplicated read requests. The idea is to only use this map (synchronized) when there is a duplicate
    // read request for the same ledgerId/entryId
    private final ListMultimap<CompletionKey, CompletionValue> completionObjectsV2Conflicts =
        LinkedListMultimap.create();

    private final StatsLogger statsLogger;
    private final OpStatsLogger readEntryOpLogger;
    private final OpStatsLogger readTimeoutOpLogger;
    private final OpStatsLogger addEntryOpLogger;
    private final OpStatsLogger writeLacOpLogger;
    private final OpStatsLogger readLacOpLogger;
    private final OpStatsLogger addTimeoutOpLogger;
    private final OpStatsLogger writeLacTimeoutOpLogger;
    private final OpStatsLogger readLacTimeoutOpLogger;
    private final OpStatsLogger getBookieInfoOpLogger;
    private final OpStatsLogger getBookieInfoTimeoutOpLogger;
    private final OpStatsLogger startTLSOpLogger;
    private final OpStatsLogger startTLSTimeoutOpLogger;
    private final OpStatsLogger connectTimer;
    private final Counter exceptionCounter;
    private final Counter addEntryOutstanding;
    private final Counter readEntryOutstanding;
    /* collect stats on all Ops that flows through netty pipeline */
    private final OpStatsLogger nettyOpLogger;
    private final Counter activeNonTlsChannelCounter;
    private final Counter activeTlsChannelCounter;
    private final Counter failedConnectionCounter;
    private final Counter failedTlsHandshakeCounter;

    private final boolean useV2WireProtocol;

    /**
     * The following member variables do not need to be concurrent, or volatile
     * because they are always updated under a lock.
     */
    private volatile Queue<GenericCallback<PerChannelBookieClient>> pendingOps =
            new ArrayDeque<GenericCallback<PerChannelBookieClient>>();
    volatile Channel channel = null;
    private final ClientConnectionPeer connectionPeer;
    private volatile BookKeeperPrincipal authorizedId = BookKeeperPrincipal.ANONYMOUS;

    enum ConnectionState {
        DISCONNECTED, CONNECTING, CONNECTED, CLOSED, START_TLS
    }

    volatile ConnectionState state;
    final ReentrantReadWriteLock closeLock = new ReentrantReadWriteLock();
    private final ClientConfiguration conf;

    private final PerChannelBookieClientPool pcbcPool;
    private final ClientAuthProvider.Factory authProviderFactory;
    private final ExtensionRegistry extRegistry;
    private final SecurityHandlerFactory shFactory;

    public PerChannelBookieClient(OrderedSafeExecutor executor, EventLoopGroup eventLoopGroup,
                                  BookieSocketAddress addr) throws SecurityException {
        this(new ClientConfiguration(), executor, eventLoopGroup, addr, NullStatsLogger.INSTANCE, null, null,
                null);
    }

    public PerChannelBookieClient(OrderedSafeExecutor executor, EventLoopGroup eventLoopGroup,
                                  BookieSocketAddress addr,
                                  ClientAuthProvider.Factory authProviderFactory,
                                  ExtensionRegistry extRegistry) throws SecurityException {
        this(new ClientConfiguration(), executor, eventLoopGroup, addr, NullStatsLogger.INSTANCE,
                authProviderFactory, extRegistry, null);
    }

    public PerChannelBookieClient(ClientConfiguration conf, OrderedSafeExecutor executor,
                                  EventLoopGroup eventLoopGroup, BookieSocketAddress addr,
                                  StatsLogger parentStatsLogger, ClientAuthProvider.Factory authProviderFactory,
                                  ExtensionRegistry extRegistry,
                                  PerChannelBookieClientPool pcbcPool) throws SecurityException {
       this(conf, executor, eventLoopGroup, addr, NullStatsLogger.INSTANCE,
                authProviderFactory, extRegistry, pcbcPool, null);
    }

    public PerChannelBookieClient(ClientConfiguration conf, OrderedSafeExecutor executor,
                                  EventLoopGroup eventLoopGroup, BookieSocketAddress addr,
                                  StatsLogger parentStatsLogger, ClientAuthProvider.Factory authProviderFactory,
                                  ExtensionRegistry extRegistry,
                                  PerChannelBookieClientPool pcbcPool,
                                  SecurityHandlerFactory shFactory) throws SecurityException {
        this.maxFrameSize = conf.getNettyMaxFrameSizeBytes();
        this.conf = conf;
        this.addr = addr;
        this.executor = executor;
        if (LocalBookiesRegistry.isLocalBookie(addr)) {
            this.eventLoopGroup = new DefaultEventLoopGroup();
        } else {
            this.eventLoopGroup = eventLoopGroup;
        }
        this.state = ConnectionState.DISCONNECTED;
        this.addEntryTimeoutNanos = TimeUnit.SECONDS.toNanos(conf.getAddEntryTimeout());
        this.readEntryTimeoutNanos = TimeUnit.SECONDS.toNanos(conf.getReadEntryTimeout());
        this.getBookieInfoTimeout = conf.getBookieInfoTimeout();
        this.startTLSTimeout = conf.getStartTLSTimeout();
        this.useV2WireProtocol = conf.getUseV2WireProtocol();

        this.authProviderFactory = authProviderFactory;
        this.extRegistry = extRegistry;
        this.shFactory = shFactory;
        if (shFactory != null) {
            shFactory.init(NodeType.Client, conf);
        }

        StringBuilder nameBuilder = new StringBuilder();
        nameBuilder.append(addr.getHostName().replace('.', '_').replace('-', '_'))
            .append("_").append(addr.getPort());

        this.statsLogger = parentStatsLogger.scope(BookKeeperClientStats.CHANNEL_SCOPE)
            .scope(nameBuilder.toString());

        readEntryOpLogger = statsLogger.getOpStatsLogger(BookKeeperClientStats.CHANNEL_READ_OP);
        addEntryOpLogger = statsLogger.getOpStatsLogger(BookKeeperClientStats.CHANNEL_ADD_OP);
        writeLacOpLogger = statsLogger.getOpStatsLogger(BookKeeperClientStats.CHANNEL_WRITE_LAC_OP);
        readLacOpLogger = statsLogger.getOpStatsLogger(BookKeeperClientStats.CHANNEL_READ_LAC_OP);
        getBookieInfoOpLogger = statsLogger.getOpStatsLogger(BookKeeperClientStats.GET_BOOKIE_INFO_OP);
        readTimeoutOpLogger = statsLogger.getOpStatsLogger(BookKeeperClientStats.CHANNEL_TIMEOUT_READ);
        addTimeoutOpLogger = statsLogger.getOpStatsLogger(BookKeeperClientStats.CHANNEL_TIMEOUT_ADD);
        writeLacTimeoutOpLogger = statsLogger.getOpStatsLogger(BookKeeperClientStats.CHANNEL_TIMEOUT_WRITE_LAC);
        readLacTimeoutOpLogger = statsLogger.getOpStatsLogger(BookKeeperClientStats.CHANNEL_TIMEOUT_READ_LAC);
        getBookieInfoTimeoutOpLogger = statsLogger.getOpStatsLogger(BookKeeperClientStats.TIMEOUT_GET_BOOKIE_INFO);
        startTLSOpLogger = statsLogger.getOpStatsLogger(BookKeeperClientStats.CHANNEL_START_TLS_OP);
        startTLSTimeoutOpLogger = statsLogger.getOpStatsLogger(BookKeeperClientStats.CHANNEL_TIMEOUT_START_TLS_OP);
        exceptionCounter = statsLogger.getCounter(BookKeeperClientStats.NETTY_EXCEPTION_CNT);
        connectTimer = statsLogger.getOpStatsLogger(BookKeeperClientStats.CLIENT_CONNECT_TIMER);
        addEntryOutstanding = statsLogger.getCounter(BookKeeperClientStats.ADD_OP_OUTSTANDING);
        readEntryOutstanding = statsLogger.getCounter(BookKeeperClientStats.READ_OP_OUTSTANDING);
        nettyOpLogger = statsLogger.getOpStatsLogger(BookKeeperClientStats.NETTY_OPS);
        activeNonTlsChannelCounter = statsLogger.getCounter(BookKeeperClientStats.ACTIVE_NON_TLS_CHANNEL_COUNTER);
        activeTlsChannelCounter = statsLogger.getCounter(BookKeeperClientStats.ACTIVE_TLS_CHANNEL_COUNTER);
        failedConnectionCounter = statsLogger.getCounter(BookKeeperClientStats.FAILED_CONNECTION_COUNTER);
        failedTlsHandshakeCounter = statsLogger.getCounter(BookKeeperClientStats.FAILED_TLS_HANDSHAKE_COUNTER);

        this.pcbcPool = pcbcPool;

        this.connectionPeer = new ClientConnectionPeer() {

            @Override
            public SocketAddress getRemoteAddr() {
                Channel c = channel;
                if (c != null) {
                    return c.remoteAddress();
                } else {
                    return null;
                }
            }

            @Override
            public Collection<Object> getProtocolPrincipals() {
                Channel c = channel;
                if (c == null) {
                    return Collections.emptyList();
                }
                SslHandler ssl = c.pipeline().get(SslHandler.class);
                if (ssl == null) {
                    return Collections.emptyList();
                }
                try {
                    Certificate[] certificates = ssl.engine().getSession().getPeerCertificates();
                    if (certificates == null) {
                        return Collections.emptyList();
                    }
                    List<Object> result = new ArrayList<>();
                    result.addAll(Arrays.asList(certificates));
                    return result;
                } catch (SSLPeerUnverifiedException err) {
                     return Collections.emptyList();
                }
            }

            @Override
            public void disconnect() {
                Channel c = channel;
                if (c != null) {
                    c.close();
                }
                LOG.info("authplugin disconnected channel {}", channel);
            }

            @Override
            public void setAuthorizedId(BookKeeperPrincipal principal) {
                authorizedId = principal;
                LOG.info("connection {} authenticated as {}", channel, principal);
            }

            @Override
            public BookKeeperPrincipal getAuthorizedId() {
                return authorizedId;
            }

            @Override
            public boolean isSecure() {
               Channel c = channel;
               if (c == null) {
                    return false;
               } else {
                    return c.pipeline().get(SslHandler.class) != null;
               }
            }

        };
    }

    private void completeOperation(GenericCallback<PerChannelBookieClient> op, int rc) {
        //Thread.dumpStack();
        closeLock.readLock().lock();
        try {
            if (ConnectionState.CLOSED == state) {
                op.operationComplete(BKException.Code.ClientClosedException, this);
            } else {
                op.operationComplete(rc, this);
            }
        } finally {
            closeLock.readLock().unlock();
        }
    }

    protected long getNumPendingCompletionRequests() {
        return completionObjects.size();
    }

    protected ChannelFuture connect() {
        final long startTime = MathUtils.nowInNano();
        if (LOG.isDebugEnabled()) {
            LOG.debug("Connecting to bookie: {}", addr);
        }

        // Set up the ClientBootStrap so we can create a new Channel connection to the bookie.
        Bootstrap bootstrap = new Bootstrap();
        bootstrap.group(eventLoopGroup);
        if (eventLoopGroup instanceof EpollEventLoopGroup) {
            bootstrap.channel(EpollSocketChannel.class);
        } else if (eventLoopGroup instanceof DefaultEventLoopGroup) {
            bootstrap.channel(LocalChannel.class);
        } else {
            bootstrap.channel(NioSocketChannel.class);
        }

        ByteBufAllocator allocator;
        if (this.conf.isNettyUsePooledBuffers()) {
            allocator = PooledByteBufAllocator.DEFAULT;
        } else {
            allocator = UnpooledByteBufAllocator.DEFAULT;
        }

        bootstrap.option(ChannelOption.ALLOCATOR, allocator);
        bootstrap.option(ChannelOption.CONNECT_TIMEOUT_MILLIS, conf.getClientConnectTimeoutMillis());
        bootstrap.option(ChannelOption.WRITE_BUFFER_WATER_MARK, new WriteBufferWaterMark(
                conf.getClientWriteBufferLowWaterMark(), conf.getClientWriteBufferHighWaterMark()));

        if (!(eventLoopGroup instanceof DefaultEventLoopGroup)) {
            bootstrap.option(ChannelOption.TCP_NODELAY, conf.getClientTcpNoDelay());
            bootstrap.option(ChannelOption.SO_KEEPALIVE, conf.getClientSockKeepalive());

            // if buffer sizes are 0, let OS auto-tune it
            if (conf.getClientSendBufferSize() > 0) {
                bootstrap.option(ChannelOption.SO_SNDBUF, conf.getClientSendBufferSize());
            }

            if (conf.getClientReceiveBufferSize() > 0) {
                bootstrap.option(ChannelOption.SO_RCVBUF, conf.getClientReceiveBufferSize());
            }
        }

        // In the netty pipeline, we need to split packets based on length, so we
        // use the {@link LengthFieldBasedFramDecoder}. Other than that all actions
        // are carried out in this class, e.g., making sense of received messages,
        // prepending the length to outgoing packets etc.
        bootstrap.handler(new ChannelInitializer<Channel>() {
            @Override
            protected void initChannel(Channel ch) throws Exception {
                ChannelPipeline pipeline = ch.pipeline();

                pipeline.addLast("lengthbasedframedecoder",
                        new LengthFieldBasedFrameDecoder(maxFrameSize, 0, 4, 0, 4));
                pipeline.addLast("lengthprepender", new LengthFieldPrepender(4));
                pipeline.addLast("bookieProtoEncoder", new BookieProtoEncoding.RequestEncoder(extRegistry));
                pipeline.addLast("bookieProtoDecoder", new BookieProtoEncoding.ResponseDecoder(extRegistry));
                pipeline.addLast("authHandler", new AuthHandler.ClientSideHandler(authProviderFactory, txnIdGenerator,
                            connectionPeer));
                pipeline.addLast("mainhandler", PerChannelBookieClient.this);
            }
        });

        SocketAddress bookieAddr = addr.getSocketAddress();
        if (eventLoopGroup instanceof DefaultEventLoopGroup) {
            bookieAddr = addr.getLocalAddress();
        }

        ChannelFuture future = bootstrap.connect(bookieAddr);
        future.addListener(new ConnectionFutureListener(startTime));

        return future;
    }

    void cleanDisconnectAndClose() {
        disconnect();
        close();
    }

    void connectIfNeededAndDoOp(GenericCallback<PerChannelBookieClient> op) {
        boolean completeOpNow = false;
        int opRc = BKException.Code.OK;
        // common case without lock first
        if (channel != null && state == ConnectionState.CONNECTED) {
            completeOpNow = true;
        } else {

            synchronized (this) {
                // check the channel status again under lock
                if (channel != null && state == ConnectionState.CONNECTED) {
                    completeOpNow = true;
                    opRc = BKException.Code.OK;
                } else if (state == ConnectionState.CLOSED) {
                    completeOpNow = true;
                    opRc = BKException.Code.BookieHandleNotAvailableException;
                } else {
                    // channel is either null (first connection attempt), or the
                    // channel is disconnected. Connection attempt is still in
                    // progress, queue up this op. Op will be executed when
                    // connection attempt either fails or succeeds
                    pendingOps.add(op);

                    if (state == ConnectionState.CONNECTING
                        || state == ConnectionState.START_TLS) {
                        // the connection request has already been sent and it is waiting for the response.
                        return;
                    }
                    // switch state to connecting and do connection attempt
                    state = ConnectionState.CONNECTING;
                }
            }
            if (!completeOpNow) {
                // Start connection attempt to the input server host.
                connect();
            }
        }

        if (completeOpNow) {
            completeOperation(op, opRc);
        }

    }

    void writeLac(final long ledgerId, final byte[] masterKey, final long lac, ByteBuf toSend, WriteLacCallback cb,
            Object ctx) {
        final long txnId = getTxnId();
        final CompletionKey completionKey = new V3CompletionKey(txnId,
                                                                OperationType.WRITE_LAC);
        // writeLac is mostly like addEntry hence uses addEntryTimeout
        completionObjects.put(completionKey,
                              new WriteLacCompletion(completionKey, cb,
                                                     ctx, lac));

        // Build the request
        BKPacketHeader.Builder headerBuilder = BKPacketHeader.newBuilder()
                .setVersion(ProtocolVersion.VERSION_THREE)
                .setOperation(OperationType.WRITE_LAC)
                .setTxnId(txnId);
        WriteLacRequest.Builder writeLacBuilder = WriteLacRequest.newBuilder()
                .setLedgerId(ledgerId)
                .setLac(lac)
                .setMasterKey(ByteString.copyFrom(masterKey))
                .setBody(ByteString.copyFrom(toSend.nioBuffer()));

        final Request writeLacRequest = Request.newBuilder()
                .setHeader(headerBuilder)
                .setWriteLacRequest(writeLacBuilder)
                .build();
        writeAndFlush(channel, completionKey, writeLacRequest);
    }

    /**
     * This method should be called only after connection has been checked for
     * {@link #connectIfNeededAndDoOp(GenericCallback)}.
     *
     * @param ledgerId
     *          Ledger Id
     * @param masterKey
     *          Master Key
     * @param entryId
     *          Entry Id
     * @param toSend
     *          Buffer to send
     * @param cb
     *          Write callback
     * @param ctx
     *          Write callback context
     * @param options
     *          Add options
     */
    void addEntry(final long ledgerId, byte[] masterKey, final long entryId, ByteBuf toSend, WriteCallback cb,
                  Object ctx, final int options) {
        Object request = null;
        CompletionKey completionKey = null;
        if (useV2WireProtocol) {
            completionKey = acquireV2Key(ledgerId, entryId, OperationType.ADD_ENTRY);
            request = BookieProtocol.AddRequest.create(
                    BookieProtocol.CURRENT_PROTOCOL_VERSION, ledgerId, entryId,
                    (short) options, masterKey, toSend);
        } else {
            final long txnId = getTxnId();
            completionKey = new V3CompletionKey(txnId, OperationType.ADD_ENTRY);

            // Build the request and calculate the total size to be included in the packet.
            BKPacketHeader.Builder headerBuilder = BKPacketHeader.newBuilder()
                    .setVersion(ProtocolVersion.VERSION_THREE)
                    .setOperation(OperationType.ADD_ENTRY)
                    .setTxnId(txnId);

            byte[] toSendArray = new byte[toSend.readableBytes()];
            toSend.getBytes(toSend.readerIndex(), toSendArray);
            AddRequest.Builder addBuilder = AddRequest.newBuilder()
                    .setLedgerId(ledgerId)
                    .setEntryId(entryId)
                    .setMasterKey(ByteString.copyFrom(masterKey))
                    .setBody(ByteString.copyFrom(toSendArray));

            if (((short) options & BookieProtocol.FLAG_RECOVERY_ADD) == BookieProtocol.FLAG_RECOVERY_ADD) {
                addBuilder.setFlag(AddRequest.Flag.RECOVERY_ADD);
            }

            request = Request.newBuilder()
                    .setHeader(headerBuilder)
                    .setAddRequest(addBuilder)
                    .build();
        }

        completionObjects.put(completionKey,
                              acquireAddCompletion(completionKey,
                                                   cb, ctx, ledgerId, entryId));
        final Channel c = channel;
        if (c == null) {
            // usually checked in writeAndFlush, but we have extra check
            // because we need to release toSend.
            errorOut(completionKey);
            toSend.release();
            return;
        } else {
            writeAndFlush(c, completionKey, request);
        }
    }

    public void readEntryAndFenceLedger(final long ledgerId, byte[] masterKey,
                                        final long entryId,
                                        ReadEntryCallback cb, Object ctx) {
        Object request = null;
        CompletionKey completionKey = null;
        if (useV2WireProtocol) {
            completionKey = acquireV2Key(ledgerId, entryId, OperationType.READ_ENTRY);
            request = new BookieProtocol.ReadRequest(BookieProtocol.CURRENT_PROTOCOL_VERSION, ledgerId, entryId,
                    BookieProtocol.FLAG_DO_FENCING, masterKey);
        } else {
            final long txnId = getTxnId();
            completionKey = new V3CompletionKey(txnId, OperationType.READ_ENTRY);

            // Build the request and calculate the total size to be included in the packet.
            BKPacketHeader.Builder headerBuilder = BKPacketHeader.newBuilder()
                    .setVersion(ProtocolVersion.VERSION_THREE)
                    .setOperation(OperationType.READ_ENTRY)
                    .setTxnId(txnId);

            ReadRequest.Builder readBuilder = ReadRequest.newBuilder()
                    .setLedgerId(ledgerId)
                    .setEntryId(entryId)
                    .setMasterKey(ByteString.copyFrom(masterKey))
                    .setFlag(ReadRequest.Flag.FENCE_LEDGER);

            request = Request.newBuilder()
                    .setHeader(headerBuilder)
                    .setReadRequest(readBuilder)
                    .build();
        }

        ReadCompletion readCompletion = new ReadCompletion(completionKey, cb, ctx, ledgerId, entryId);
        CompletionValue existingValue = completionObjects.putIfAbsent(completionKey, readCompletion);
        if (existingValue != null) {
            // There's a pending read request on same ledger/entry. Use the multimap to track all of them
            synchronized (completionObjectsV2Conflicts) {
                completionObjectsV2Conflicts.put(completionKey, readCompletion);
            }
        }

        writeAndFlush(channel, completionKey, request);
    }

    public void readLac(final long ledgerId, ReadLacCallback cb, Object ctx) {
        Object request = null;
        CompletionKey completionKey = null;
        if (useV2WireProtocol) {
            request = new BookieProtocol.ReadRequest(BookieProtocol.CURRENT_PROTOCOL_VERSION,
                    ledgerId, 0, (short) 0);
            completionKey = acquireV2Key(ledgerId, 0, OperationType.READ_LAC);
        } else {
            final long txnId = getTxnId();
            completionKey = new V3CompletionKey(txnId, OperationType.READ_LAC);

            // Build the request and calculate the total size to be included in the packet.
            BKPacketHeader.Builder headerBuilder = BKPacketHeader.newBuilder()
                    .setVersion(ProtocolVersion.VERSION_THREE)
                    .setOperation(OperationType.READ_LAC)
                    .setTxnId(txnId);
            ReadLacRequest.Builder readLacBuilder = ReadLacRequest.newBuilder()
                    .setLedgerId(ledgerId);
            request = Request.newBuilder()
                    .setHeader(headerBuilder)
                    .setReadLacRequest(readLacBuilder)
                    .build();
        }
        completionObjects.put(completionKey,
                              new ReadLacCompletion(completionKey, cb,
                                                    ctx, ledgerId));
        writeAndFlush(channel, completionKey, request);
    }

    /**
     * Long Poll Reads.
     */
    public void readEntryWaitForLACUpdate(final long ledgerId,
                                          final long entryId,
                                          final long previousLAC,
                                          final long timeOutInMillis,
                                          final boolean piggyBackEntry,
                                          ReadEntryCallback cb,
                                          Object ctx) {
        readEntryInternal(ledgerId, entryId, previousLAC, timeOutInMillis, piggyBackEntry, cb, ctx);
    }

    /**
     * Normal Reads.
     */
    public void readEntry(final long ledgerId,
                          final long entryId,
                          ReadEntryCallback cb,
                          Object ctx) {
        readEntryInternal(ledgerId, entryId, null, null, false, cb, ctx);
    }

    private void readEntryInternal(final long ledgerId,
                                   final long entryId,
                                   final Long previousLAC,
                                   final Long timeOutInMillis,
                                   final boolean piggyBackEntry,
                                   final ReadEntryCallback cb,
                                   final Object ctx) {
        Object request = null;
        CompletionKey completionKey = null;
        if (useV2WireProtocol) {
            request = new BookieProtocol.ReadRequest(BookieProtocol.CURRENT_PROTOCOL_VERSION,
                    ledgerId, entryId, (short) 0);
            completionKey = acquireV2Key(ledgerId, entryId, OperationType.READ_ENTRY);
        } else {
            final long txnId = getTxnId();
            completionKey = new V3CompletionKey(txnId, OperationType.READ_ENTRY);

            // Build the request and calculate the total size to be included in the packet.
            BKPacketHeader.Builder headerBuilder = BKPacketHeader.newBuilder()
                    .setVersion(ProtocolVersion.VERSION_THREE)
                    .setOperation(OperationType.READ_ENTRY)
                    .setTxnId(txnId);

            ReadRequest.Builder readBuilder = ReadRequest.newBuilder()
                    .setLedgerId(ledgerId)
                    .setEntryId(entryId);

            if (null != previousLAC) {
                readBuilder = readBuilder.setPreviousLAC(previousLAC);
            }

            if (null != timeOutInMillis) {
                // Long poll requires previousLAC
                if (null == previousLAC) {
                    cb.readEntryComplete(BKException.Code.IncorrectParameterException,
                        ledgerId, entryId, null, ctx);
                    return;
                }
                readBuilder = readBuilder.setTimeOut(timeOutInMillis);
            }

            if (piggyBackEntry) {
                // Long poll requires previousLAC
                if (null == previousLAC) {
                    cb.readEntryComplete(BKException.Code.IncorrectParameterException,
                        ledgerId, entryId, null, ctx);
                    return;
                }
                readBuilder = readBuilder.setFlag(ReadRequest.Flag.ENTRY_PIGGYBACK);
            }

            request = Request.newBuilder()
                    .setHeader(headerBuilder)
                    .setReadRequest(readBuilder)
                    .build();
        }

        ReadCompletion readCompletion = new ReadCompletion(completionKey, cb, ctx, ledgerId, entryId);
        CompletionValue existingValue = completionObjects.putIfAbsent(completionKey, readCompletion);
        if (existingValue != null) {
            // There's a pending read request on same ledger/entry. Use the multimap to track all of them
            synchronized (completionObjectsV2Conflicts) {
                completionObjectsV2Conflicts.put(completionKey, readCompletion);
            }
        }

        writeAndFlush(channel, completionKey, request);
    }

    public void getBookieInfo(final long requested, GetBookieInfoCallback cb, Object ctx) {
        final long txnId = getTxnId();
        final CompletionKey completionKey = new V3CompletionKey(txnId, OperationType.GET_BOOKIE_INFO);
        completionObjects.put(completionKey,
                              new GetBookieInfoCompletion(
                                      completionKey, cb, ctx));

        // Build the request and calculate the total size to be included in the packet.
        BKPacketHeader.Builder headerBuilder = BKPacketHeader.newBuilder()
                .setVersion(ProtocolVersion.VERSION_THREE)
                .setOperation(OperationType.GET_BOOKIE_INFO)
                .setTxnId(txnId);

        GetBookieInfoRequest.Builder getBookieInfoBuilder = GetBookieInfoRequest.newBuilder()
                .setRequested(requested);

        final Request getBookieInfoRequest = Request.newBuilder()
                .setHeader(headerBuilder)
                .setGetBookieInfoRequest(getBookieInfoBuilder)
                .build();

        writeAndFlush(channel, completionKey, getBookieInfoRequest);
    }

    private static final BiPredicate<CompletionKey, CompletionValue> timeoutCheck = (key, value) -> {
        return value.maybeTimeout();
    };

    public void checkTimeoutOnPendingOperations() {
        int timedOutOperations = completionObjects.removeIf(timeoutCheck);

        synchronized (this) {
            Iterator<CompletionValue> iterator = completionObjectsV2Conflicts.values().iterator();
            while (iterator.hasNext()) {
                CompletionValue value = iterator.next();
                if (value.maybeTimeout()) {
                    ++timedOutOperations;
                    iterator.remove();
                }
            }
        }

        if (timedOutOperations > 0) {
            LOG.info("Timed-out {} operations to channel {} for {}",
                     timedOutOperations, channel, addr);
        }
    }

    /**
     * Disconnects the bookie client. It can be reused.
     */
    public void disconnect() {
        disconnect(true);
    }

    public void disconnect(boolean wait) {
        LOG.info("Disconnecting the per channel bookie client for {}", addr);
        closeInternal(false, wait);
    }

    /**
     * Closes the bookie client permanently. It cannot be reused.
     */
    public void close() {
        close(true);
    }

    public void close(boolean wait) {
        LOG.info("Closing the per channel bookie client for {}", addr);
        closeLock.writeLock().lock();
        try {
            if (ConnectionState.CLOSED == state) {
                return;
            }
            state = ConnectionState.CLOSED;
            errorOutOutstandingEntries(BKException.Code.ClientClosedException);
        } finally {
            closeLock.writeLock().unlock();
        }

        if (channel != null && channel.pipeline().get(SslHandler.class) != null) {
            activeTlsChannelCounter.dec();
        } else {
            activeNonTlsChannelCounter.dec();
        }

        closeInternal(true, wait);
    }

    private void closeInternal(boolean permanent, boolean wait) {
        Channel toClose = null;
        synchronized (this) {
            if (permanent) {
                state = ConnectionState.CLOSED;
            } else if (state != ConnectionState.CLOSED) {
                state = ConnectionState.DISCONNECTED;
            }
            toClose = channel;
            channel = null;
        }
        if (toClose != null) {
            ChannelFuture cf = closeChannel(toClose);
            if (wait) {
                cf.awaitUninterruptibly();
            }
        }
    }

    private ChannelFuture closeChannel(Channel c) {
        if (LOG.isDebugEnabled()) {
            LOG.debug("Closing channel {}", c);
        }

        return c.close();
    }

    private void writeAndFlush(final Channel channel,
                               final CompletionKey key,
                               final Object request) {
        if (channel == null) {
            errorOut(key);
            return;
        }

        try {
            final long startTime = MathUtils.nowInNano();
            ChannelFuture future = channel.writeAndFlush(request);
            future.addListener(new ChannelFutureListener() {
                @Override
                public void operationComplete(ChannelFuture future) throws Exception {
                    if (future.isSuccess()) {
                        nettyOpLogger.registerSuccessfulEvent(MathUtils.elapsedNanos(startTime),
                                TimeUnit.NANOSECONDS);
                        completionObjects.get(key).setOutstanding();
                    } else {
                        nettyOpLogger.registerFailedEvent(MathUtils.elapsedNanos(startTime),
                                TimeUnit.NANOSECONDS);
                    }
                }
            });
        } catch (Throwable e) {
            LOG.warn("Operation {} failed", requestToString(request), e);
            errorOut(key);
        }
    }

    private static String requestToString(Object request) {
        if (request instanceof BookkeeperProtocol.Request) {
            BookkeeperProtocol.BKPacketHeader header = ((BookkeeperProtocol.Request) request).getHeader();
            return String.format("Req(txnId=%d,op=%s,version=%s)",
                                 header.getTxnId(), header.getOperation(),
                                 header.getVersion());
        } else {
            return request.toString();
        }
    }

    void errorOut(final CompletionKey key) {
        if (LOG.isDebugEnabled()) {
            LOG.debug("Removing completion key: {}", key);
        }
        CompletionValue completion = completionObjects.remove(key);
        if (completion != null) {
            completion.errorOut();
        }
    }

    void errorOut(final CompletionKey key, final int rc) {
        if (LOG.isDebugEnabled()) {
            LOG.debug("Removing completion key: {}", key);
        }
        CompletionValue completion = completionObjects.remove(key);
        if (completion != null) {
            completion.errorOut(rc);
        } else {
            // If there's no completion object here, try in the multimap
            synchronized (completionObjectsV2Conflicts) {
                if (completionObjectsV2Conflicts.containsKey(key)) {
                    completion = completionObjectsV2Conflicts.get(key).get(0);
                    completionObjectsV2Conflicts.remove(key, completion);

                    completion.errorOut(rc);
                }
            }
        }
    }

    /**
     * Errors out pending ops from per channel bookie client. As the channel
     * is being closed, all the operations waiting on the connection
<<<<<<< HEAD
     * will be sent to completion with error.
=======
     * will be sent to completion with error
>>>>>>> 969e7292
     */
    void errorOutPendingOps(int rc) {
        Queue<GenericCallback<PerChannelBookieClient>> oldPendingOps;
        synchronized (this) {
            oldPendingOps = pendingOps;
            pendingOps = new ArrayDeque<>();
        }

        for (GenericCallback<PerChannelBookieClient> pendingOp : oldPendingOps) {
            pendingOp.operationComplete(rc, PerChannelBookieClient.this);
        }
    }

    /**
     * Errors out pending entries. We call this method from one thread to avoid
     * concurrent executions to QuorumOpMonitor (implements callbacks). It seems
     * simpler to call it from BookieHandle instead of calling directly from
     * here.
     */

    void errorOutOutstandingEntries(int rc) {
        // DO NOT rewrite these using Map.Entry iterations. We want to iterate
        // on keys and see if we are successfully able to remove the key from
        // the map. Because the add and the read methods also do the same thing
        // in case they get a write failure on the socket. The one who
        // successfully removes the key from the map is the one responsible for
        // calling the application callback.
        for (CompletionKey key : completionObjectsV2Conflicts.keySet()) {
            while (completionObjectsV2Conflicts.get(key).size() > 0) {
                errorOut(key, rc);
            }
        }
        for (CompletionKey key : completionObjects.keys()) {
            errorOut(key, rc);
        }
    }

    void recordError() {
        if (pcbcPool != null) {
            pcbcPool.recordError();
        }
    }

    /**
     * If our channel has disconnected, we just error out the pending entries.
     */
    @Override
    public void channelInactive(ChannelHandlerContext ctx) throws Exception {
        LOG.info("Disconnected from bookie channel {}", ctx.channel());
        if (ctx.channel() != null) {
            closeChannel(ctx.channel());
            if (ctx.channel().pipeline().get(SslHandler.class) != null) {
                activeTlsChannelCounter.dec();
            } else {
                activeNonTlsChannelCounter.dec();
            }
        }

        errorOutOutstandingEntries(BKException.Code.BookieHandleNotAvailableException);
<<<<<<< HEAD
        errorOutPendingOps(BKException.Code.SecurityException);
=======
        errorOutPendingOps(BKException.Code.BookieHandleNotAvailableException);
>>>>>>> 969e7292

        synchronized (this) {
            if (this.channel == ctx.channel()
                && state != ConnectionState.CLOSED) {
                state = ConnectionState.DISCONNECTED;
            }
        }

        // we don't want to reconnect right away. If someone sends a request to
        // this address, we will reconnect.
    }

    /**
     * Called by netty when an exception happens in one of the netty threads
     * (mostly due to what we do in the netty threads).
     */
    @Override
    public void exceptionCaught(ChannelHandlerContext ctx, Throwable cause) throws Exception {
        exceptionCounter.inc();
        if (cause instanceof CorruptedFrameException || cause instanceof TooLongFrameException) {
            LOG.error("Corrupted frame received from bookie: {}", ctx.channel().remoteAddress());
            ctx.close();
            return;
        }

        if (cause instanceof AuthHandler.AuthenticationException) {
            LOG.error("Error authenticating connection", cause);
            errorOutOutstandingEntries(BKException.Code.UnauthorizedAccessException);
            Channel c = ctx.channel();
            if (c != null) {
                closeChannel(c);
            }
            return;
        }

        if (cause instanceof DecoderException && cause.getCause() instanceof SSLHandshakeException) {
            LOG.error("TLS handshake failed", cause);
            errorOutPendingOps(BKException.Code.SecurityException);
            Channel c = ctx.channel();
            if (c != null) {
                closeChannel(c);
            }
        }

        if (cause instanceof IOException) {
            LOG.warn("Exception caught on:{} cause:", ctx.channel(), cause);
            ctx.close();
            return;
        }

        synchronized (this) {
            if (state == ConnectionState.CLOSED) {
                if (LOG.isDebugEnabled()) {
                    LOG.debug("Unexpected exception caught by bookie client channel handler, "
                            + "but the client is closed, so it isn't important", cause);
                }
            } else {
                LOG.error("Unexpected exception caught by bookie client channel handler", cause);
            }
        }

        // Since we are a library, cant terminate App here, can we?
        ctx.close();
    }

    /**
     * Called by netty when a message is received on a channel.
     */
    @Override
    public void channelRead(ChannelHandlerContext ctx, Object msg) throws Exception {

        if (msg instanceof BookieProtocol.Response) {
            BookieProtocol.Response response = (BookieProtocol.Response) msg;
            readV2Response(response);
        } else if (msg instanceof Response) {
            Response response = (Response) msg;
            readV3Response(response);
        } else {
            ctx.fireChannelRead(msg);
        }
    }

    private void readV2Response(final BookieProtocol.Response response) {
        OperationType operationType = getOperationType(response.getOpCode());
        StatusCode status = getStatusCodeFromErrorCode(response.errorCode);

        CompletionKey key = acquireV2Key(response.ledgerId, response.entryId, operationType);
        CompletionValue completionValue = completionObjects.remove(key);
        key.release();
        if (completionValue == null) {
            // If there's no completion object here, try in the multimap
            synchronized (this) {
                if (completionObjectsV2Conflicts.containsKey(key)) {
                    completionValue = completionObjectsV2Conflicts.get(key).get(0);
                    completionObjectsV2Conflicts.remove(key, completionValue);
                }
            }
        }

        if (null == completionValue) {
            // Unexpected response, so log it. The txnId should have been present.
            if (LOG.isDebugEnabled()) {
                LOG.debug("Unexpected response received from bookie : " + addr + " for type : " + operationType
                        + " and ledger:entry : " + response.ledgerId + ":" + response.entryId);
            }
        } else {
            long orderingKey = completionValue.ledgerId;
            executor.submitOrdered(orderingKey,
                    ReadV2ResponseCallback.create(completionValue, response.ledgerId, response.entryId,
                                                  status, response));
        }
    }

    private static class ReadV2ResponseCallback extends SafeRunnable {
        CompletionValue completionValue;
        long ledgerId;
        long entryId;
        StatusCode status;
        BookieProtocol.Response response;

        static ReadV2ResponseCallback create(CompletionValue completionValue, long ledgerId, long entryId,
                                             StatusCode status, BookieProtocol.Response response) {
            ReadV2ResponseCallback callback = RECYCLER.get();
            callback.completionValue = completionValue;
            callback.ledgerId = ledgerId;
            callback.entryId = entryId;
            callback.status = status;
            callback.response = response;
            return callback;
        }

        @Override
        public void safeRun() {
            completionValue.handleV2Response(ledgerId, entryId, status, response);
            response.recycle();
            recycle();
        }

        void recycle() {
            completionValue = null;
            ledgerId = -1;
            entryId = -1;
            status = null;
            response = null;
            recyclerHandle.recycle(this);
        }

        private final Handle<ReadV2ResponseCallback> recyclerHandle;

        private ReadV2ResponseCallback(Handle<ReadV2ResponseCallback> recyclerHandle) {
            this.recyclerHandle = recyclerHandle;
        }

        private static final Recycler<ReadV2ResponseCallback> RECYCLER = new Recycler<ReadV2ResponseCallback>() {
            @Override
            protected ReadV2ResponseCallback newObject(Handle<ReadV2ResponseCallback> handle) {
                return new ReadV2ResponseCallback(handle);
            }
        };
    }

    private static OperationType getOperationType(byte opCode) {
        switch (opCode) {
            case BookieProtocol.ADDENTRY:
                return  OperationType.ADD_ENTRY;
            case BookieProtocol.READENTRY:
                return OperationType.READ_ENTRY;
            case BookieProtocol.AUTH:
                return OperationType.AUTH;
            case BookieProtocol.READ_LAC:
                return OperationType.READ_LAC;
            case BookieProtocol.WRITE_LAC:
                return OperationType.WRITE_LAC;
            case BookieProtocol.GET_BOOKIE_INFO:
                return OperationType.GET_BOOKIE_INFO;
            default:
                throw new IllegalArgumentException("Invalid operation type " + opCode);
        }
    }

    private static StatusCode getStatusCodeFromErrorCode(int errorCode) {
        switch (errorCode) {
            case BookieProtocol.EOK:
                return StatusCode.EOK;
            case BookieProtocol.ENOLEDGER:
                return StatusCode.ENOLEDGER;
            case BookieProtocol.ENOENTRY:
                return StatusCode.ENOENTRY;
            case BookieProtocol.EBADREQ:
                return StatusCode.EBADREQ;
            case BookieProtocol.EIO:
                return StatusCode.EIO;
            case BookieProtocol.EUA:
                return StatusCode.EUA;
            case BookieProtocol.EBADVERSION:
                return StatusCode.EBADVERSION;
            case BookieProtocol.EFENCED:
                return StatusCode.EFENCED;
            case BookieProtocol.EREADONLY:
                return StatusCode.EREADONLY;
            case BookieProtocol.ETOOMANYREQUESTS:
                return StatusCode.ETOOMANYREQUESTS;
            default:
                throw new IllegalArgumentException("Invalid error code: " + errorCode);
        }
    }

    private void readV3Response(final Response response) {
        final BKPacketHeader header = response.getHeader();

        final CompletionValue completionValue = completionObjects.get(newCompletionKey(header.getTxnId(),
                header.getOperation()));

        if (null == completionValue) {
            // Unexpected response, so log it. The txnId should have been present.
            if (LOG.isDebugEnabled()) {
                LOG.debug("Unexpected response received from bookie : " + addr + " for type : "
                        + header.getOperation() + " and txnId : " + header.getTxnId());
            }
        } else {
            long orderingKey = completionValue.ledgerId;
            executor.submitOrdered(orderingKey, new SafeRunnable() {
                @Override
                public void safeRun() {
                    completionValue.handleV3Response(response);
                }

                @Override
                public String toString() {
                    return String.format("HandleResponse(Txn=%d, Type=%s, Entry=(%d, %d))",
                                         header.getTxnId(), header.getOperation(),
                                         completionValue.ledgerId, completionValue.entryId);
                }
            });
        }

        completionObjects.remove(newCompletionKey(header.getTxnId(), header.getOperation()));
    }

    void initTLSHandshake() {
        // create TLS handler
        PerChannelBookieClient parentObj = PerChannelBookieClient.this;
        SslHandler handler = parentObj.shFactory.newTLSHandler();
        channel.pipeline().addFirst(parentObj.shFactory.getHandlerName(), handler);
        handler.handshakeFuture().addListener(new GenericFutureListener<Future<Channel>>() {
                @Override
                public void operationComplete(Future<Channel> future) throws Exception {
                    int rc;
                    Queue<GenericCallback<PerChannelBookieClient>> oldPendingOps;

                    synchronized (PerChannelBookieClient.this) {
                        if (future.isSuccess() && state == ConnectionState.CONNECTING) {
                            LOG.error("Connection state changed before TLS handshake completed {}/{}", addr, state);
                            rc = BKException.Code.BookieHandleNotAvailableException;
                            closeChannel(channel);
                            channel = null;
                            if (state != ConnectionState.CLOSED) {
                                state = ConnectionState.DISCONNECTED;
                            }
                        } else if (future.isSuccess() && state == ConnectionState.START_TLS) {
                            rc = BKException.Code.OK;
                            LOG.info("Successfully connected to bookie using TLS: " + addr);

                            state = ConnectionState.CONNECTED;
                            AuthHandler.ClientSideHandler authHandler = future.get().pipeline()
                                    .get(AuthHandler.ClientSideHandler.class);
                            authHandler.authProvider.onProtocolUpgrade();
                            activeTlsChannelCounter.inc();
                        } else if (future.isSuccess()
                                && (state == ConnectionState.CLOSED || state == ConnectionState.DISCONNECTED)) {
                            LOG.warn("Closed before TLS handshake completed, clean up: {}, current state {}",
                                    channel, state);
<<<<<<< HEAD
                            closeChannel(future.get());
=======
                            closeChannel(channel);
>>>>>>> 969e7292
                            rc = BKException.Code.BookieHandleNotAvailableException;
                            channel = null;
                        } else if (future.isSuccess() && state == ConnectionState.CONNECTED) {
                            LOG.debug("Already connected with another channel({}), so close the new channel({})",
                                    channel, channel);
                            closeChannel(channel);
                            return; // pendingOps should have been completed when other channel connected
                        } else {
                            LOG.error("TLS handshake failed with bookie: {}/{}, current state {} : ",
                                    channel, addr, state, future.cause());
                            rc = BKException.Code.SecurityException;
                            closeChannel(channel);
                            channel = null;
                            if (state != ConnectionState.CLOSED) {
                                state = ConnectionState.DISCONNECTED;
                            }
                            failedTlsHandshakeCounter.inc();
                        }

                        // trick to not do operations under the lock, take the list
                        // of pending ops and assign it to a new variable, while
                        // emptying the pending ops by just assigning it to a new
                        // list
                        oldPendingOps = pendingOps;
                        pendingOps = new ArrayDeque<>();
                    }

                    for (GenericCallback<PerChannelBookieClient> pendingOp : oldPendingOps) {
                        pendingOp.operationComplete(rc, PerChannelBookieClient.this);
                    }
                }
            });
    }

    /**
     * Boiler-plate wrapper classes follow.
     *
     */

    // visible for testing
    abstract class CompletionValue {
        private final OpStatsLogger opLogger;
        private final OpStatsLogger timeoutOpLogger;
        private final String operationName;
        protected Object ctx;
        protected long ledgerId;
        protected long entryId;
        protected long startTime;

        public CompletionValue(String operationName,
                               Object ctx,
                               long ledgerId, long entryId,
                               OpStatsLogger opLogger,
                               OpStatsLogger timeoutOpLogger) {
            this.operationName = operationName;
            this.ctx = ctx;
            this.ledgerId = ledgerId;
            this.entryId = entryId;
            this.startTime = MathUtils.nowInNano();
            this.opLogger = opLogger;
            this.timeoutOpLogger = timeoutOpLogger;
        }

        private long latency() {
            return MathUtils.elapsedNanos(startTime);
        }

        void logOpResult(int rc) {
            if (rc != BKException.Code.OK) {
                opLogger.registerFailedEvent(latency(), TimeUnit.NANOSECONDS);
            } else {
                opLogger.registerSuccessfulEvent(latency(), TimeUnit.NANOSECONDS);
            }

            if (rc != BKException.Code.OK
                && !expectedBkOperationErrors.contains(rc)) {
                recordError();
            }
        }

        boolean maybeTimeout() {
            if (MathUtils.elapsedNanos(startTime) >= readEntryTimeoutNanos) {
                timeout();
                return true;
            } else {
                return false;
            }
        }

        void timeout() {
            errorOut(BKException.Code.TimeoutException);
            timeoutOpLogger.registerSuccessfulEvent(latency(),
                                                    TimeUnit.NANOSECONDS);
        }

        protected int logAndConvertStatus(StatusCode status, int defaultStatus,
                                          Object... extraInfo) {
            if (LOG.isDebugEnabled()) {
                LOG.debug("Got {} response from bookie:{} rc:{}, {}",
                          operationName, addr, status,
                          Joiner.on(":").join(extraInfo));
            }

            // convert to BKException code
            Integer rcToRet = statusCodeToExceptionCode(status);
            if (null == rcToRet) {
                LOG.error("{} for failed on bookie {} code {}",
                          operationName, addr, status);
                return defaultStatus;
            } else {
                return rcToRet;
            }
        }


        public abstract void errorOut();
        public abstract void errorOut(int rc);
        public void setOutstanding() {
            // no-op
        }

        protected void errorOutAndRunCallback(final Runnable callback) {
            executor.submitOrdered(ledgerId,
                    new SafeRunnable() {
                        @Override
                        public void safeRun() {
                            String bAddress = "null";
                            Channel c = channel;
                            if (c != null && c.remoteAddress() != null) {
                                bAddress = c.remoteAddress().toString();
                            }
                            if (LOG.isDebugEnabled()) {
                                LOG.debug("Could not write {} request to bookie {} for ledger {}, entry {}",
                                          operationName, bAddress,
                                          ledgerId, entryId);
                            }
                            callback.run();
                        }
                    });
        }

        public void handleV2Response(
                long ledgerId, long entryId, StatusCode status,
                BookieProtocol.Response response) {
            LOG.warn("Unhandled V2 response {}", response);
        }

        public abstract void handleV3Response(
                BookkeeperProtocol.Response response);
    }

    // visible for testing
    class WriteLacCompletion extends CompletionValue {
        final WriteLacCallback cb;

        public WriteLacCompletion(final CompletionKey key,
                                  final WriteLacCallback originalCallback,
                                  final Object originalCtx,
                                  final long ledgerId) {
            super("WriteLAC",
                  originalCtx, ledgerId, BookieProtocol.LAST_ADD_CONFIRMED,
                  writeLacOpLogger, writeLacTimeoutOpLogger);
            this.cb = new WriteLacCallback() {
                    @Override
                    public void writeLacComplete(int rc, long ledgerId,
                                                 BookieSocketAddress addr,
                                                 Object ctx) {
                        logOpResult(rc);
                        originalCallback.writeLacComplete(rc, ledgerId,
                                                          addr, originalCtx);
                        key.release();
                    }
                };
        }

        @Override
        public void errorOut() {
            errorOut(BKException.Code.BookieHandleNotAvailableException);
        }

        @Override
        public void errorOut(final int rc) {
            errorOutAndRunCallback(
                    () -> cb.writeLacComplete(rc, ledgerId, addr, ctx));
        }

        @Override
        public void handleV3Response(BookkeeperProtocol.Response response) {
            WriteLacResponse writeLacResponse = response.getWriteLacResponse();
            StatusCode status = response.getStatus() == StatusCode.EOK
                ? writeLacResponse.getStatus() : response.getStatus();
            long ledgerId = writeLacResponse.getLedgerId();

            int rc = logAndConvertStatus(status,
                                         BKException.Code.WriteException,
                                         "ledger", ledgerId);
            cb.writeLacComplete(rc, ledgerId, addr, ctx);
        }
    }

    // visible for testing
    class ReadLacCompletion extends CompletionValue {
        final ReadLacCallback cb;

        public ReadLacCompletion(final CompletionKey key,
                                 ReadLacCallback originalCallback,
                                 final Object ctx, final long ledgerId) {
            super("ReadLAC", ctx, ledgerId, BookieProtocol.LAST_ADD_CONFIRMED,
                  readLacOpLogger, readLacTimeoutOpLogger);
            this.cb = new ReadLacCallback() {
                    @Override
                    public void readLacComplete(int rc, long ledgerId,
                                                ByteBuf lacBuffer,
                                                ByteBuf lastEntryBuffer,
                                                Object ctx) {
                        logOpResult(rc);
                        originalCallback.readLacComplete(
                                rc, ledgerId, lacBuffer, lastEntryBuffer, ctx);
                        key.release();
                    }
                };
        }

        @Override
        public void errorOut() {
            errorOut(BKException.Code.BookieHandleNotAvailableException);
        }

        @Override
        public void errorOut(final int rc) {
            errorOutAndRunCallback(
                    () -> cb.readLacComplete(rc, ledgerId, null, null, ctx));
        }

        @Override
        public void handleV3Response(BookkeeperProtocol.Response response) {
            ReadLacResponse readLacResponse = response.getReadLacResponse();
            ByteBuf lacBuffer = Unpooled.EMPTY_BUFFER;
            ByteBuf lastEntryBuffer = Unpooled.EMPTY_BUFFER;
            StatusCode status = response.getStatus() == StatusCode.EOK
                ? readLacResponse.getStatus() : response.getStatus();

            if (readLacResponse.hasLacBody()) {
                lacBuffer = Unpooled.wrappedBuffer(readLacResponse.getLacBody().asReadOnlyByteBuffer());
            }

            if (readLacResponse.hasLastEntryBody()) {
                lastEntryBuffer = Unpooled.wrappedBuffer(readLacResponse.getLastEntryBody().asReadOnlyByteBuffer());
            }

            int rc = logAndConvertStatus(status,
                                         BKException.Code.ReadException,
                                         "ledger", ledgerId);
            cb.readLacComplete(rc, ledgerId, lacBuffer.slice(),
                               lastEntryBuffer.slice(), ctx);
        }
    }

    // visible for testing
    class ReadCompletion extends CompletionValue {
        final ReadEntryCallback cb;

        public ReadCompletion(final CompletionKey key,
                              final ReadEntryCallback originalCallback,
                              final Object originalCtx,
                              long ledgerId, final long entryId) {
            super("Read", originalCtx, ledgerId, entryId,
                  readEntryOpLogger, readTimeoutOpLogger);

            this.cb = new ReadEntryCallback() {
                    @Override
                    public void readEntryComplete(int rc, long ledgerId,
                                                  long entryId, ByteBuf buffer,
                                                  Object ctx) {
                        logOpResult(rc);
                        originalCallback.readEntryComplete(rc,
                                                           ledgerId, entryId,
                                                           buffer, originalCtx);
                        key.release();
                    }
                };
        }

        @Override
        public void errorOut() {
            errorOut(BKException.Code.BookieHandleNotAvailableException);
        }

        @Override
        public void errorOut(final int rc) {
            errorOutAndRunCallback(
                    () -> cb.readEntryComplete(rc, ledgerId,
                                               entryId, null, ctx));
        }

        @Override
        public void setOutstanding() {
            readEntryOutstanding.inc();
        }

        @Override
        public void handleV2Response(long ledgerId, long entryId,
                                     StatusCode status,
                                     BookieProtocol.Response response) {
            readEntryOutstanding.dec();
            if (!(response instanceof BookieProtocol.ReadResponse)) {
                return;
            }
            BookieProtocol.ReadResponse readResponse = (BookieProtocol.ReadResponse) response;
            ByteBuf data = null;
            if (readResponse.hasData()) {
                data = readResponse.getData();
            }
            handleReadResponse(ledgerId, entryId, status, data,
                               INVALID_ENTRY_ID, -1L);
        }

        @Override
        public void handleV3Response(BookkeeperProtocol.Response response) {
            readEntryOutstanding.dec();
            ReadResponse readResponse = response.getReadResponse();
            StatusCode status = response.getStatus() == StatusCode.EOK
                ? readResponse.getStatus() : response.getStatus();
            ByteBuf buffer = Unpooled.EMPTY_BUFFER;
            if (readResponse.hasBody()) {
                buffer = Unpooled.wrappedBuffer(readResponse.getBody().asReadOnlyByteBuffer());
            }
            long maxLAC = INVALID_ENTRY_ID;
            if (readResponse.hasMaxLAC()) {
                maxLAC = readResponse.getMaxLAC();
            }
            long lacUpdateTimestamp = -1L;
            if (readResponse.hasLacUpdateTimestamp()) {
                lacUpdateTimestamp = readResponse.getLacUpdateTimestamp();
            }
            handleReadResponse(readResponse.getLedgerId(),
                               readResponse.getEntryId(),
                               status, buffer, maxLAC, lacUpdateTimestamp);
        }

        private void handleReadResponse(long ledgerId,
                                        long entryId,
                                        StatusCode status,
                                        ByteBuf buffer,
                                        long maxLAC, // max known lac piggy-back from bookies
                                        long lacUpdateTimestamp) { // the timestamp when the lac is updated.
            int readableBytes = buffer == null ? 0 : buffer.readableBytes();
            int rc = logAndConvertStatus(status,
                                         BKException.Code.ReadException,
                                         "ledger", ledgerId,
                                         "entry", entryId,
                                         "entryLength", readableBytes);

            if (buffer != null) {
                buffer = buffer.slice();
            }
            if (maxLAC > INVALID_ENTRY_ID && (ctx instanceof ReadEntryCallbackCtx)) {
                ((ReadEntryCallbackCtx) ctx).setLastAddConfirmed(maxLAC);
            }
            if (lacUpdateTimestamp > -1L && (ctx instanceof ReadLastConfirmedAndEntryContext)) {
                ((ReadLastConfirmedAndEntryContext) ctx).setLacUpdateTimestamp(lacUpdateTimestamp);
            }
            cb.readEntryComplete(rc, ledgerId, entryId, buffer, ctx);
        }
    }

    class StartTLSCompletion extends CompletionValue {
        final StartTLSCallback cb;

        public StartTLSCompletion(final CompletionKey key) {
            super("StartTLS", null, -1, -1,
                  startTLSOpLogger, startTLSTimeoutOpLogger);
            this.cb = new StartTLSCallback() {
                @Override
                public void startTLSComplete(int rc, Object ctx) {
                    logOpResult(rc);
                    key.release();
                }
            };
        }

        @Override
        public void errorOut() {
            errorOut(BKException.Code.BookieHandleNotAvailableException);
        }

        @Override
        public void errorOut(final int rc) {
            failTLS(rc);
        }

        @Override
        public void handleV3Response(BookkeeperProtocol.Response response) {
            StatusCode status = response.getStatus();

            int rc = logAndConvertStatus(status,
                                         BKException.Code.SecurityException);

            // Cancel START_TLS request timeout
            cb.startTLSComplete(rc, null);

            if (state != ConnectionState.START_TLS) {
                LOG.error("Connection state changed before TLS response received");
                failTLS(BKException.Code.BookieHandleNotAvailableException);
            } else if (status != StatusCode.EOK) {
                LOG.error("Client received error {} during TLS negotiation", status);
                failTLS(BKException.Code.SecurityException);
            } else {
                initTLSHandshake();
            }
        }

    }

    // visible for testing
    class GetBookieInfoCompletion extends CompletionValue {
        final GetBookieInfoCallback cb;

        public GetBookieInfoCompletion(final CompletionKey key,
                                       final GetBookieInfoCallback origCallback,
                                       final Object origCtx) {
            super("GetBookieInfo", origCtx, 0L, 0L,
                  getBookieInfoOpLogger, getBookieInfoTimeoutOpLogger);
            this.cb = new GetBookieInfoCallback() {
                @Override
                public void getBookieInfoComplete(int rc, BookieInfo bInfo,
                                                  Object ctx) {
                    logOpResult(rc);
                    origCallback.getBookieInfoComplete(rc, bInfo, origCtx);
                    key.release();
                }
            };
        }

        @Override
        public void errorOut() {
            errorOut(BKException.Code.BookieHandleNotAvailableException);
        }

        @Override
        public void errorOut(final int rc) {
            errorOutAndRunCallback(
                    () -> cb.getBookieInfoComplete(rc, new BookieInfo(), ctx));
        }

        @Override
        public void handleV3Response(BookkeeperProtocol.Response response) {
            GetBookieInfoResponse getBookieInfoResponse = response.getGetBookieInfoResponse();
            StatusCode status = response.getStatus() == StatusCode.EOK
                ? getBookieInfoResponse.getStatus() : response.getStatus();

            long freeDiskSpace = getBookieInfoResponse.getFreeDiskSpace();
            long totalDiskSpace = getBookieInfoResponse.getTotalDiskCapacity();

            int rc = logAndConvertStatus(status,
                                         BKException.Code.ReadException,
                                         "freeDisk", freeDiskSpace,
                                         "totalDisk", totalDiskSpace);
            cb.getBookieInfoComplete(rc,
                                     new BookieInfo(totalDiskSpace,
                                                    freeDiskSpace), ctx);
        }
    }

    private final Recycler<AddCompletion> addCompletionRecycler = new Recycler<AddCompletion>() {
            protected AddCompletion newObject(Recycler.Handle<AddCompletion> handle) {
                return new AddCompletion(handle);
            }
        };

    AddCompletion acquireAddCompletion(final CompletionKey key,
                                       final WriteCallback originalCallback,
                                       final Object originalCtx,
                                       final long ledgerId, final long entryId) {
        AddCompletion completion = addCompletionRecycler.get();
        completion.reset(key, originalCallback, originalCtx, ledgerId, entryId);
        return completion;
    }

    // visible for testing
    class AddCompletion extends CompletionValue implements WriteCallback {
        final Recycler.Handle<AddCompletion> handle;

        CompletionKey key = null;
        WriteCallback originalCallback = null;

        AddCompletion(Recycler.Handle<AddCompletion> handle) {
            super("Add", null, -1, -1, addEntryOpLogger, addTimeoutOpLogger);
            this.handle = handle;
        }

        void reset(final CompletionKey key,
                   final WriteCallback originalCallback,
                   final Object originalCtx,
                   final long ledgerId, final long entryId) {
            this.key = key;
            this.originalCallback = originalCallback;
            this.ctx = originalCtx;
            this.ledgerId = ledgerId;
            this.entryId = entryId;
            this.startTime = MathUtils.nowInNano();
        }

        @Override
        public void writeComplete(int rc, long ledgerId, long entryId,
                                  BookieSocketAddress addr,
                                  Object ctx) {
            logOpResult(rc);
            originalCallback.writeComplete(rc, ledgerId, entryId, addr, ctx);
            key.release();
            handle.recycle(this);
        }

        @Override
        boolean maybeTimeout() {
            if (MathUtils.elapsedNanos(startTime) >= addEntryTimeoutNanos) {
                timeout();
                return true;
            } else {
                return false;
            }
        }

        @Override
        public void errorOut() {
            errorOut(BKException.Code.BookieHandleNotAvailableException);
        }

        @Override
        public void errorOut(final int rc) {
            errorOutAndRunCallback(
                    () -> writeComplete(rc, ledgerId, entryId, addr, ctx));
        }

        @Override
        public void setOutstanding() {
            addEntryOutstanding.inc();
        }

        @Override
        public void handleV2Response(
                long ledgerId, long entryId, StatusCode status,
                BookieProtocol.Response response) {
            addEntryOutstanding.dec();
            handleResponse(ledgerId, entryId, status);
        }

        @Override
        public void handleV3Response(
                BookkeeperProtocol.Response response) {
            addEntryOutstanding.dec();
            AddResponse addResponse = response.getAddResponse();
            StatusCode status = response.getStatus() == StatusCode.EOK
                ? addResponse.getStatus() : response.getStatus();
            handleResponse(addResponse.getLedgerId(), addResponse.getEntryId(),
                           status);
        }

        private void handleResponse(long ledgerId, long entryId,
                                    StatusCode status) {
            int rc = logAndConvertStatus(status,
                                         BKException.Code.WriteException,
                                         "ledger", ledgerId,
                                         "entry", entryId);
            writeComplete(rc, ledgerId, entryId, addr, ctx);
        }
    }

    // visable for testing
    CompletionKey newCompletionKey(long txnId, OperationType operationType) {
        return new V3CompletionKey(txnId, operationType);
    }

    class V3CompletionKey extends CompletionKey {

        public V3CompletionKey(long txnId, OperationType operationType) {
            super(txnId, operationType);
        }

        @Override
        public boolean equals(Object obj) {
            if (!(obj instanceof V3CompletionKey)) {
                return false;
            }
            V3CompletionKey that = (V3CompletionKey) obj;
            return this.txnId == that.txnId && this.operationType == that.operationType;
        }

        @Override
        public int hashCode() {
            return ((int) txnId);
        }

        @Override
        public String toString() {
            return String.format("TxnId(%d), OperationType(%s)", txnId, operationType);
        }

    }

    abstract class CompletionKey {
        final long txnId;
        OperationType operationType;

        CompletionKey(long txnId,
                      OperationType operationType) {
            this.txnId = txnId;
            this.operationType = operationType;
        }

        public void release() {}
    }

    /**
     * Note : Helper functions follow
     */

    /**
     * @param status
     * @return null if the statuscode is unknown.
     */
    private Integer statusCodeToExceptionCode(StatusCode status) {
        Integer rcToRet = null;
        switch (status) {
            case EOK:
                rcToRet = BKException.Code.OK;
                break;
            case ENOENTRY:
                rcToRet = BKException.Code.NoSuchEntryException;
                break;
            case ENOLEDGER:
                rcToRet = BKException.Code.NoSuchLedgerExistsException;
                break;
            case EBADVERSION:
                rcToRet = BKException.Code.ProtocolVersionException;
                break;
            case EUA:
                rcToRet = BKException.Code.UnauthorizedAccessException;
                break;
            case EFENCED:
                rcToRet = BKException.Code.LedgerFencedException;
                break;
            case EREADONLY:
                rcToRet = BKException.Code.WriteOnReadOnlyBookieException;
                break;
            case ETOOMANYREQUESTS:
                rcToRet = BKException.Code.TooManyRequestsException;
                break;
            default:
                break;
        }
        return rcToRet;
    }

    private long getTxnId() {
        return txnIdGenerator.incrementAndGet();
    }

    private final Recycler<V2CompletionKey> v2KeyRecycler = new Recycler<V2CompletionKey>() {
            protected V2CompletionKey newObject(
                    Recycler.Handle<V2CompletionKey> handle) {
                return new V2CompletionKey(handle);
            }
        };

    V2CompletionKey acquireV2Key(long ledgerId, long entryId,
                             OperationType operationType) {
        V2CompletionKey key = v2KeyRecycler.get();
        key.reset(ledgerId, entryId, operationType);
        return key;
    }

    private class V2CompletionKey extends CompletionKey {
        private final Handle<V2CompletionKey> recyclerHandle;
        long ledgerId;
        long entryId;

        private V2CompletionKey(Handle<V2CompletionKey> handle) {
            super(-1, null);
            this.recyclerHandle = handle;
        }

        void reset(long ledgerId, long entryId, OperationType operationType) {
            this.ledgerId = ledgerId;
            this.entryId = entryId;
            this.operationType = operationType;
        }

        @Override
        public boolean equals(Object object) {
            if (!(object instanceof V2CompletionKey)) {
                return  false;
            }
            V2CompletionKey that = (V2CompletionKey) object;
            return this.entryId == that.entryId
                && this.ledgerId == that.ledgerId
                && this.operationType == that.operationType;
        }

        @Override
        public int hashCode() {
            return Long.hashCode(ledgerId) * 31 + Long.hashCode(entryId);
        }

        @Override
        public String toString() {
            return String.format("%d:%d %s", ledgerId, entryId, operationType);
        }

        @Override
        public void release() {
            recyclerHandle.recycle(this);
        }
    }

    /**
     * Connection listener.
     */
    class ConnectionFutureListener implements ChannelFutureListener {
        private final long startTime;

        ConnectionFutureListener(long startTime) {
            this.startTime = startTime;
        }

        @Override
        public void operationComplete(ChannelFuture future) throws Exception {
            LOG.debug("Channel connected ({}) {}", future.isSuccess(), future.channel());
            int rc;
            Queue<GenericCallback<PerChannelBookieClient>> oldPendingOps;

            /* We fill in the timer based on whether the connect operation itself succeeded regardless of
             * whether there was a race */
            if (future.isSuccess()) {
                PerChannelBookieClient.this
                .connectTimer.registerSuccessfulEvent(MathUtils.elapsedNanos(startTime), TimeUnit.NANOSECONDS);
            } else {
                PerChannelBookieClient.this
                .connectTimer.registerFailedEvent(MathUtils.elapsedNanos(startTime), TimeUnit.NANOSECONDS);
            }

            synchronized (PerChannelBookieClient.this) {
                if (future.isSuccess() && state == ConnectionState.CONNECTING && future.channel().isActive()) {
                    LOG.info("Successfully connected to bookie: {}", future.channel());
                    rc = BKException.Code.OK;
                    channel = future.channel();
                    if (shFactory != null) {
                        initiateTLS();
                        return;
                    } else {
                        LOG.info("Successfully connected to bookie: " + addr);
                        state = ConnectionState.CONNECTED;
                        activeNonTlsChannelCounter.inc();
                    }
                } else if (future.isSuccess() && state == ConnectionState.START_TLS) {
                    rc = BKException.Code.OK;
                    LOG.info("Successfully connected to bookie using TLS: " + addr);

                    state = ConnectionState.CONNECTED;
                    AuthHandler.ClientSideHandler authHandler = future.channel().pipeline()
                            .get(AuthHandler.ClientSideHandler.class);
                    authHandler.authProvider.onProtocolUpgrade();
                    activeTlsChannelCounter.inc();
                } else if (future.isSuccess() && (state == ConnectionState.CLOSED
                    || state == ConnectionState.DISCONNECTED)) {
                    LOG.warn("Closed before connection completed, clean up: {}, current state {}",
                            future.channel(), state);
                    closeChannel(future.channel());
                    rc = BKException.Code.BookieHandleNotAvailableException;
                    channel = null;
                } else if (future.isSuccess() && state == ConnectionState.CONNECTED) {
                    LOG.debug("Already connected with another channel({}), so close the new channel({})",
                            channel, future.channel());
                    closeChannel(future.channel());
                    return; // pendingOps should have been completed when other channel connected
                } else {
                    LOG.error("Could not connect to bookie: {}/{}, current state {} : ",
                            future.channel(), addr, state, future.cause());
                    rc = BKException.Code.BookieHandleNotAvailableException;
                    closeChannel(future.channel());
                    channel = null;
                    if (state != ConnectionState.CLOSED) {
                        state = ConnectionState.DISCONNECTED;
                    }
                    failedConnectionCounter.inc();
                }

                // trick to not do operations under the lock, take the list
                // of pending ops and assign it to a new variable, while
                // emptying the pending ops by just assigning it to a new
                // list
                oldPendingOps = pendingOps;
                pendingOps = new ArrayDeque<>();
            }

            for (GenericCallback<PerChannelBookieClient> pendingOp : oldPendingOps) {
                pendingOp.operationComplete(rc, PerChannelBookieClient.this);
            }
        }
    }

    private void initiateTLS() {
        LOG.info("Initializing TLS to {}", channel);
        assert state == ConnectionState.CONNECTING;
        final long txnId = getTxnId();
        final CompletionKey completionKey = new V3CompletionKey(txnId, OperationType.START_TLS);
        completionObjects.put(completionKey,
                              new StartTLSCompletion(completionKey));
        BookkeeperProtocol.Request.Builder h = BookkeeperProtocol.Request.newBuilder();
        BKPacketHeader.Builder headerBuilder = BKPacketHeader.newBuilder()
                .setVersion(ProtocolVersion.VERSION_THREE)
                .setOperation(OperationType.START_TLS)
                .setTxnId(txnId);
        h.setHeader(headerBuilder.build());
        h.setStartTLSRequest(BookkeeperProtocol.StartTLSRequest.newBuilder().build());
        state = ConnectionState.START_TLS;
        writeAndFlush(channel, completionKey, h.build());
    }

    private void failTLS(int rc) {
        LOG.error("TLS failure on: {}, rc: {}", channel, rc);
        Queue<GenericCallback<PerChannelBookieClient>> oldPendingOps;
        synchronized (this) {
            disconnect();
            oldPendingOps = pendingOps;
            pendingOps = new ArrayDeque<>();
        }
        for (GenericCallback<PerChannelBookieClient> pendingOp : oldPendingOps) {
            pendingOp.operationComplete(rc, null);
        }
        failedTlsHandshakeCounter.inc();
    }
}<|MERGE_RESOLUTION|>--- conflicted
+++ resolved
@@ -957,11 +957,7 @@
     /**
      * Errors out pending ops from per channel bookie client. As the channel
      * is being closed, all the operations waiting on the connection
-<<<<<<< HEAD
      * will be sent to completion with error.
-=======
-     * will be sent to completion with error
->>>>>>> 969e7292
      */
     void errorOutPendingOps(int rc) {
         Queue<GenericCallback<PerChannelBookieClient>> oldPendingOps;
@@ -1021,11 +1017,7 @@
         }
 
         errorOutOutstandingEntries(BKException.Code.BookieHandleNotAvailableException);
-<<<<<<< HEAD
-        errorOutPendingOps(BKException.Code.SecurityException);
-=======
         errorOutPendingOps(BKException.Code.BookieHandleNotAvailableException);
->>>>>>> 969e7292
 
         synchronized (this) {
             if (this.channel == ctx.channel()
@@ -1298,11 +1290,7 @@
                                 && (state == ConnectionState.CLOSED || state == ConnectionState.DISCONNECTED)) {
                             LOG.warn("Closed before TLS handshake completed, clean up: {}, current state {}",
                                     channel, state);
-<<<<<<< HEAD
-                            closeChannel(future.get());
-=======
                             closeChannel(channel);
->>>>>>> 969e7292
                             rc = BKException.Code.BookieHandleNotAvailableException;
                             channel = null;
                         } else if (future.isSuccess() && state == ConnectionState.CONNECTED) {
