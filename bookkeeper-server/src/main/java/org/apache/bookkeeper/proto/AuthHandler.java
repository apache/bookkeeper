--- conflicted
+++ resolved
@@ -264,31 +264,9 @@
                 super.channelRead(ctx, msg);
             } else if (msg instanceof BookkeeperProtocol.Response) {
                 BookkeeperProtocol.Response resp = (BookkeeperProtocol.Response) msg;
-<<<<<<< HEAD
                 if (null == resp.getHeader().getOperation()) {
                     LOG.info("dropping received malformed message {} from bookie {}", msg, ctx.channel());
                     // drop the message without header
-=======
-                if (resp.getHeader().getOperation() == BookkeeperProtocol.OperationType.AUTH) {
-                    if (resp.getStatus() != BookkeeperProtocol.StatusCode.EOK) {
-                        authenticationError(ctx, resp.getStatus().getNumber());
-                    } else {
-                        assert (resp.hasAuthResponse());
-                        BookkeeperProtocol.AuthMessage am = resp.getAuthResponse();
-                        if (AuthProviderFactoryFactory.AUTHENTICATION_DISABLED_PLUGIN_NAME.equals(am.getAuthPluginName())){
-                            SocketAddress remote  = ctx.channel().remoteAddress();
-                            LOG.info("Authentication is not enabled."
-                                + "Considering this client {0} authenticated", remote);
-                            AuthHandshakeCompleteCallback authHandshakeCompleteCallback
-                                = new AuthHandshakeCompleteCallback(ctx);
-                            authHandshakeCompleteCallback.operationComplete(BKException.Code.OK, null);
-                            return;
-                        }
-                        byte[] payload = am.getPayload().toByteArray();
-                        authProvider.process(AuthToken.wrap(payload), new AuthRequestCallback(ctx,
-                            authProviderFactory.getPluginName()));
-                    }
->>>>>>> 671ec2b2
                 } else {
                     switch (resp.getHeader().getOperation()) {
                     case START_TLS:
@@ -312,7 +290,8 @@
                             byte[] payload = am.getPayload().toByteArray();
                             authProvider.process(AuthToken.wrap(payload), new AuthRequestCallback(ctx,
                                 authProviderFactory.getPluginName()));
-                        }   break;
+                        }
+                        break;
                     default:
                         LOG.warn("dropping received message {} from bookie {}", msg, ctx.channel());
                         // else just drop the message,
