--- conflicted
+++ resolved
@@ -40,39 +40,18 @@
      * When using hostname as bookie id, it's possible that the host is no longer valid and
      * can't get a ip from the hostname, so using UNKNOWN to indicate ip is unknown for the hostname
      */
-<<<<<<< HEAD
     public static String getBookieSocketAddrStringRepresentation(BookieId bookidId,
                                                                  BookieAddressResolver bookieAddressResolver) {
         BookieSocketAddress networkAddress = bookieAddressResolver.resolve(bookidId);
         String hostname = networkAddress.getHostName();
-        boolean isHostNameIpAddress = InetAddresses.isInetAddress(hostname);
-        String otherFormOfHostname = null;
-        if (isHostNameIpAddress) {
-            otherFormOfHostname = networkAddress.getSocketAddress().getAddress().getCanonicalHostName();
-        } else {
-            otherFormOfHostname = networkAddress.getSocketAddress().getAddress().getHostAddress();
-        }
-
-        String bookieSocketAddrStringRepresentation;
-        if (networkAddress.toBookieId().equals(bookidId)) {
-            bookieSocketAddrStringRepresentation = hostname + "(" + otherFormOfHostname + ")" + ":"
-                + networkAddress.getSocketAddress().getPort();
-        } else {
-            bookieSocketAddrStringRepresentation = bookidId + " - " + hostname + "(" + otherFormOfHostname + ")" + ":"
-                    + networkAddress.getSocketAddress().getPort();
-        }
-        return bookieSocketAddrStringRepresentation;
-=======
-    public static String getBookieSocketAddrStringRepresentation(BookieSocketAddress bookieId) {
-        String hostname = bookieId.getHostName();
-        String bookieID = bookieId.toString();
+        String bookieID = networkAddress.toString();
         String realHostname;
         String ip = null;
         if (InetAddresses.isInetAddress(hostname)){
             ip = hostname;
-            realHostname = bookieId.getSocketAddress().getAddress().getCanonicalHostName();
+            realHostname = networkAddress.getSocketAddress().getAddress().getCanonicalHostName();
         } else {
-           InetAddress ia = bookieId.getSocketAddress().getAddress();
+           InetAddress ia = networkAddress.getSocketAddress().getAddress();
            if (null != ia){
               ip = ia.getHostAddress();
            } else {
@@ -80,15 +59,14 @@
            }
            realHostname = hostname;
         }
-        return formatBookieSocketAddress(bookieID, ip, bookieId.getPort(), realHostname);
+        return formatBookieSocketAddress(bookieID, ip, networkAddress.getPort(), realHostname);
     }
 
     /**
      * Format {@link BookieSocketAddress}.
      **/
-    public static String formatBookieSocketAddress(String bookieId, String ip, int port, String hostName){
+    public static String formatBookieSocketAddress(String bookieId, String ip, int port, String hostName) {
        return String.format("BookieID:%s, IP:%s, Port:%d, Hostname:%s", bookieId, ip, port, hostName);
->>>>>>> 7645cb83
     }
 
 }