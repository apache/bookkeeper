/*
 *
 * Licensed to the Apache Software Foundation (ASF) under one
 * or more contributor license agreements.  See the NOTICE file
 * distributed with this work for additional information
 * regarding copyright ownership.  The ASF licenses this file
 * to you under the Apache License, Version 2.0 (the
 * "License"); you may not use this file except in compliance
 * with the License.  You may obtain a copy of the License at
 *
 *   http://www.apache.org/licenses/LICENSE-2.0
 *
 * Unless required by applicable law or agreed to in writing,
 * software distributed under the License is distributed on an
 * "AS IS" BASIS, WITHOUT WARRANTIES OR CONDITIONS OF ANY
 * KIND, either express or implied.  See the License for the
 * specific language governing permissions and limitations
 * under the License.
 *
 */

package org.apache.bookkeeper.conf;

import java.net.NetworkInterface;
import java.net.SocketException;
import java.util.Collections;
import java.util.Enumeration;

<<<<<<< HEAD
import org.apache.bookkeeper.common.allocator.PoolingPolicy;
=======
import org.apache.bookkeeper.bookie.storage.ldb.DbLedgerStorage;
>>>>>>> d6007edc
import org.slf4j.Logger;
import org.slf4j.LoggerFactory;

/**
 * Test the BK configuration object.
 */
public class TestBKConfiguration {

    static final Logger LOG = LoggerFactory.getLogger(TestBKConfiguration.class);

    /**
     * Loopback interface is set as the listening interface and allowloopback is
     * set to true in this server config.
     *
     * <p>If the caller doesn't want loopback address, then listeningInterface
     * should be set back to null.
     */
    public static ServerConfiguration newServerConfiguration() {
        ServerConfiguration confReturn = new ServerConfiguration();
        confReturn.setJournalFlushWhenQueueEmpty(true);
        // enable journal format version
        confReturn.setJournalFormatVersionToWrite(5);
        confReturn.setAllowEphemeralPorts(true);
        confReturn.setBookiePort(0);
        confReturn.setGcWaitTime(1000);
        confReturn.setDiskUsageThreshold(0.999f);
        confReturn.setDiskUsageWarnThreshold(0.99f);
<<<<<<< HEAD
        confReturn.setAllocatorPoolingPolicy(PoolingPolicy.UnpooledHeap);
=======
        confReturn.setProperty(DbLedgerStorage.WRITE_CACHE_MAX_SIZE_MB, 4);
        confReturn.setProperty(DbLedgerStorage.READ_AHEAD_CACHE_MAX_SIZE_MB, 4);
>>>>>>> d6007edc
        setLoopbackInterfaceAndAllowLoopback(confReturn);
        return confReturn;
    }

    private static String getLoopbackInterfaceName() {
        try {
            Enumeration<NetworkInterface> nifs = NetworkInterface.getNetworkInterfaces();
            for (NetworkInterface nif : Collections.list(nifs)) {
                if (nif.isLoopback()) {
                    return nif.getName();
                }
            }
        } catch (SocketException se) {
            LOG.warn("Exception while figuring out loopback interface. Will use null.", se);
            return null;
        }
        LOG.warn("Unable to deduce loopback interface. Will use null");
        return null;
    }

    public static ServerConfiguration setLoopbackInterfaceAndAllowLoopback(ServerConfiguration serverConf) {
        serverConf.setListeningInterface(getLoopbackInterfaceName());
        serverConf.setAllowLoopback(true);
        return serverConf;
    }
}<|MERGE_RESOLUTION|>--- conflicted
+++ resolved
@@ -26,11 +26,8 @@
 import java.util.Collections;
 import java.util.Enumeration;
 
-<<<<<<< HEAD
+import org.apache.bookkeeper.bookie.storage.ldb.DbLedgerStorage;
 import org.apache.bookkeeper.common.allocator.PoolingPolicy;
-=======
-import org.apache.bookkeeper.bookie.storage.ldb.DbLedgerStorage;
->>>>>>> d6007edc
 import org.slf4j.Logger;
 import org.slf4j.LoggerFactory;
 
@@ -58,12 +55,9 @@
         confReturn.setGcWaitTime(1000);
         confReturn.setDiskUsageThreshold(0.999f);
         confReturn.setDiskUsageWarnThreshold(0.99f);
-<<<<<<< HEAD
         confReturn.setAllocatorPoolingPolicy(PoolingPolicy.UnpooledHeap);
-=======
         confReturn.setProperty(DbLedgerStorage.WRITE_CACHE_MAX_SIZE_MB, 4);
         confReturn.setProperty(DbLedgerStorage.READ_AHEAD_CACHE_MAX_SIZE_MB, 4);
->>>>>>> d6007edc
         setLoopbackInterfaceAndAllowLoopback(confReturn);
         return confReturn;
     }
