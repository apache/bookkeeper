--- conflicted
+++ resolved
@@ -47,17 +47,6 @@
  */
 public class BookKeeperBuildersTest extends MockBookKeeperTestCase {
 
-<<<<<<< HEAD
-    private final static int ensembleSize = 3;
-    private final static int writeQuorumSize = 2;
-    private final static int ackQuorumSize = 1;
-    private final static long ledgerId = 12342L;
-    private final static Map<String, byte[]> customMetadata = new HashMap<>();
-    private final static byte[] password = new byte[3];
-    private final static byte[] entryData = new byte[32];
-    private final static EnumSet<WriteFlag> writeFlagsDeferredSync
-                            = EnumSet.of(DEFERRED_SYNC);
-=======
     private static final int ensembleSize = 3;
     private static final int writeQuorumSize = 2;
     private static final int ackQuorumSize = 1;
@@ -65,7 +54,8 @@
     private static final Map<String, byte[]> customMetadata = new HashMap<>();
     private static final byte[] password = new byte[3];
     private static final byte[] entryData = new byte[32];
->>>>>>> 8e6c1a2e
+    private static final EnumSet<WriteFlag> writeFlagsDeferredSync
+                            = EnumSet.of(DEFERRED_SYNC);
 
     @Test
     public void testCreateLedger() throws Exception {
