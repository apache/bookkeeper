--- conflicted
+++ resolved
@@ -241,14 +241,8 @@
                 new BookieSocketAddress("192.0.2.3", 1234));
         LedgerMetadata metadata = LedgerMetadataBuilder.create()
             .withEnsembleSize(3).withWriteQuorumSize(3).withAckQuorumSize(3)
-<<<<<<< HEAD
-            .withPassword(TEST_PSSWD)
-            .withDigestType(TEST_DIGEST_TYPE.toApiDigestType())
-            .closingAt(-1, 0)
-=======
             .withPassword(TEST_PSSWD).withDigestType(TEST_DIGEST_TYPE.toApiDigestType())
             .withClosedState().withLastEntryId(-1).withLength(0)
->>>>>>> 079013e6
             .newEnsembleEntry(0L, ensemble)
             .build();
 
