--- conflicted
+++ resolved
@@ -28,10 +28,7 @@
 import io.netty.buffer.ByteBuf;
 import io.netty.buffer.Unpooled;
 import java.util.ArrayList;
-<<<<<<< HEAD
 import java.util.Comparator;
-=======
->>>>>>> 6ea9e47c
 import java.util.Map;
 import java.util.concurrent.ConcurrentHashMap;
 import java.util.concurrent.ConcurrentMap;
@@ -58,12 +55,9 @@
 import org.apache.bookkeeper.util.SafeRunnable;
 import org.junit.After;
 import org.junit.Before;
-<<<<<<< HEAD
-=======
 import static org.mockito.ArgumentMatchers.any;
 import static org.mockito.ArgumentMatchers.anyInt;
 import static org.mockito.ArgumentMatchers.anyLong;
->>>>>>> 6ea9e47c
 import org.mockito.Mockito;
 import org.mockito.invocation.InvocationOnMock;
 import org.mockito.stubbing.Answer;
@@ -489,7 +483,6 @@
             anyLong(), any(ByteBuf.class),
             any(BookkeeperInternalCallbacks.WriteCallback.class),
             any(), anyInt(), any(LedgerType.class));
-<<<<<<< HEAD
     }
 
     protected void setupBookieClientSync() {
@@ -531,8 +524,6 @@
             any(byte[].class),
             any(BookkeeperInternalCallbacks.ForceCallback.class),
             any());
-=======
->>>>>>> 6ea9e47c
     }
 
 }