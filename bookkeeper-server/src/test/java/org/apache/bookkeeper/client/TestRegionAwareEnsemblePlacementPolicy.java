--- conflicted
+++ resolved
@@ -356,11 +356,7 @@
         addrs.add(addr3);
         addrs.add(addr4);
         repp.onClusterChanged(addrs, new HashSet<BookieSocketAddress>());
-<<<<<<< HEAD
-        repp.registerSlowBookie(addr1, 0L);;
-=======
         repp.registerSlowBookie(addr1, 0L);
->>>>>>> ca0ebcbd
         Map<BookieSocketAddress, Long> bookiePendingMap = new HashMap<>();
         bookiePendingMap.put(addr1, 1L);
         addrs.remove(addr2);
