--- conflicted
+++ resolved
@@ -451,11 +451,7 @@
         }
 
         @Override
-<<<<<<< HEAD
-        public void addEntry(ByteBuf entry, final WriteCallback cb, Object ctx, byte[] masterKey, LedgerType ledgerType)
-=======
         public void addEntry(ByteBuf entry, LedgerType ledgerType, final WriteCallback cb, Object ctx, byte[] masterKey)
->>>>>>> 6ea9e47c
                 throws IOException, BookieException {
             super.addEntry(entry, ledgerType, new WriteCallback() {
                 @Override
