/**
 *
 * Licensed to the Apache Software Foundation (ASF) under one
 * or more contributor license agreements.  See the NOTICE file
 * distributed with this work for additional information
 * regarding copyright ownership.  The ASF licenses this file
 * to you under the Apache License, Version 2.0 (the
 * "License"); you may not use this file except in compliance
 * with the License.  You may obtain a copy of the License at
 *
 *   http://www.apache.org/licenses/LICENSE-2.0
 *
 * Unless required by applicable law or agreed to in writing,
 * software distributed under the License is distributed on an
 * "AS IS" BASIS, WITHOUT WARRANTIES OR CONDITIONS OF ANY
 * KIND, either express or implied.  See the License for the
 * specific language governing permissions and limitations
 * under the License.
 *
 */
package org.apache.bookkeeper.client;

import org.apache.bookkeeper.bookie.Bookie;
import org.apache.bookkeeper.bookie.BookieException;
import org.apache.bookkeeper.client.AsyncCallback.AddCallback;
import org.apache.bookkeeper.client.AsyncCallback.CloseCallback;
import org.apache.bookkeeper.client.AsyncCallback.CreateCallback;
import org.apache.bookkeeper.client.AsyncCallback.ReadCallback;
import org.apache.bookkeeper.client.BKException.BKClientClosedException;
import org.apache.bookkeeper.client.BookKeeper.DigestType;
import org.apache.bookkeeper.conf.ServerConfiguration;
import org.apache.bookkeeper.net.BookieSocketAddress;
import org.apache.bookkeeper.proto.BookkeeperInternalCallbacks.GenericCallback;
import org.apache.bookkeeper.proto.BookkeeperInternalCallbacks.WriteCallback;
import org.apache.bookkeeper.test.BookKeeperClusterTestCase;
import org.junit.Test;
import org.slf4j.Logger;
import org.slf4j.LoggerFactory;

import com.google.common.util.concurrent.SettableFuture;
import io.netty.buffer.ByteBuf;
import java.io.IOException;
import java.util.Enumeration;
import java.util.Set;
import java.util.concurrent.CountDownLatch;
import java.util.concurrent.TimeUnit;
import java.util.concurrent.atomic.AtomicInteger;
import org.apache.bookkeeper.proto.DataFormats.LedgerType;

import static org.junit.Assert.*;

/**
 * This unit test verifies the behavior of bookkeeper apis, where the operations
 * are being executed through a closed bookkeeper client
 */
public class BookKeeperCloseTest extends BookKeeperClusterTestCase {

    // Depending on the taste, select the amount of logging
    // by decommenting one of the two lines below
    // static Logger LOG = Logger.getRootLogger();
    private static final Logger LOG = LoggerFactory
            .getLogger(BookKeeperCloseTest.class);
    private DigestType digestType = DigestType.CRC32;
    private static final String PASSWORD = "testPasswd";

    public BookKeeperCloseTest() {
        super(3);
    }

    private void restartBookieSlow() throws Exception{
        ServerConfiguration conf = killBookie(0);

        Bookie delayBookie = new Bookie(conf) {
                @Override
                public void recoveryAddEntry(ByteBuf entry, LedgerType ledgerType, WriteCallback cb,
                                             Object ctx, byte[] masterKey)
                        throws IOException, BookieException {
                    try {
                        Thread.sleep(5000);
                    } catch (InterruptedException ie) {
                        // ignore, only interrupted if shutting down,
                        // and an exception would spam the logs
                        Thread.currentThread().interrupt();
                    }
                    super.recoveryAddEntry(entry, ledgerType, cb, ctx, masterKey);
                }

                @Override
<<<<<<< HEAD
                public void addEntry(ByteBuf entry, WriteCallback cb,
                                     Object ctx, byte[] masterKey, LedgerType ledgerType)
=======
                public void addEntry(ByteBuf entry, LedgerType ledgerType, WriteCallback cb,
                                     Object ctx, byte[] masterKey)
>>>>>>> 6ea9e47c
                        throws IOException, BookieException {
                    try {
                        Thread.sleep(5000);
                    } catch (InterruptedException ie) {
                        // ignore, only interrupted if shutting down,
                        // and an exception would spam the logs
                        Thread.currentThread().interrupt();
                    }
<<<<<<< HEAD
                    super.addEntry(entry, cb, ctx, masterKey, ledgerType);
=======
                    super.addEntry(entry, ledgerType, cb, ctx, masterKey);
>>>>>>> 6ea9e47c
                }

                @Override
                public ByteBuf readEntry(long ledgerId, long entryId)
                        throws IOException, NoLedgerException {
                    try {
                        Thread.sleep(5000);
                    } catch (InterruptedException ie) {
                        // ignore, only interrupted if shutting down,
                        // and an exception would spam the logs
                        Thread.currentThread().interrupt();
                    }
                    return super.readEntry(ledgerId, entryId);
                }
            };
        bsConfs.add(conf);
        bs.add(startBookie(conf, delayBookie));
    }

    /**
     * Test that createledger using bookkeeper client which is closed should
     * throw ClientClosedException
     */
    @Test
    public void testCreateLedger() throws Exception {
        BookKeeper bk = new BookKeeper(baseClientConf, zkc);
        LOG.info("Closing bookkeeper client");
        bk.close();
        try {
            bk.createLedger(digestType, PASSWORD.getBytes());
            fail("should have failed, client is closed");
        } catch (BKClientClosedException e) {
            // correct
        }

        // using async, because this could trigger an assertion
        final AtomicInteger returnCode = new AtomicInteger(0);
        final CountDownLatch openLatch = new CountDownLatch(1);
        CreateCallback cb = new CreateCallback() {
            @Override
            public void createComplete(int rc, LedgerHandle lh, Object ctx) {
                returnCode.set(rc);
                openLatch.countDown();
            }
        };
        bk.asyncCreateLedger(3, 2, digestType, PASSWORD.getBytes(), cb,
                             openLatch);

        LOG.info("Waiting to finish the ledger creation");
        // wait for creating the ledger
        assertTrue("create ledger call should have completed",
                openLatch.await(20, TimeUnit.SECONDS));
        assertEquals("Succesfully created ledger through closed bkclient!",
                BKException.Code.ClientClosedException, returnCode.get());
    }

    /**
     * Test that opening a ledger using bookkeeper client which is closed should
     * throw ClientClosedException
     */
    @Test
    public void testFenceLedger() throws Exception {
        BookKeeper bk = new BookKeeper(baseClientConf, zkc);
        LOG.info("Create ledger and add entries to it");
        LedgerHandle lh = createLedgerWithEntries(bk, 100);
        LOG.info("Closing bookkeeper client");

        restartBookieSlow();

        bk.close();

        try {
            bk.openLedger(lh.getId(), digestType, PASSWORD.getBytes());
            fail("should have failed, client is closed");
        } catch (BKClientClosedException e) {
            // correct
        }

        try {
            bk.openLedgerNoRecovery(lh.getId(), digestType, PASSWORD.getBytes());
            fail("should have failed, client is closed");
        } catch (BKClientClosedException e) {
            // correct
        }

        final AtomicInteger returnCode = new AtomicInteger(0);
        final CountDownLatch openLatch = new CountDownLatch(1);
        AsyncCallback.OpenCallback cb = new AsyncCallback.OpenCallback() {
            public void openComplete(int rc, LedgerHandle lh, Object ctx) {
                returnCode.set(rc);
                openLatch.countDown();
            }
        };
        bk.asyncOpenLedger(lh.getId(), digestType, PASSWORD.getBytes(), cb,
                           openLatch);

        LOG.info("Waiting to open the ledger asynchronously");
        assertTrue("Open call should have completed",
                openLatch.await(20, TimeUnit.SECONDS));
        assertTrue("Open should not have succeeded through closed bkclient!",
                   BKException.Code.ClientClosedException == returnCode.get());
    }

    /**
     * Test that deleting a ledger using bookkeeper client which is closed
     * should throw ClientClosedException
     */
    @Test
    public void testDeleteLedger() throws Exception {
        BookKeeper bk = new BookKeeper(baseClientConf, zkc);
        LOG.info("Create ledger and add entries to it");
        LedgerHandle lh = createLedgerWithEntries(bk, 100);
        LOG.info("Closing bookkeeper client");
        bk.close();
        try {
            bk.deleteLedger(lh.getId());
            fail("should have failed, client is closed");
        } catch (BKClientClosedException e) {
            // correct
        }

        // using async, because this could trigger an assertion
        final AtomicInteger returnCode = new AtomicInteger(0);
        final CountDownLatch openLatch = new CountDownLatch(1);
        AsyncCallback.DeleteCallback cb = new AsyncCallback.DeleteCallback() {
            public void deleteComplete(int rc, Object ctx) {
                returnCode.set(rc);
                openLatch.countDown();
            }
        };
        bk.asyncDeleteLedger(lh.getId(), cb, openLatch);

        LOG.info("Waiting to delete the ledger asynchronously");
        assertTrue("Delete call should have completed",
                openLatch.await(20, TimeUnit.SECONDS));
        assertEquals("Delete should not have succeeded through closed bkclient!",
                     BKException.Code.ClientClosedException, returnCode.get());
    }

    /**
     * Test that adding entry to a ledger using bookkeeper client which is
     * closed should throw ClientClosedException
     */
    @Test
    public void testAddLedgerEntry() throws Exception {
        BookKeeper bk = new BookKeeper(baseClientConf, zkc);
        LOG.info("Create ledger and add entries to it");
        LedgerHandle lh = createLedgerWithEntries(bk, 1);
        LOG.info("Closing bookkeeper client");

        restartBookieSlow();

        bk.close();

        try {
            lh.addEntry("foobar".getBytes());
            fail("should have failed, client is closed");
        } catch (BKClientClosedException e) {
            // correct
        }

        final CountDownLatch completeLatch = new CountDownLatch(1);
        final AtomicInteger rc = new AtomicInteger(BKException.Code.OK);
        lh.asyncAddEntry("foobar".getBytes(), new AddCallback() {
                public void addComplete(int rccb, LedgerHandle lh, long entryId,
                                        Object ctx) {
                    rc.set(rccb);
                    completeLatch.countDown();
                }
            }, null);

        LOG.info("Waiting to finish adding another entry asynchronously");
        assertTrue("Add entry to ledger call should have completed",
                completeLatch.await(20, TimeUnit.SECONDS));
        assertEquals(
                "Add entry to ledger should not have succeeded through closed bkclient!",
                BKException.Code.ClientClosedException, rc.get());
    }

    /**
     * Test that closing a ledger using bookkeeper client which is closed should
     * throw ClientClosedException
     */
    @Test
    public void testCloseLedger() throws Exception {
        BookKeeper bk = new BookKeeper(baseClientConf, zkc);
        LOG.info("Create ledger and add entries to it");
        LedgerHandle lh = createLedgerWithEntries(bk, 100);
        LedgerHandle lh2 = createLedgerWithEntries(bk, 100);

        LOG.info("Closing bookkeeper client");
        bk.close();

        try {
            lh.close();
            fail("should have failed, client is closed");
        } catch (BKClientClosedException e) {
            // correct
        }

        final CountDownLatch completeLatch = new CountDownLatch(1);
        final AtomicInteger rc = new AtomicInteger(BKException.Code.OK);
        lh2.asyncClose(new CloseCallback() {
                public void closeComplete(int rccb, LedgerHandle lh, Object ctx) {
                    rc.set(rccb);
                    completeLatch.countDown();
                }
            }, null);

        LOG.info("Waiting to finish adding another entry asynchronously");
        assertTrue("Close ledger call should have completed",
                completeLatch.await(20, TimeUnit.SECONDS));
        assertEquals(
                "Close ledger should have succeeded through closed bkclient!",
                BKException.Code.ClientClosedException, rc.get());
    }

    /**
     * Test that reading entry from a ledger using bookkeeper client which is
     * closed should throw ClientClosedException
     */
    @Test
    public void testReadLedgerEntry() throws Exception {
        BookKeeper bk = new BookKeeper(baseClientConf, zkc);
        LOG.info("Create ledger and add entries to it");
        int numOfEntries = 100;
        LedgerHandle lh = createLedgerWithEntries(bk, numOfEntries);
        LOG.info("Closing bookkeeper client");

        restartBookieSlow();

        bk.close();

        try {
            lh.readEntries(0, numOfEntries - 1);
            fail("should have failed, client is closed");
        } catch (BKClientClosedException e) {
            // correct
        }

        final CountDownLatch readLatch = new CountDownLatch(1);
        final AtomicInteger rc = new AtomicInteger(BKException.Code.OK);
        ReadCallback cb = new ReadCallback() {
            @Override
            public void readComplete(int rccb, LedgerHandle lh,
                    Enumeration<LedgerEntry> seq, Object ctx) {
                rc.set(rccb);
                readLatch.countDown();
            }
        };
        lh.asyncReadEntries(0, numOfEntries - 1, cb, readLatch);

        LOG.info("Waiting to finish reading the entries asynchronously");
        assertTrue("Read entry ledger call should have completed",
                readLatch.await(20, TimeUnit.SECONDS));
        assertEquals(
                "Read entry ledger should have succeeded through closed bkclient!",
                BKException.Code.ClientClosedException, rc.get());
    }

    /**
     * Test that readlastconfirmed entry from a ledger using bookkeeper client
     * which is closed should throw ClientClosedException
     */
    @Test
    public void testReadLastConfirmed() throws Exception {
        BookKeeper bk = new BookKeeper(baseClientConf, zkc);
        LOG.info("Create ledger and add entries to it");
        LedgerHandle lh = createLedgerWithEntries(bk, 100);
        LOG.info("Closing bookkeeper client");

        // make all bookies slow
        restartBookieSlow();
        restartBookieSlow();
        restartBookieSlow();

        bk.close();

        final CountDownLatch readLatch = new CountDownLatch(1);
        final AtomicInteger rc = new AtomicInteger(BKException.Code.OK);
        AsyncCallback.ReadLastConfirmedCallback cb = new AsyncCallback.ReadLastConfirmedCallback() {

            @Override
            public void readLastConfirmedComplete(int rccb, long lastConfirmed,
                    Object ctx) {
                rc.set(rccb);
                readLatch.countDown();
            }
        };
        lh.asyncReadLastConfirmed(cb, readLatch);

        LOG.info("Waiting to finish reading last confirmed entry asynchronously");
        assertTrue("ReadLastConfirmed call should have completed",
                readLatch.await(20, TimeUnit.SECONDS));
        assertEquals(
                "ReadLastConfirmed should have succeeded through closed bkclient!",
                BKException.Code.ClientClosedException, rc.get());

        try {
            lh.readLastConfirmed();
            fail("should have failed, client is closed");
        } catch (BKClientClosedException e) {
            // correct
        }
    }

    /**
     * Test that checking a ledger using a closed BK client will
     * throw a ClientClosedException
     */
    @Test
    public void testLedgerCheck() throws Exception {
        BookKeeper bk = new BookKeeper(baseClientConf, zkc);
        LOG.info("Create ledger and add entries to it");
        LedgerHandle lh = createLedgerWithEntries(bk, 100);
        LOG.info("Closing bookkeeper client");
        LedgerChecker lc = new LedgerChecker(bk);

        restartBookieSlow();
        bk.close();

        final CountDownLatch postLatch = new CountDownLatch(1);
        final AtomicInteger postRc = new AtomicInteger(BKException.Code.OK);
        lc.checkLedger(lh, new GenericCallback<Set<LedgerFragment>>() {
                @Override
                public void operationComplete(int rc, Set<LedgerFragment> result) {
                    postRc.set(rc);
                    postLatch.countDown();
                }
            });
        assertTrue("checkLedger should have finished", postLatch.await(30, TimeUnit.SECONDS));
        assertEquals("Should have client closed exception",
                     postRc.get(), BKException.Code.ClientClosedException);
    }

    private static class CheckerCb implements GenericCallback<Set<LedgerFragment>> {
        CountDownLatch latch = new CountDownLatch(1);
        int rc = BKException.Code.OK;
        Set<LedgerFragment> result = null;

        @Override
        public void operationComplete(int rc, Set<LedgerFragment> result) {
            this.rc = rc;
            this.result = result;
            latch.countDown();
        }

        int getRc(int time, TimeUnit unit) throws Exception {
            if (latch.await(time, unit)) {
                return rc;
            } else {
                throw new Exception("Didn't complete");
            }
        }

        Set<LedgerFragment> getResult(int time, TimeUnit unit) throws Exception {
            if (latch.await(time, unit)) {
                return result;
            } else {
                throw new Exception("Didn't complete");
            }
        }
    }
    /**
     * Test that BookKeeperAdmin operationg using a closed BK client will
     * throw a ClientClosedException
     */
    @Test
    public void testBookKeeperAdmin() throws Exception {
        BookKeeper bk = new BookKeeper(baseClientConf, zkc);
        try (BookKeeperAdmin bkadmin = new BookKeeperAdmin(bk)) {

            LOG.info("Create ledger and add entries to it");
            LedgerHandle lh1 = createLedgerWithEntries(bk, 100);
            LedgerHandle lh2 = createLedgerWithEntries(bk, 100);
            LedgerHandle lh3 = createLedgerWithEntries(bk, 100);
            lh3.close();

            BookieSocketAddress bookieToKill = getBookie(0);
            killBookie(bookieToKill);
            startNewBookie();
            BookieSocketAddress newBookie = getBookie(2);

            CheckerCb checkercb = new CheckerCb();
            LedgerChecker lc = new LedgerChecker(bk);
            lc.checkLedger(lh3, checkercb);
            assertEquals("Should have completed",
                         checkercb.getRc(30, TimeUnit.SECONDS), BKException.Code.OK);
            assertEquals("Should have a missing fragment",
                         1, checkercb.getResult(30, TimeUnit.SECONDS).size());

            // make sure a bookie in each quorum is slow
            restartBookieSlow();
            restartBookieSlow();

            bk.close();

            try {
                bkadmin.openLedger(lh1.getId());
                fail("Shouldn't be able to open with a closed client");
            } catch (BKException.BKClientClosedException cce) {
                // correct behaviour
            }

            try {
                bkadmin.openLedgerNoRecovery(lh1.getId());
                fail("Shouldn't be able to open with a closed client");
            } catch (BKException.BKClientClosedException cce) {
                // correct behaviour
            }

            try {
                bkadmin.recoverBookieData(bookieToKill, newBookie);
                fail("Shouldn't be able to recover with a closed client");
            } catch (BKException.BKClientClosedException cce) {
                // correct behaviour
            }

            try {
                bkadmin.replicateLedgerFragment(lh3,
                        checkercb.getResult(10, TimeUnit.SECONDS).iterator().next());
                fail("Shouldn't be able to replicate with a closed client");
            } catch (BKException.BKClientClosedException cce) {
                // correct behaviour
            }
        }
    }

    /**
     * Test that the bookkeeper client doesn't leave any threads hanging around.
     * See {@link https://issues.apache.org/jira/browse/BOOKKEEPER-804}
     */
    @Test
    public void testBookKeeperCloseThreads() throws Exception {
        ThreadGroup group = new ThreadGroup("test-group");
        final SettableFuture<Void> future = SettableFuture.<Void>create();

        Thread t = new Thread(group, "TestThread") {
                @Override
                public void run() {
                    try {
                        BookKeeper bk = new BookKeeper(baseClientConf);
                        // 9 is a ledger id of an existing ledger
                        LedgerHandle lh = bk.createLedger(BookKeeper.DigestType.CRC32, "passwd".getBytes());
                        lh.addEntry("foobar".getBytes());
                        lh.close();
                        long id = lh.getId();
                        // 9 is a ledger id of an existing ledger
                        lh = bk.openLedgerNoRecovery(id, BookKeeper.DigestType.CRC32, "passwd".getBytes());
                        Enumeration<LedgerEntry> entries = lh.readEntries(0, 0);

                        lh.close();
                        bk.close();
                        future.set(null);
                    } catch (InterruptedException ie) {
                        Thread.currentThread().interrupt();
                        future.setException(ie);
                    } catch (Exception e) {
                        future.setException(e);
                    }
                }
            };
        t.start();

        future.get();
        t.join();

        // check in a loop for 10 seconds
        // because sometimes it takes a while to threads to go away
        for (int i = 0; i < 10; i++) {
            if (group.activeCount() > 0) {
                Thread[] threads = new Thread[group.activeCount()];
                group.enumerate(threads);
                for (Thread leftover : threads) {
                    LOG.error("Leftover thread after {} secs: {}", i, leftover);
                }
                Thread.sleep(1000);
            } else {
                break;
            }
        }
        assertEquals("Should be no threads left in group", 0, group.activeCount());
    }

    private LedgerHandle createLedgerWithEntries(BookKeeper bk, int numOfEntries)
            throws Exception {
        LedgerHandle lh = bk
                .createLedger(3, 3, digestType, PASSWORD.getBytes());

        final AtomicInteger rc = new AtomicInteger(BKException.Code.OK);
        final CountDownLatch latch = new CountDownLatch(numOfEntries);

        final AddCallback cb = new AddCallback() {
                public void addComplete(int rccb, LedgerHandle lh, long entryId,
                                        Object ctx) {
                    rc.compareAndSet(BKException.Code.OK, rccb);
                    latch.countDown();
                }
            };
        for (int i = 0; i < numOfEntries; i++) {
            lh.asyncAddEntry("foobar".getBytes(), cb, null);
        }
        if (!latch.await(30, TimeUnit.SECONDS)) {
            throw new Exception("Entries took too long to add");
        }
        if (rc.get() != BKException.Code.OK) {
            throw BKException.create(rc.get());
        }
        return lh;
    }

}<|MERGE_RESOLUTION|>--- conflicted
+++ resolved
@@ -86,13 +86,8 @@
                 }
 
                 @Override
-<<<<<<< HEAD
-                public void addEntry(ByteBuf entry, WriteCallback cb,
-                                     Object ctx, byte[] masterKey, LedgerType ledgerType)
-=======
                 public void addEntry(ByteBuf entry, LedgerType ledgerType, WriteCallback cb,
                                      Object ctx, byte[] masterKey)
->>>>>>> 6ea9e47c
                         throws IOException, BookieException {
                     try {
                         Thread.sleep(5000);
@@ -101,11 +96,7 @@
                         // and an exception would spam the logs
                         Thread.currentThread().interrupt();
                     }
-<<<<<<< HEAD
-                    super.addEntry(entry, cb, ctx, masterKey, ledgerType);
-=======
                     super.addEntry(entry, ledgerType, cb, ctx, masterKey);
->>>>>>> 6ea9e47c
                 }
 
                 @Override
