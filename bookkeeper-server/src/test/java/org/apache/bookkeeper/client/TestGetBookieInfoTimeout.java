--- conflicted
+++ resolved
@@ -25,10 +25,7 @@
 
 import io.netty.channel.EventLoopGroup;
 import io.netty.channel.nio.NioEventLoopGroup;
-<<<<<<< HEAD
 import io.netty.util.concurrent.DefaultThreadFactory;
-=======
->>>>>>> f14be643
 
 import java.util.concurrent.CountDownLatch;
 import java.util.concurrent.Executors;
@@ -110,15 +107,9 @@
         // try to get bookie info from the sleeping bookie. It should fail with timeout error
         BookieSocketAddress addr = new BookieSocketAddress(bookieToSleep.getSocketAddress().getHostString(),
                 bookieToSleep.getPort());
-<<<<<<< HEAD
         BookieClient bc = new BookieClient(cConf, eventLoopGroup, executor, scheduler, NullStatsLogger.INSTANCE);
-        long flags = BookkeeperProtocol.GetBookieInfoRequest.Flags.FREE_DISK_SPACE_VALUE |
-                BookkeeperProtocol.GetBookieInfoRequest.Flags.TOTAL_DISK_CAPACITY_VALUE;
-=======
-        BookieClient bc = new BookieClient(cConf, eventLoopGroup, executor);
         long flags = BookkeeperProtocol.GetBookieInfoRequest.Flags.FREE_DISK_SPACE_VALUE
                 | BookkeeperProtocol.GetBookieInfoRequest.Flags.TOTAL_DISK_CAPACITY_VALUE;
->>>>>>> f14be643
 
         class CallbackObj {
             int rc;
