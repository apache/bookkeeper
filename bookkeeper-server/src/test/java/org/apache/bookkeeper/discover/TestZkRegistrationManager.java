/*
 * Licensed to the Apache Software Foundation (ASF) under one
 * or more contributor license agreements.  See the NOTICE file
 * distributed with this work for additional information
 * regarding copyright ownership.  The ASF licenses this file
 * to you under the Apache License, Version 2.0 (the
 * "License"); you may not use this file except in compliance
 * with the License.  You may obtain a copy of the License at
 *
 *   http://www.apache.org/licenses/LICENSE-2.0
 *
 * Unless required by applicable law or agreed to in writing,
 * software distributed under the License is distributed on an
 * "AS IS" BASIS, WITHOUT WARRANTIES OR CONDITIONS OF ANY
 * KIND, either express or implied.  See the License for the
 * specific language governing permissions and limitations
 * under the License.
 */
package org.apache.bookkeeper.discover;

<<<<<<< HEAD
import static org.junit.Assert.assertTrue;
=======
import static org.junit.Assert.assertNotNull;
>>>>>>> 2836241f

import org.apache.bookkeeper.conf.ServerConfiguration;
import org.apache.bookkeeper.conf.TestBKConfiguration;
import org.apache.bookkeeper.test.ZooKeeperCluster;
import org.apache.bookkeeper.test.ZooKeeperUtil;
import org.apache.zookeeper.ZooKeeper;
import org.junit.After;
import org.junit.Before;
import org.junit.Test;

<<<<<<< HEAD


=======
>>>>>>> 2836241f
/**
 * Unit test of {@link RegistrationManager}.
 */
public class TestZkRegistrationManager {

    private ZooKeeperCluster localZkServer;
    private ZooKeeper zkc;

    @Before
    public void setup() throws Exception {
        localZkServer = new ZooKeeperUtil();
        localZkServer.startCluster();
    }

    @After
    public void teardown() throws Exception {
        localZkServer.stopCluster();
    }

    @Test
    public void testPrepareFormat () throws Exception {
        try {
            ServerConfiguration conf = TestBKConfiguration.newServerConfiguration();
            conf.setMetadataServiceUri("zk+hierarchical://localhost:2181/test/ledgers");
            zkc = localZkServer.getZooKeeperClient();
            ZKRegistrationManager zkRegistrationManager = new ZKRegistrationManager(conf, zkc, () -> {});
            zkRegistrationManager.prepareFormat();
<<<<<<< HEAD
            assertTrue(zkc.exists("/test/ledgers", false) != null);
=======
            assertNotNull(zkc.exists("/test/ledgers", false));
>>>>>>> 2836241f
        } finally {
            if (zkc != null) {
                zkc.close();
            }
        }
    }

}<|MERGE_RESOLUTION|>--- conflicted
+++ resolved
@@ -18,11 +18,7 @@
  */
 package org.apache.bookkeeper.discover;
 
-<<<<<<< HEAD
-import static org.junit.Assert.assertTrue;
-=======
 import static org.junit.Assert.assertNotNull;
->>>>>>> 2836241f
 
 import org.apache.bookkeeper.conf.ServerConfiguration;
 import org.apache.bookkeeper.conf.TestBKConfiguration;
@@ -33,11 +29,6 @@
 import org.junit.Before;
 import org.junit.Test;
 
-<<<<<<< HEAD
-
-
-=======
->>>>>>> 2836241f
 /**
  * Unit test of {@link RegistrationManager}.
  */
@@ -65,11 +56,7 @@
             zkc = localZkServer.getZooKeeperClient();
             ZKRegistrationManager zkRegistrationManager = new ZKRegistrationManager(conf, zkc, () -> {});
             zkRegistrationManager.prepareFormat();
-<<<<<<< HEAD
-            assertTrue(zkc.exists("/test/ledgers", false) != null);
-=======
             assertNotNull(zkc.exists("/test/ledgers", false));
->>>>>>> 2836241f
         } finally {
             if (zkc != null) {
                 zkc.close();
