--- conflicted
+++ resolved
@@ -428,13 +428,9 @@
         final ServerConfiguration conf = TestBKConfiguration.newServerConfiguration()
             .setJournalDirName(tmpDir.getPath())
             .setLedgerDirNames(new String[] { tmpDir.getPath() });
-<<<<<<< HEAD
         conf.setZkServers(zkUtil.getZooKeeperConnectString())
             .setZkTimeout(5000);
-        conf.setZkLedgersRootPath(ZK_ROOT);
-=======
         conf.setZkLedgersRootPath(zkRoot);
->>>>>>> 13c303f9
         try {
             new Bookie(conf);
             fail("Should throw NoNodeException");
@@ -464,15 +460,10 @@
                 .setDiskCheckInterval(1000)
                 .setDiskUsageThreshold((1.0f - ((float) usableSpace / (float) totalSpace)) * 0.999f)
                 .setDiskUsageWarnThreshold(0.0f);
-<<<<<<< HEAD
         conf.setZkServers(zkUtil.getZooKeeperConnectString())
             .setZkTimeout(5000);
         
         // if isForceGCAllowWhenNoSpace or readOnlyModeEnabled is not set and Bookie is 
-=======
-
-        // if isForceGCAllowWhenNoSpace or readOnlyModeEnabled is not set and Bookie is
->>>>>>> 13c303f9
         // started when Disk is full, then it will fail to start with NoWritableLedgerDirException
 
         conf.setIsForceGCAllowWhenNoSpace(false)
@@ -517,13 +508,9 @@
                 .setDiskCheckInterval(1000)
                 .setDiskUsageThreshold((1.0f - ((float) usableSpace / (float) totalSpace)) * 0.999f)
                 .setDiskUsageWarnThreshold(0.0f);
-<<<<<<< HEAD
         conf.setZkServers(zkUtil.getZooKeeperConnectString())
             .setZkTimeout(5000);
         
-=======
-
->>>>>>> 13c303f9
         // if isForceGCAllowWhenNoSpace and readOnlyModeEnabled are set, then Bookie should
         // start with readonlymode when Disk is full (assuming there is no need for creation of index file
         // while replaying the journal)
