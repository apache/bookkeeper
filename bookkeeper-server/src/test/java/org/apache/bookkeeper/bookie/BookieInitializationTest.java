--- conflicted
+++ resolved
@@ -331,11 +331,7 @@
         BookieServer bs2 = null;
         // starting bk server with same conf
         try {
-<<<<<<< HEAD
-            BookieServer bs2 = new BookieServer(conf);
-=======
             bs2 = new BookieServer(conf);
->>>>>>> 3a20fe0a
             RegistrationManager newRm = new ZKRegistrationManager();
             newRm.initialize(conf, () -> {}, NullStatsLogger.INSTANCE);
             bs2.getBookie().registrationManager = newRm;
