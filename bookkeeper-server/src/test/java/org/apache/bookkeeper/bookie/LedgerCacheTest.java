--- conflicted
+++ resolved
@@ -336,11 +336,7 @@
         b.start();
         for (int i = 1; i <= numLedgers; i++) {
             ByteBuf packet = generateEntry(i, 1);
-<<<<<<< HEAD
-            b.addEntry(packet, new Bookie.NopWriteCallback(), null, "passwd".getBytes(), LedgerType.FORCE_ON_JOURNAL);
-=======
             b.addEntry(packet, LedgerType.FORCE_ON_JOURNAL, new Bookie.NopWriteCallback(), null, "passwd".getBytes());
->>>>>>> 6ea9e47c
         }
 
         conf = TestBKConfiguration.newServerConfiguration()
@@ -519,13 +515,8 @@
 
         // this bookie.addEntry call is required. FileInfo for Ledger 1 would be created with this call.
         // without the fileinfo, 'flushTestSortedLedgerStorage.addEntry' calls will fail because of BOOKKEEPER-965 change.
-<<<<<<< HEAD
-        bookie.addEntry(generateEntry(1, 1), new Bookie.NopWriteCallback(), null, "passwd".getBytes(),
-                        LedgerType.FORCE_ON_JOURNAL);
-=======
         bookie.addEntry(generateEntry(1, 1), LedgerType.FORCE_ON_JOURNAL, new Bookie.NopWriteCallback(),
                         null, "passwd".getBytes());
->>>>>>> 6ea9e47c
 
         flushTestSortedLedgerStorage.addEntry(generateEntry(1, 2));
         assertFalse("Bookie is expected to be in ReadWrite mode", bookie.isReadOnly());
