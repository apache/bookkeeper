#!/bin/sh
#
#/**
# * Copyright 2007 The Apache Software Foundation
# *
# * Licensed to the Apache Software Foundation (ASF) under one
# * or more contributor license agreements.  See the NOTICE file
# * distributed with this work for additional information
# * regarding copyright ownership.  The ASF licenses this file
# * to you under the Apache License, Version 2.0 (the
# * "License"); you may not use this file except in compliance
# * with the License.  You may obtain a copy of the License at
# *
# *     http://www.apache.org/licenses/LICENSE-2.0
# *
# * Unless required by applicable law or agreed to in writing, software
# * distributed under the License is distributed on an "AS IS" BASIS,
# * WITHOUT WARRANTIES OR CONDITIONS OF ANY KIND, either express or implied.
# * See the License for the specific language governing permissions and
# * limitations under the License.
# */

## Bookie settings

# Port that bookie server listen on
bookiePort=3181

# Set the network interface that the bookie should listen on.
# If not set, the bookie will listen on all interfaces.
#listeningInterface=eth0

# Whether the bookie allowed to use a loopback interface as its primary
# interface(i.e. the interface it uses to establish its identity)?
# By default, loopback interfaces are not allowed as the primary
# interface.
# Using a loopback interface as the primary interface usually indicates
# a configuration error. For example, its fairly common in some VPS setups
# to not configure a hostname, or to have the hostname resolve to
# 127.0.0.1. If this is the case, then all bookies in the cluster will
# establish their identities as 127.0.0.1:3181, and only one will be able
# to join the cluster. For VPSs configured like this, you should explicitly
# set the listening interface.
#allowLoopback=false

# Directory Bookkeeper outputs its write ahead log
journalDirectory=/tmp/bk-txn

# Directory Bookkeeper outputs ledger snapshots
# could define multi directories to store snapshots, separated by ','
# For example:
# ledgerDirectories=/tmp/bk1-data,/tmp/bk2-data
# 
# Ideally ledger dirs and journal dir are each in a differet device,
# which reduce the contention between random i/o and sequential write.
# It is possible to run with a single disk, but performance will be significantly lower.
ledgerDirectories=/tmp/bk-data
# Directories to store index files. If not specified, will use ledgerDirectories to store.
# indexDirectories=/tmp/bk-data

# Allow the expansion of bookie storage capacity. Newly added ledger
# and index dirs must be empty.
# allowStorageExpansion=false

# Ledger Manager Class
# What kind of ledger manager is used to manage how ledgers are stored, managed
# and garbage collected. Try to read 'BookKeeper Internals' for detail info.
# ledgerManagerType=flat

# Root zookeeper path to store ledger metadata
# This parameter is used by zookeeper-based ledger manager as a root znode to
# store all ledgers.
# zkLedgersRootPath=/ledgers

# Ledger storage implementation class
# ledgerStorageClass=org.apache.bookkeeper.bookie.SortedLedgerStorage

# Enable/Disable entry logger preallocation
# entryLogFilePreallocationEnabled=true

# Max file size of entry logger, in bytes
# A new entry log file will be created when the old one reaches the file size limitation
# logSizeLimit=2147483648

# Threshold of minor compaction
# For those entry log files whose remaining size percentage reaches below
# this threshold will be compacted in a minor compaction.
# If it is set to less than zero, the minor compaction is disabled.
# minorCompactionThreshold=0.2

# Interval to run minor compaction, in seconds
# If it is set to less than zero, the minor compaction is disabled. 
# minorCompactionInterval=3600

# Interval between sending an explicit LAC in seconds
explicitLacInterval = 1

# Threshold of major compaction
# For those entry log files whose remaining size percentage reaches below
# this threshold will be compacted in a major compaction.
# Those entry log files whose remaining size percentage is still
# higher than the threshold will never be compacted.
# If it is set to less than zero, the minor compaction is disabled.
# majorCompactionThreshold=0.8

# Interval to run major compaction, in seconds
# If it is set to less than zero, the major compaction is disabled. 
# majorCompactionInterval=86400 

# Set the maximum number of entries which can be compacted without flushing.
# When compacting, the entries are written to the entrylog and the new offsets
# are cached in memory. Once the entrylog is flushed the index is updated with
# the new offsets. This parameter controls the number of entries added to the
# entrylog before a flush is forced. A higher value for this parameter means
# more memory will be used for offsets. Each offset consists of 3 longs.
# This parameter should _not_ be modified unless you know what you're doing.
# The default is 100,000.
#compactionMaxOutstandingRequests=100000

# Set the rate at which compaction will readd entries. The unit is adds per second.
#compactionRate=1000

# Throttle compaction by bytes or by entries. 
#isThrottleByBytes=false

# Set the rate at which compaction will readd entries. The unit is adds per second.
#compactionRateByEntries=1000

# Set the rate at which compaction will readd entries. The unit is bytes added per second.
#compactionRateByBytes=1000000

# Max file size of journal file, in mega bytes
# A new journal file will be created when the old one reaches the file size limitation
#
# journalMaxSizeMB=2048

# Max number of old journal file to kept
# Keep a number of old journal files would help data recovery in specia case
#
# journalMaxBackups=5

# How much space should we pre-allocate at a time in the journal
# journalPreAllocSizeMB=16

# Size of the write buffers used for the journal
# journalWriteBufferSizeKB=64

# Should we remove pages from page cache after force write
# journalRemoveFromPageCache=false

# Should we group journal force writes, which optimize group commit
# for higher throughput
# journalAdaptiveGroupWrites=true

# Maximum latency to impose on a journal write to achieve grouping
# journalMaxGroupWaitMSec=200

# Maximum writes to buffer to achieve grouping
# journalBufferedWritesThreshold=524288

# If we should flush the journal when journal queue is empty
# journalFlushWhenQueueEmpty=false

# The number of threads that should handle journal callbacks
# numJournalCallbackThreads=1

# How long the interval to trigger next garbage collection, in milliseconds
# Since garbage collection is running in background, too frequent gc
# will heart performance. It is better to give a higher number of gc
# interval if there is enough disk capacity.
# gcWaitTime=1000

# How long the interval to trigger next garbage collection of overreplicated
# ledgers, in milliseconds [Default: 1 day]. This should not be run very frequently since we read
# the metadata for all the ledgers on the bookie from zk
# gcOverreplicatedLedgerWaitTime=86400000

# How long the interval to flush ledger index pages to disk, in milliseconds
# Flushing index files will introduce much random disk I/O.
# If separating journal dir and ledger dirs each on different devices,
# flushing would not affect performance. But if putting journal dir
# and ledger dirs on same device, performance degrade significantly
# on too frequent flushing. You can consider increment flush interval
# to get better performance, but you need to pay more time on bookie
# server restart after failure.
#
# flushInterval=100

# Interval to watch whether bookie is dead or not, in milliseconds
#
# bookieDeathWatchInterval=1000

## zookeeper client settings

# A list of one of more servers on which zookeeper is running.
# The server list can be comma separated values, for example:
# zkServers=zk1:2181,zk2:2181,zk3:2181
zkServers=localhost:2181
# ZooKeeper client session timeout in milliseconds
# Bookie server will exit if it received SESSION_EXPIRED because it
# was partitioned off from ZooKeeper for more than the session timeout
# JVM garbage collection, disk I/O will cause SESSION_EXPIRED.
# Increment this value could help avoiding this issue
zkTimeout=10000
# Set ACLs on every node written on ZooKeeper, this way only allowed users
# will be able to read and write BookKeeper metadata stored on ZooKeeper.
# In order to make ACLs work you need to setup ZooKeeper JAAS authentication
# all the Bookies and Client need to share the same user, and this is usually
# done using Kerberos authentication. See ZooKeeper documentation
zkEnableSecurity=false

## NIO Server settings

# This settings is used to enabled/disabled Nagle's algorithm, which is a means of
# improving the efficiency of TCP/IP networks by reducing the number of packets
# that need to be sent over the network.
# If you are sending many small messages, such that more than one can fit in
# a single IP packet, setting server.tcpnodelay to false to enable Nagle algorithm
# can provide better performance.
# Default value is true.
#
# serverTcpNoDelay=true

## ledger cache settings

# Max number of ledger index files could be opened in bookie server
# If number of ledger index files reaches this limitation, bookie
# server started to swap some ledgers from memory to disk.
# Too frequent swap will affect performance. You can tune this number
# to gain performance according your requirements.
# openFileLimit=900

# Size of a index page in ledger cache, in bytes
# A larger index page can improve performance writing page to disk,
# which is efficent when you have small number of ledgers and these
# ledgers have similar number of entries.
# If you have large number of ledgers and each ledger has fewer entries,
# smaller index page would improve memory usage.
# pageSize=8192

# How many index pages provided in ledger cache
# If number of index pages reaches this limitation, bookie server
# starts to swap some ledgers from memory to disk. You can increment
# this value when you found swap became more frequent. But make sure
# pageLimit*pageSize should not more than JVM max memory limitation,
# otherwise you would got OutOfMemoryException.
# In general, incrementing pageLimit, using smaller index page would
# gain bettern performance in lager number of ledgers with fewer entries case
# If pageLimit is -1, bookie server will use 1/3 of JVM memory to compute
# the limitation of number of index pages.
# pageLimit=-1

#If all ledger directories configured are full, then support only read requests for clients.
#If "readOnlyModeEnabled=true" then on all ledger disks full, bookie will be converted
#to read-only mode and serve only read requests. Otherwise the bookie will be shutdown.
#By default this will be disabled.
#readOnlyModeEnabled=false

#For each ledger dir, maximum disk space which can be used.
#Default is 0.95f. i.e. 95% of disk can be used at most after which nothing will
#be written to that partition. If all ledger dir partions are full, then bookie
#will turn to readonly mode if 'readOnlyModeEnabled=true' is set, else it will
#shutdown.
#Valid values should be in between 0 and 1 (exclusive). 
#diskUsageThreshold=0.95

#Set the disk free space low water mark threshold. Disk is considered full when 
#usage threshold is exceeded. Disk returns back to non-full state when usage is 
#below low water mark threshold. This prevents it from going back and forth 
#between these states frequently when concurrent writes and compaction are 
#happening. This also prevent bookie from switching frequently between 
#read-only and read-writes states in the same cases.
#diskUsageLwmThreshold=0.90

#Disk check interval in milli seconds, interval to check the ledger dirs usage.
#Default is 10000
#diskCheckInterval=10000

# Interval at which the auditor will do a check of all ledgers in the cluster.
# By default this runs once a week. The interval is set in seconds.
# To disable the periodic check completely, set this to 0.
# Note that periodic checking will put extra load on the cluster, so it should
# not be run more frequently than once a day.
#auditorPeriodicCheckInterval=604800

# The interval between auditor bookie checks.
# The auditor bookie check, checks ledger metadata to see which bookies should
# contain entries for each ledger. If a bookie which should contain entries is
# unavailable, then the ledger containing that entry is marked for recovery.
# Setting this to 0 disabled the periodic check. Bookie checks will still
# run when a bookie fails.
# The interval is specified in seconds.
#auditorPeriodicBookieCheckInterval=86400

# Entry log flush interval in bytes.
# Default is 0. 0 or less disables this feature and effectively flush
# happens on log rotation.
# Flushing in smaller chunks but more frequently reduces spikes in disk
# I/O. Flushing too frequently may also affect performance negatively.
#flushEntrylogBytes=0

# How long to wait, in seconds, before starting auto recovery of a lost bookie
#lostBookieRecoveryDelay=0

# number of threads that should handle write requests. if zero, the writes would
# be handled by netty threads directly.
# numAddWorkerThreads=1

# number of threads that should handle read requests. if zero, the reads would
# be handled by netty threads directly.
# numReadWorkerThreads=1

# The number of bytes we should use as capacity for BufferedReadChannel. Default is 512 bytes.
# readBufferSizeBytes=512

# The number of bytes used as capacity for the write buffer. Default is 64KB.
# writeBufferSizeBytes=65536

# Whether the bookie should use its hostname to register with the
# co-ordination service(eg: zookeeper service).
# When false, bookie will use its ipaddress for the registration.
# Defaults to false.
#useHostNameAsBookieID=false

# Stats Provider Class
#statsProviderClass=org.apache.bookkeeper.stats.CodahaleMetricsProvider

<<<<<<< HEAD
# SSL Provider (JDK or OpenSSL)
# sslProvider=OpenSSL

# The path to class that provides security.
#sslProviderFactoryClass=org.apache.bookkeeper.security.SSLContextFactory

# Type of security used by server
#sslClientAuthentication=true

# Bookie Keystore type
#sslKeyStoreType=JKS

# Bookie Keystore location (path)
#sslKeyStore=

# Bookie Keystore password path, if the keystore is protected by a password
#sslKeyStorePasswordPath=

# Bookie Truststore type
#sslTrustStoreType=

# Bookie Truststore location (path)
#sslTrustStore=

# Bookie Truststore password path, if the truststore is protected by a password
#sslTrustStorePasswordPath=
=======
# Minimum safe Usable size to be available in index directory for Bookie to create Index File while replaying 
# journal at the time of Bookie Start in Readonly Mode (in bytes)
# minUsableSizeForIndexFileCreation=1073741824

# Configure the Bookie to allow/disallow multiple ledger/index/journal directories in the same filesystem diskpartition
# allowMultipleDirsUnderSameDiskPartition=false
>>>>>>> 671ec2b2
<|MERGE_RESOLUTION|>--- conflicted
+++ resolved
@@ -324,7 +324,6 @@
 # Stats Provider Class
 #statsProviderClass=org.apache.bookkeeper.stats.CodahaleMetricsProvider
 
-<<<<<<< HEAD
 # SSL Provider (JDK or OpenSSL)
 # sslProvider=OpenSSL
 
@@ -351,11 +350,10 @@
 
 # Bookie Truststore password path, if the truststore is protected by a password
 #sslTrustStorePasswordPath=
-=======
+
 # Minimum safe Usable size to be available in index directory for Bookie to create Index File while replaying 
 # journal at the time of Bookie Start in Readonly Mode (in bytes)
 # minUsableSizeForIndexFileCreation=1073741824
 
 # Configure the Bookie to allow/disallow multiple ledger/index/journal directories in the same filesystem diskpartition
-# allowMultipleDirsUnderSameDiskPartition=false
->>>>>>> 671ec2b2
+# allowMultipleDirsUnderSameDiskPartition=false