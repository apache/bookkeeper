/*
 * Licensed to the Apache Software Foundation (ASF) under one
 * or more contributor license agreements.  See the NOTICE file
 * distributed with this work for additional information
 * regarding copyright ownership.  The ASF licenses this file
 * to you under the Apache License, Version 2.0 (the
 * "License"); you may not use this file except in compliance
 * with the License.  You may obtain a copy of the License at
 *
 *   http://www.apache.org/licenses/LICENSE-2.0
 *
 * Unless required by applicable law or agreed to in writing,
 * software distributed under the License is distributed on an
 * "AS IS" BASIS, WITHOUT WARRANTIES OR CONDITIONS OF ANY
 * KIND, either express or implied.  See the License for the
 * specific language governing permissions and limitations
 * under the License.
 */
pluginManagement {
    plugins {
        id "com.google.protobuf" version "${protobufPluginVersion}"
<<<<<<< HEAD
        id "org.nosphere.apache.rat" version "${apcheRatPluginVersion}"
=======
        id "com.github.johnrengelman.shadow" version "${shadowPluginVersion}"
        id "com.github.hierynomus.license" version "${licenseGradlePluginVersion}"
>>>>>>> 646e5908
    }
}

rootProject.name = 'bookkeeper'

include(':bookkeeper-benchmark',
        ':bookkeeper-tools',
        ':bookkeeper-tools-framework',
        ':bookkeeper-tools-ledger',
        ':bookkeeper-tools-perf',
        ':bookkeeper-tools-stream',
        'bookkeeper-common',
        'bookkeeper-common-allocator',
        'bookkeeper-dist-all',
        'bookkeeper-dist-bkctl',
        'bookkeeper-dist-server',
        'bookkeeper-dist-src',
        'bookkeeper-dist:storage-bench',
        'bookkeeper-http:http-server',
        'bookkeeper-http:vertx-http-server',
        'bookkeeper-proto',
        'bookkeeper-server',
        'shaded:bookkeeper-server-shaded',
        'shaded:bookkeeper-server-tests-shaded',
        'bookkeeper-stats',
        'bookkeeper-stats-providers:prometheus-metrics-provider',
        'bookkeeper-stats-providers:codahale-metrics-provider',
        'buildtools',
        'circe-checksum',
        'circe-checksum:src:main:circe',
        'cpu-affinity',
        'cpu-affinity:src:main:affinity',
        'microbenchmarks',
        'shaded:distributedlog-core-shaded',
        'stats:utils',
        'stream:api',
        'stream:clients:java:all',
        'stream:clients:java:base',
        'stream:clients:java:kv',
        'stream:common',
        'stream:distributedlog:common',
        'stream:distributedlog:core',
        'stream:distributedlog:protocol',
        'stream:proto',
        'stream:server',
        'stream:statelib',
        'stream:storage:api',
        'stream:storage:impl',
        'stream:tests-common',
        'tests:integration-tests-base',
        'tests:integration-tests-topologies',
        'tests:integration-tests-utils',
        'tests:integration:cluster',
        'tests:integration:smoke',
        'tests:integration:standalone',
        'tools:framework')

project(':bookkeeper-tools').projectDir = file('tools/all')
project(':bookkeeper-tools-framework').projectDir = file('tools/framework')
project(':bookkeeper-tools-ledger').projectDir = file('tools/ledger')
project(':bookkeeper-tools-stream').projectDir = file('tools/stream')
project(':bookkeeper-tools-perf').projectDir = file('tools/perf')
project(':bookkeeper-dist-all').projectDir = file('bookkeeper-dist/all')
project(':bookkeeper-dist-bkctl').projectDir = file('bookkeeper-dist/bkctl')
project(':bookkeeper-dist-server').projectDir = file('bookkeeper-dist/server')
project(':bookkeeper-dist-src').projectDir = file('bookkeeper-dist')
include 'stream:perf'
findProject(':stream:perf')?.name = 'perf'<|MERGE_RESOLUTION|>--- conflicted
+++ resolved
@@ -19,12 +19,9 @@
 pluginManagement {
     plugins {
         id "com.google.protobuf" version "${protobufPluginVersion}"
-<<<<<<< HEAD
         id "org.nosphere.apache.rat" version "${apcheRatPluginVersion}"
-=======
         id "com.github.johnrengelman.shadow" version "${shadowPluginVersion}"
         id "com.github.hierynomus.license" version "${licenseGradlePluginVersion}"
->>>>>>> 646e5908
     }
 }
 
