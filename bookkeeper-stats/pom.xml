<?xml version="1.0"?>
<!--
   Licensed to the Apache Software Foundation (ASF) under one or more
   contributor license agreements.  See the NOTICE file distributed with
   this work for additional information regarding copyright ownership.
   The ASF licenses this file to You under the Apache License, Version 2.0
   (the "License"); you may not use this file except in compliance with
   the License.  You may obtain a copy of the License at

       http://www.apache.org/licenses/LICENSE-2.0

   Unless required by applicable law or agreed to in writing, software
   distributed under the License is distributed on an "AS IS" BASIS,
   WITHOUT WARRANTIES OR CONDITIONS OF ANY KIND, either express or implied.
   See the License for the specific language governing permissions and
   limitations under the License.
-->
<project xmlns="http://maven.apache.org/POM/4.0.0" xmlns:xsi="http://www.w3.org/2001/XMLSchema-instance" xsi:schemaLocation="http://maven.apache.org/POM/4.0.0 http://maven.apache.org/xsd/maven-4.0.0.xsd">
  <modelVersion>4.0.0</modelVersion>
  <parent>
    <artifactId>bookkeeper</artifactId>
    <groupId>org.apache.bookkeeper</groupId>
    <version>4.16.0-SNAPSHOT</version>
  </parent>
  <groupId>org.apache.bookkeeper.stats</groupId>
  <artifactId>bookkeeper-stats-api</artifactId>
  <name>Apache BookKeeper :: Stats API</name>
  <url>http://maven.apache.org</url>
  <properties>
    <spotbugs-annotations.version>4.6.0</spotbugs-annotations.version>
  </properties>
  <build>
    <plugins>
      <plugin>
        <groupId>org.apache.maven.plugins</groupId>
        <artifactId>maven-javadoc-plugin</artifactId>
        <version>${maven-javadoc-plugin.version}</version>
        <configuration>
          <!-- Avoid for missing javadoc comments to be marked as errors -->
          <doclint>none</doclint>
          <subpackages>org.apache.bookkeeper.stats</subpackages>
          <groups>
            <group>
              <title>Bookkeeper Stats API</title>
              <packages>org.apache.bookkeeper.stats</packages>
            </group>
          </groups>
        </configuration>
        <executions>
          <execution>
            <id>attach-javadocs</id>
            <goals>
              <goal>jar</goal>
            </goals>
          </execution>
        </executions>
      </plugin>
    </plugins>
  </build>
  <dependencies>
<<<<<<< HEAD
    <dependency>
      <groupId>commons-configuration</groupId>
      <artifactId>commons-configuration</artifactId>
    </dependency>
    <dependency>
      <groupId>com.github.spotbugs</groupId>
      <artifactId>spotbugs-annotations</artifactId>
      <version>${spotbugs-annotations.version}</version>
      <scope>provided</scope>
    </dependency>
=======
>>>>>>> 220192ae
  </dependencies>
</project><|MERGE_RESOLUTION|>--- conflicted
+++ resolved
@@ -58,18 +58,11 @@
     </plugins>
   </build>
   <dependencies>
-<<<<<<< HEAD
-    <dependency>
-      <groupId>commons-configuration</groupId>
-      <artifactId>commons-configuration</artifactId>
-    </dependency>
     <dependency>
       <groupId>com.github.spotbugs</groupId>
       <artifactId>spotbugs-annotations</artifactId>
       <version>${spotbugs-annotations.version}</version>
       <scope>provided</scope>
     </dependency>
-=======
->>>>>>> 220192ae
   </dependencies>
 </project>