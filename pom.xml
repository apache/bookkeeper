--- conflicted
+++ resolved
@@ -152,11 +152,7 @@
     <junit5.version>5.6.2</junit5.version>
     <libthrift.version>0.14.2</libthrift.version>
     <lombok.version>1.18.22</lombok.version>
-<<<<<<< HEAD
-    <log4j.version>2.17.1</log4j.version>
-=======
     <log4j.version>2.17.2</log4j.version>
->>>>>>> b989fbcd
     <lz4.version>1.3.0</lz4.version>
     <mockito.version>3.12.4</mockito.version>
     <netty.version>4.1.75.Final</netty.version>
