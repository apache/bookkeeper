<!--
   Licensed to the Apache Software Foundation (ASF) under one or more
   contributor license agreements.  See the NOTICE file distributed with
   this work for additional information regarding copyright ownership.
   The ASF licenses this file to You under the Apache License, Version 2.0
   (the "License"); you may not use this file except in compliance with
   the License.  You may obtain a copy of the License at

       http://www.apache.org/licenses/LICENSE-2.0

   Unless required by applicable law or agreed to in writing, software
   distributed under the License is distributed on an "AS IS" BASIS,
   WITHOUT WARRANTIES OR CONDITIONS OF ANY KIND, either express or implied.
   See the License for the specific language governing permissions and
   limitations under the License.
-->

<project xmlns="http://maven.apache.org/POM/4.0.0" xmlns:xsi="http://www.w3.org/2001/XMLSchema-instance" xsi:schemaLocation="http://maven.apache.org/POM/4.0.0 http://maven.apache.org/xsd/maven-4.0.0.xsd">
  <parent>
    <groupId>org.apache</groupId>
    <artifactId>apache</artifactId>
    <version>26</version>
  </parent>
  <modelVersion>4.0.0</modelVersion>
  <groupId>org.apache.bookkeeper</groupId>
  <version>4.17.0-SNAPSHOT</version>
  <artifactId>bookkeeper</artifactId>
  <packaging>pom</packaging>
  <name>Apache BookKeeper :: Parent</name>
  <url>http://bookkeeeper.apache.org</url>
  <inceptionYear>2011</inceptionYear>
  <licenses>
    <license>
      <name>Apache License, Version 2.0</name>
      <url>http://www.apache.org/licenses/LICENSE-2.0.txt</url>
      <distribution>repo</distribution>
    </license>
  </licenses>
  <scm>
    <connection>scm:git:https://github.com/apache/bookkeeper.git</connection>
    <developerConnection>scm:git:https://github.com/apache/bookkeeper.git</developerConnection>
    <url>https://github.com/apache/bookkeeper</url>
    <tag>branch-4.13</tag>
  </scm>
  <issueManagement>
    <system>JIRA</system>
    <url>https://issues.apache.org/jira/browse/BOOKKEEPER</url>
  </issueManagement>
  <ciManagement>
    <system>Jenkins</system>
    <url>https://builds.apache.org/job/bookkeeper-master</url>
  </ciManagement>
  <modules>
    <module>buildtools</module>
    <module>circe-checksum</module>
    <module>bookkeeper-common</module>
    <module>bookkeeper-common-allocator</module>
    <module>stats</module>
    <module>bookkeeper-proto</module>
    <module>bookkeeper-server</module>
    <module>bookkeeper-benchmark</module>
    <module>bookkeeper-http</module>
    <module>stream</module>
    <module>tools</module>
    <module>cpu-affinity</module>
    <module>metadata-drivers</module>
    <module>bookkeeper-dist</module>
    <module>shaded</module>
    <module>microbenchmarks</module>
    <module>bookkeeper-slogger</module>
    <module>tests</module>
    <module>native-io</module>
    <module>testtools</module>
  </modules>
  <mailingLists>
    <mailingList>
      <name>BookKeeper User</name>
      <subscribe>user-subscribe@bookkeeper.apache.org</subscribe>
      <unsubscribe>user-unsubscribe@bookkeeper.apache.org</unsubscribe>
      <post>user@bookkeeper.apache.org</post>
      <archive>http://www.mail-archive.com/user@bookkeeper.apache.org</archive>
    </mailingList>
    <mailingList>
      <name>BookKeeper Dev</name>
      <subscribe>dev-subscribe@bookkeeper.apache.org</subscribe>
      <unsubscribe>dev-unsubscribe@bookkeeper.apache.org</unsubscribe>
      <post>dev@bookkeeper.apache.org</post>
      <archive>http://www.mail-archive.com/dev@bookkeeper.apache.org</archive>
    </mailingList>
    <mailingList>
      <name>BookKeeper Commits</name>
      <subscribe>commits-subscribe@bookkeeper.apache.org</subscribe>
      <unsubscribe>commits-unsubscribe@bookkeeper.apache.org</unsubscribe>
      <post>commits@bookkeeper.apache.org</post>
      <archive>http://www.mail-archive.com/commits@bookkeeper.apache.org</archive>
    </mailingList>
  </mailingLists>
  <developers>
    <developer>
      <name>The Apache BookKeeper Team</name>
      <email>dev@bookkeeper.apache.org</email>
      <url>http://bookkeeper.apache.org</url>
      <organization>Apache Software Foundation</organization>
      <organizationUrl>http://www.apache.org</organizationUrl>
    </developer>
  </developers>
  <properties>
    <maven.compiler.source>8</maven.compiler.source>
    <maven.compiler.target>8</maven.compiler.target>
    <project.build.sourceEncoding>UTF-8</project.build.sourceEncoding>
    <project.reporting.outputEncoding>UTF-8</project.reporting.outputEncoding>
    <redirectTestOutputToFile>true</redirectTestOutputToFile>
    <testRetryCount>2</testRetryCount>
    <src.dir>src/main/java</src.dir>
    <test.additional.args />

    <!-- dependencies -->
    <arquillian-cube.version>1.18.2</arquillian-cube.version>
    <arquillian-junit.version>1.8.0.Final</arquillian-junit.version>
    <codahale.metrics.version>3.0.1</codahale.metrics.version>
    <commons-cli.version>1.2</commons-cli.version>
    <commons-collections4.version>4.1</commons-collections4.version>
    <commons-codec.version>1.6</commons-codec.version>
    <commons-configuration.version>1.10</commons-configuration.version>
    <commons-compress.version>1.21</commons-compress.version>
    <commons-lang.version>2.6</commons-lang.version>
    <commons-lang3.version>3.6</commons-lang3.version>
    <commons-io.version>2.7</commons-io.version>
    <bouncycastle.version>1.0.2.4</bouncycastle.version>
    <curator.version>5.1.0</curator.version>
    <dropwizard.version>4.1.12.1</dropwizard.version>
    <etcd.version>0.5.11</etcd.version>
    <freebuilder.version>2.8.0</freebuilder.version>
    <google.code.version>3.0.2</google.code.version>
    <google.errorprone.version>2.9.0</google.errorprone.version>
    <grpc.version>1.56.0</grpc.version>
    <guava.version>32.0.1-jre</guava.version>
    <kerby.version>1.1.1</kerby.version>
    <hadoop.version>3.3.5</hadoop.version>
    <hdrhistogram.version>2.1.10</hdrhistogram.version>
    <jackson.version>2.13.4.20221013</jackson.version>
    <jcommander.version>1.82</jcommander.version>
    <jetty.version>9.4.53.v20231009</jetty.version>
    <jmh.version>1.37</jmh.version>
    <jmock.version>2.8.2</jmock.version>
<<<<<<< HEAD
    <jsoup.version>1.14.3</jsoup.version>
    <junit.version>4.13.2</junit.version>
    <hamcrest.version>1.3</hamcrest.version>
    <junit5.version>5.10.1</junit5.version>
    <assertj-core.version>3.25.2</assertj-core.version>
=======
    <jsoup.version>1.15.3</jsoup.version>
    <junit.version>4.12</junit.version>
    <!-- required by zookeeper test utilities imported from ZooKeeper -->
    <junit5.version>5.8.2</junit5.version>
>>>>>>> 27377dcb
    <libthrift.version>0.14.2</libthrift.version>
    <lombok.version>1.18.30</lombok.version>
    <log4j.version>2.18.0</log4j.version>
    <lz4.version>1.3.0</lz4.version>
    <mockito.version>3.12.4</mockito.version>
    <netty.version>4.1.104.Final</netty.version>
    <netty-boringssl.version>2.0.61.Final</netty-boringssl.version>
    <netty-iouring.version>0.0.24.Final</netty-iouring.version>
    <ostrich.version>9.1.3</ostrich.version>
    <powermock.version>2.0.9</powermock.version>
    <prometheus.version>0.15.0</prometheus.version>
    <datasketches.version>0.8.3</datasketches.version>
    <httpclient.version>4.5.13</httpclient.version>
    <httpcore.version>4.4.15</httpcore.version>
    <protobuf.version>3.22.3</protobuf.version>
    <protoc3.version>3.22.3</protoc3.version>
    <protoc-gen-grpc-java.version>${grpc.version}</protoc-gen-grpc-java.version>
    <reflections.version>0.9.11</reflections.version>
    <rocksdb.version>7.9.2</rocksdb.version>
    <shrinkwrap.version>3.3.0</shrinkwrap.version>
    <slf4j.version>1.7.32</slf4j.version>
    <snakeyaml.version>2.0</snakeyaml.version>
    <spotbugs-annotations.version>4.6.0</spotbugs-annotations.version>
    <javax-annotations-api.version>1.3.2</javax-annotations-api.version>
    <testcontainers.version>1.19.4</testcontainers.version>
    <vertx.version>4.3.8</vertx.version>
    <zookeeper.version>3.8.3</zookeeper.version>
    <snappy.version>1.1.10.5</snappy.version>
    <jctools.version>2.1.2</jctools.version>
    <hppc.version>0.9.1</hppc.version>
    <!-- plugin dependencies -->
    <apache-rat-plugin.version>0.16.1</apache-rat-plugin.version>
    <cobertura-maven-plugin.version>2.7</cobertura-maven-plugin.version>
    <coveralls-maven-plugin.version>4.3.0</coveralls-maven-plugin.version>
    <dockerfile-maven-plugin.version>1.4.13</dockerfile-maven-plugin.version>
    <download-maven-plugin.version>1.6.8</download-maven-plugin.version>
    <exec-maven-plugin.version>3.0.0</exec-maven-plugin.version>
    <license-maven-plugin.version>1.6</license-maven-plugin.version>
    <lombok-maven-plugin.version>1.18.20.0</lombok-maven-plugin.version>
    <maven-antrun-plugin.version>1.8</maven-antrun-plugin.version>
    <maven-assembly-plugin.version>3.6.0</maven-assembly-plugin.version>
    <maven-checkstyle-plugin.version>3.3.1</maven-checkstyle-plugin.version>
    <maven-clean-plugin.version>3.3.2</maven-clean-plugin.version>
    <maven-compiler-plugin.version>3.12.1</maven-compiler-plugin.version>
    <maven-dependency-plugin.version>3.6.1</maven-dependency-plugin.version>
    <maven-deploy-plugin.version>3.1.1</maven-deploy-plugin.version>
    <maven-install-plugin.version>3.1.1</maven-install-plugin.version>
    <maven-jar-plugin.version>3.3.0</maven-jar-plugin.version>
    <maven-javadoc-plugin.version>3.6.3</maven-javadoc-plugin.version>
    <maven-shade-plugin.version>3.5.1</maven-shade-plugin.version>
    <maven-source-plugin.version>3.3.0</maven-source-plugin.version>
    <maven-surefire-plugin.version>3.2.5</maven-surefire-plugin.version>
    <dependency-check-maven.version>8.0.2</dependency-check-maven.version>
    <nar-maven-plugin.version>3.10.1</nar-maven-plugin.version>
    <os-maven-plugin.version>1.4.1.Final</os-maven-plugin.version>
    <protobuf-maven-plugin.version>0.6.1</protobuf-maven-plugin.version>
    <puppycrawl.checkstyle.version>9.3</puppycrawl.checkstyle.version>
    <spotbugs-maven-plugin.version>4.7.3.2</spotbugs-maven-plugin.version>
    <forkCount.variable>1</forkCount.variable>
    <servlet-api.version>4.0.0</servlet-api.version>
    <rxjava.version>3.0.1</rxjava.version>
    <awaitility.version>4.0.3</awaitility.version>
    <otel.version>1.26.0</otel.version>
    <UBUNTU_MIRROR>http://archive.ubuntu.com/ubuntu/</UBUNTU_MIRROR>
    <UBUNTU_SECURITY_MIRROR>http://security.ubuntu.com/ubuntu/</UBUNTU_SECURITY_MIRROR>
  </properties>

  <!-- dependency definitions -->
  <dependencyManagement>
    <dependencies>
      <!-- provided dependencies -->
      <dependency>
        <groupId>com.github.spotbugs</groupId>
        <artifactId>spotbugs-annotations</artifactId>
        <version>${spotbugs-annotations.version}</version>
      </dependency>
      <dependency>
        <groupId>javax.annotation</groupId>
        <artifactId>javax.annotation-api</artifactId>
        <version>${javax-annotations-api.version}</version>
      </dependency>
      <dependency>
        <groupId>com.google.code.findbugs</groupId>
        <artifactId>jsr305</artifactId>
        <version>${google.code.version}</version>
      </dependency>
      <dependency>
        <groupId>com.google.errorprone</groupId>
        <artifactId>error_prone_annotations</artifactId>
        <version>${google.errorprone.version}</version>
      </dependency>
      <dependency>
        <groupId>org.projectlombok</groupId>
        <artifactId>lombok</artifactId>
        <version>${lombok.version}</version>
      </dependency>
      <dependency>
        <groupId>org.inferred</groupId>
        <artifactId>freebuilder</artifactId>
        <version>${freebuilder.version}</version>
      </dependency>

      <!-- logging dependencies -->
      <dependency>
        <groupId>org.slf4j</groupId>
        <artifactId>slf4j-api</artifactId>
        <version>${slf4j.version}</version>
      </dependency>
      <dependency>
        <groupId>org.apache.logging.log4j</groupId>
        <artifactId>log4j-core</artifactId>
        <version>${log4j.version}</version>
      </dependency>
      <dependency>
        <groupId>org.apache.logging.log4j</groupId>
        <artifactId>log4j-slf4j-impl</artifactId>
        <version>${log4j.version}</version>
      </dependency>

      <!-- commons dependencies -->
      <dependency>
        <groupId>commons-cli</groupId>
        <artifactId>commons-cli</artifactId>
        <version>${commons-cli.version}</version>
      </dependency>
      <dependency>
        <groupId>commons-codec</groupId>
        <artifactId>commons-codec</artifactId>
        <version>${commons-codec.version}</version>
      </dependency>
      <dependency>
        <groupId>commons-configuration</groupId>
        <artifactId>commons-configuration</artifactId>
        <version>${commons-configuration.version}</version>
      </dependency>
      <dependency>
        <groupId>commons-io</groupId>
        <artifactId>commons-io</artifactId>
        <version>${commons-io.version}</version>
      </dependency>
      <dependency>
        <groupId>commons-lang</groupId>
        <artifactId>commons-lang</artifactId>
        <version>${commons-lang.version}</version>
      </dependency>
      <dependency>
        <groupId>com.google.guava</groupId>
        <artifactId>guava</artifactId>
        <version>${guava.version}</version>
      </dependency>
      <dependency>
        <groupId>org.apache.commons</groupId>
        <artifactId>commons-collections4</artifactId>
        <version>${commons-collections4.version}</version>
      </dependency>
      <dependency>
        <groupId>org.apache.commons</groupId>
        <artifactId>commons-compress</artifactId>
        <version>${commons-compress.version}</version>
      </dependency>
      <dependency>
        <groupId>org.apache.commons</groupId>
        <artifactId>commons-lang3</artifactId>
        <version>${commons-lang3.version}</version>
      </dependency>
      <!-- bouncy -->
      <dependency>
        <groupId>org.bouncycastle</groupId>
        <artifactId>bc-fips</artifactId>
        <version>${bouncycastle.version}</version>
      </dependency>
      <!-- reflection libs -->
      <dependency>
        <groupId>org.reflections</groupId>
        <artifactId>reflections</artifactId>
        <version>${reflections.version}</version>
      </dependency>

      <!-- compression libs -->
      <dependency>
        <groupId>net.jpountz.lz4</groupId>
        <artifactId>lz4</artifactId>
        <version>${lz4.version}</version>
      </dependency>

      <!-- yaml dependencies -->
      <dependency>
        <groupId>org.yaml</groupId>
        <artifactId>snakeyaml</artifactId>
        <version>${snakeyaml.version}</version>
      </dependency>

      <!-- jackson dependencies -->
      <dependency>
        <groupId>com.fasterxml.jackson</groupId>
        <artifactId>jackson-bom</artifactId>
        <version>${jackson.version}</version>
        <type>pom</type>
        <scope>import</scope>
      </dependency>

      <dependency>
        <groupId>javax.servlet</groupId>
        <artifactId>javax.servlet-api</artifactId>
        <version>${servlet-api.version}</version>
      </dependency>

      <!-- protobuf dependencies -->
      <dependency>
        <groupId>com.google.protobuf</groupId>
        <artifactId>protobuf-java</artifactId>
        <version>${protobuf.version}</version>
      </dependency>
      <dependency>
        <groupId>com.google.protobuf</groupId>
        <artifactId>protobuf-java-util</artifactId>
        <version>${protobuf.version}</version>
      </dependency>

      <!-- libthrift dependency -->
      <dependency>
        <groupId>org.apache.thrift</groupId>
        <artifactId>libthrift</artifactId>
        <version>${libthrift.version}</version>
        <exclusions>
          <exclusion>
            <groupId>org.apache.tomcat.embed</groupId>
            <artifactId>tomcat-embed-core</artifactId>
          </exclusion>
          <exclusion>
            <groupId>javax.annotation</groupId>
            <artifactId>javax.annotation-api</artifactId>
          </exclusion>
        </exclusions>
      </dependency>

      <!-- netty dependencies -->
      <dependency>
        <groupId>io.netty</groupId>
        <artifactId>netty-common</artifactId>
        <version>${netty.version}</version>
      </dependency>
      <dependency>
        <groupId>io.netty</groupId>
        <artifactId>netty-buffer</artifactId>
        <version>${netty.version}</version>
      </dependency>
      <dependency>
        <groupId>io.netty</groupId>
        <artifactId>netty-transport</artifactId>
        <version>${netty.version}</version>
      </dependency>
      <dependency>
        <groupId>io.netty</groupId>
        <artifactId>netty-handler</artifactId>
        <version>${netty.version}</version>
      </dependency>
      <dependency>
        <groupId>io.netty</groupId>
        <artifactId>netty-transport-native-epoll</artifactId>
        <version>${netty.version}</version>
      </dependency>
      <dependency>
        <groupId>io.netty</groupId>
        <artifactId>netty-transport-native-epoll</artifactId>
        <version>${netty.version}</version>
        <classifier>linux-x86_64</classifier>
      </dependency>
      <dependency>
        <groupId>io.netty</groupId>
        <artifactId>netty-codec-dns</artifactId>
        <version>${netty.version}</version>
      </dependency>
      <dependency>
        <groupId>io.netty</groupId>
        <artifactId>netty-codec-http</artifactId>
        <version>${netty.version}</version>
      </dependency>
      <dependency>
        <groupId>io.netty</groupId>
        <artifactId>netty-codec-http2</artifactId>
        <version>${netty.version}</version>
      </dependency>
      <dependency>
        <groupId>io.netty</groupId>
        <artifactId>netty-codec-socks</artifactId>
        <version>${netty.version}</version>
      </dependency>
      <dependency>
        <groupId>io.netty</groupId>
        <artifactId>netty-handler-proxy</artifactId>
        <version>${netty.version}</version>
      </dependency>
      <dependency>
        <groupId>io.netty</groupId>
        <artifactId>netty-resolver</artifactId>
        <version>${netty.version}</version>
      </dependency>
      <dependency>
        <groupId>io.netty</groupId>
        <artifactId>netty-resolver-dns</artifactId>
        <version>${netty.version}</version>
      </dependency>
      <dependency>
        <groupId>io.netty</groupId>
        <artifactId>netty-transport-native-unix-common</artifactId>
        <version>${netty.version}</version>
      </dependency>
      <dependency>
        <groupId>io.netty</groupId>
        <artifactId>netty-tcnative-boringssl-static</artifactId>
        <version>${netty-boringssl.version}</version>
      </dependency>
      <dependency>
        <groupId>io.netty.incubator</groupId>
        <artifactId>netty-incubator-transport-native-io_uring</artifactId>
        <version>${netty-iouring.version}</version>
      </dependency>
      <dependency>
        <groupId>io.netty.incubator</groupId>
        <artifactId>netty-incubator-transport-native-io_uring</artifactId>
        <version>${netty-iouring.version}</version>
        <classifier>linux-x86_64</classifier>
      </dependency>
      <dependency>
        <groupId>io.netty.incubator</groupId>
        <artifactId>netty-incubator-transport-native-io_uring</artifactId>
        <version>${netty-iouring.version}</version>
        <classifier>linux-aarch_64</classifier>
      </dependency>

      <!-- grpc dependencies -->
      <dependency>
        <groupId>io.grpc</groupId>
        <artifactId>grpc-bom</artifactId>
        <version>${grpc.version}</version>
        <type>pom</type>
        <scope>import</scope>
      </dependency>

      <!-- rocksdb dependencies -->
      <dependency>
        <groupId>org.rocksdb</groupId>
        <artifactId>rocksdbjni</artifactId>
        <version>${rocksdb.version}</version>
      </dependency>

      <!-- zookeeper dependencies -->
      <dependency>
        <groupId>org.apache.zookeeper</groupId>
        <artifactId>zookeeper</artifactId>
        <version>${zookeeper.version}</version>
        <exclusions>
          <exclusion>
            <groupId>net.java.dev.javacc</groupId>
            <artifactId>javacc</artifactId>
          </exclusion>
          <exclusion>
            <groupId>ch.qos.logback</groupId>
            <artifactId>*</artifactId>
          </exclusion>
          <exclusion>
            <groupId>io.netty</groupId>
            <artifactId>*</artifactId>
          </exclusion>
        </exclusions>
      </dependency>
      <dependency>
        <groupId>org.apache.zookeeper</groupId>
        <artifactId>zookeeper</artifactId>
        <version>${zookeeper.version}</version>
        <type>test-jar</type>
        <exclusions>
          <exclusion>
            <groupId>org.slf4j</groupId>
            <artifactId>slf4j-api</artifactId>
          </exclusion>
          <exclusion>
            <groupId>ch.qos.logback</groupId>
            <artifactId>*</artifactId>
          </exclusion>
          <exclusion>
            <groupId>io.netty</groupId>
            <artifactId>*</artifactId>
          </exclusion>
        </exclusions>
      </dependency>

      <dependency>
         <!-- needed by ZooKeeper server -->
         <groupId>org.xerial.snappy</groupId>
         <artifactId>snappy-java</artifactId>
         <version>${snappy.version}</version>
      </dependency>

      <!-- curator dependencies -->
      <dependency>
        <groupId>org.apache.curator</groupId>
        <artifactId>curator-recipes</artifactId>
        <version>${curator.version}</version>
        <exclusions>
          <exclusion>
            <groupId>org.apache.zookeeper</groupId>
            <artifactId>zookeeper</artifactId>
          </exclusion>
        </exclusions>
      </dependency>

      <!-- http server dependencies -->
      <dependency>
        <groupId>io.vertx</groupId>
        <artifactId>vertx-core</artifactId>
        <version>${vertx.version}</version>
        <exclusions>
          <exclusion>
            <groupId>com.fasterxml.jackson.core</groupId>
            <artifactId>jackson-databind</artifactId>
          </exclusion>
          <exclusion>
            <groupId>com.fasterxml.jackson.core</groupId>
            <artifactId>jackson-core</artifactId>
          </exclusion>
          <exclusion>
            <groupId>com.fasterxml.jackson.core</groupId>
            <artifactId>jackson-annotations</artifactId>
          </exclusion>
        </exclusions>
      </dependency>
      <dependency>
        <groupId>io.vertx</groupId>
        <artifactId>vertx-web</artifactId>
        <version>${vertx.version}</version>
      </dependency>
      <dependency>
        <groupId>org.eclipse.jetty</groupId>
        <artifactId>jetty-server</artifactId>
        <version>${jetty.version}</version>
      </dependency>
      <dependency>
        <groupId>org.eclipse.jetty</groupId>
        <artifactId>jetty-webapp</artifactId>
        <version>${jetty.version}</version>
      </dependency>
      <dependency>
        <groupId>org.eclipse.jetty</groupId>
        <artifactId>jetty-servlet</artifactId>
        <version>${jetty.version}</version>
      </dependency>

      <!-- JCTools -->
      <dependency>
        <groupId>org.jctools</groupId>
        <artifactId>jctools-core</artifactId>
        <version>${jctools.version}</version>
      </dependency>

      <!-- dropwizard metrics, for stats and for ZooKeeper server -->
      <dependency>
        <groupId>io.dropwizard.metrics</groupId>
        <artifactId>metrics-core</artifactId>
        <version>${dropwizard.version}</version>
      </dependency>

      <!-- stats dependencies -->
      <dependency>
        <groupId>io.dropwizard.metrics</groupId>
        <artifactId>metrics-jmx</artifactId>
        <version>${dropwizard.version}</version>
      </dependency>
      <dependency>
        <groupId>io.dropwizard.metrics</groupId>
        <artifactId>metrics-jvm</artifactId>
        <version>${dropwizard.version}</version>
      </dependency>
      <dependency>
        <groupId>io.dropwizard.metrics</groupId>
        <artifactId>metrics-graphite</artifactId>
        <version>${dropwizard.version}</version>
      </dependency>
      <!-- prometheus -->
      <dependency>
        <groupId>io.prometheus</groupId>
        <artifactId>simpleclient</artifactId>
        <version>${prometheus.version}</version>
      </dependency>
      <dependency>
        <groupId>io.prometheus</groupId>
        <artifactId>simpleclient_hotspot</artifactId>
        <version>${prometheus.version}</version>
      </dependency>
      <dependency>
        <groupId>io.prometheus</groupId>
        <artifactId>simpleclient_servlet</artifactId>
        <version>${prometheus.version}</version>
      </dependency>
      <!-- data-sketches -->
      <dependency>
        <groupId>com.yahoo.datasketches</groupId>
        <artifactId>sketches-core</artifactId>
        <version>${datasketches.version}</version>
      </dependency>
      <!-- opentelemetry -->
      <dependency>
        <groupId>io.opentelemetry</groupId>
        <artifactId>opentelemetry-bom</artifactId>
        <version>${otel.version}</version>
        <type>pom</type>
        <scope>import</scope>
      </dependency>

      <!-- http-client -->
      <dependency>
        <groupId>org.apache.httpcomponents</groupId>
        <artifactId>httpclient</artifactId>
        <version>${httpclient.version}</version>
      </dependency>
      <dependency>
        <groupId>org.apache.httpcomponents</groupId>
        <artifactId>httpcore</artifactId>
        <version>${httpcore.version}</version>
      </dependency>

      <!-- tools dependencies -->
      <dependency>
        <groupId>com.beust</groupId>
        <artifactId>jcommander</artifactId>
        <version>${jcommander.version}</version>
      </dependency>

      <!-- pref dependencies -->
      <dependency>
        <groupId>org.hdrhistogram</groupId>
        <artifactId>HdrHistogram</artifactId>
        <version>${hdrhistogram.version}</version>
      </dependency>

      <!-- test dependencies -->
      <dependency>
        <groupId>junit</groupId>
        <artifactId>junit</artifactId>
        <version>${junit.version}</version>
      </dependency>
      <dependency>
        <groupId>org.junit</groupId>
        <artifactId>junit-bom</artifactId>
        <version>${junit5.version}</version>
        <type>pom</type>
        <scope>import</scope>
      </dependency>
      <dependency>
        <groupId>org.assertj</groupId>
        <artifactId>assertj-core</artifactId>
        <version>${assertj-core.version}</version>
      </dependency>
      <dependency>
        <groupId>org.hamcrest</groupId>
        <artifactId>hamcrest-all</artifactId>
        <version>${hamcrest.version}</version>
      </dependency>
      <dependency>
        <groupId>org.hamcrest</groupId>
        <artifactId>hamcrest-core</artifactId>
        <version>${hamcrest.version}</version>
      </dependency>
      <dependency>
        <groupId>org.hamcrest</groupId>
        <artifactId>hamcrest-library</artifactId>
        <version>${hamcrest.version}</version>
      </dependency>
      <dependency>
        <groupId>org.jmock</groupId>
        <artifactId>jmock</artifactId>
        <version>${jmock.version}</version>
      </dependency>
      <dependency>
        <groupId>org.awaitility</groupId>
        <artifactId>awaitility</artifactId>
        <version>${awaitility.version}</version>
        <scope>test</scope>
      </dependency>
      <dependency>
        <groupId>org.mockito</groupId>
        <artifactId>mockito-core</artifactId>
        <version>${mockito.version}</version>
      </dependency>
      <dependency>
        <groupId>org.mockito</groupId>
        <artifactId>mockito-inline</artifactId>
        <version>${mockito.version}</version>
      </dependency>
      <dependency>
        <groupId>org.powermock</groupId>
        <artifactId>powermock-api-mockito2</artifactId>
        <version>${powermock.version}</version>
      </dependency>
      <dependency>
        <groupId>org.powermock</groupId>
        <artifactId>powermock-module-junit4</artifactId>
        <version>${powermock.version}</version>
      </dependency>
      <dependency>
        <groupId>org.apache.hadoop</groupId>
        <artifactId>hadoop-minikdc</artifactId>
        <version>${hadoop.minikdc.version}</version>
      </dependency>
      <dependency>
        <groupId>org.arquillian.cube</groupId>
        <artifactId>arquillian-cube-docker</artifactId>
        <version>${arquillian-cube.version}</version>
        <exclusions>
          <exclusion>
            <groupId>com.github.docker-java</groupId>
            <artifactId>*</artifactId>
          </exclusion>
        </exclusions>
      </dependency>
      <dependency>
        <groupId>javax.ws.rs</groupId>
        <artifactId>javax.ws.rs-api</artifactId>
        <version>2.1.1</version>
      </dependency>
      <dependency>
        <groupId>org.jboss.arquillian.junit</groupId>
        <artifactId>arquillian-junit-standalone</artifactId>
        <version>${arquillian-junit.version}</version>
        <exclusions>
          <exclusion>
            <groupId>com.github.docker-java</groupId>
            <artifactId>*</artifactId>
          </exclusion>
        </exclusions>
      </dependency>
      <dependency>
        <groupId>org.codehaus.groovy</groupId>
        <artifactId>groovy-all</artifactId>
        <version>${groovy.version}</version>
        <type>pom</type>
      </dependency>
      <dependency>
        <groupId>org.jboss.shrinkwrap.resolver</groupId>
        <artifactId>shrinkwrap-resolver-impl-maven</artifactId>
        <version>${shrinkwrap.version}</version>
      </dependency>
      <dependency>
        <groupId>org.jboss.shrinkwrap.resolver</groupId>
        <artifactId>shrinkwrap-resolver-api</artifactId>
        <version>${shrinkwrap.version}</version>
      </dependency>
      <dependency>
        <groupId>org.testcontainers</groupId>
        <artifactId>testcontainers-bom</artifactId>
        <version>${testcontainers.version}</version>
        <type>pom</type>
        <scope>import</scope>
      </dependency>
      <dependency>
        <groupId>org.jsoup</groupId>
        <artifactId>jsoup</artifactId>
        <version>${jsoup.version}</version>
      </dependency>

      <!-- benchmark dependencies -->
      <dependency>
        <groupId>org.openjdk.jmh</groupId>
        <artifactId>jmh-core</artifactId>
        <version>${jmh.version}</version>
      </dependency>
      <dependency>
        <groupId>org.openjdk.jmh</groupId>
        <artifactId>jmh-generator-annprocess</artifactId>
        <version>${jmh.version}</version>
      </dependency>

      <!-- import for rxjava3 in maven -->
      <dependency>
        <groupId>io.reactivex.rxjava3</groupId>
        <artifactId>rxjava</artifactId>
        <version>${rxjava.version}</version>
      </dependency>

      <dependency>
        <groupId>com.carrotsearch</groupId>
        <artifactId>hppc</artifactId>
        <version>${hppc.version}</version>
      </dependency>
    </dependencies>
  </dependencyManagement>

  <!-- dependencies for all modules -->
  <dependencies>
    <!-- provided dependencies (available at compilation and test classpths and *NOT* packaged) -->
    <dependency>
      <groupId>org.projectlombok</groupId>
      <artifactId>lombok</artifactId>
      <scope>provided</scope>
    </dependency>
    <dependency>
      <groupId>com.github.spotbugs</groupId>
      <artifactId>spotbugs-annotations</artifactId>
      <scope>provided</scope>
    </dependency>

    <!-- compilation dependencies (available at all classpaths) -->
    <dependency>
      <groupId>org.slf4j</groupId>
      <artifactId>slf4j-api</artifactId>
    </dependency>
    <dependency>
      <groupId>commons-configuration</groupId>
      <artifactId>commons-configuration</artifactId>
    </dependency>
    <!-- test dependencies -->
    <dependency>
      <groupId>junit</groupId>
      <artifactId>junit</artifactId>
      <scope>test</scope>
    </dependency>
    <dependency>
      <groupId>org.junit.jupiter</groupId>
      <artifactId>junit-jupiter-api</artifactId>
      <scope>test</scope>
    </dependency>
    <dependency>
      <groupId>org.junit.jupiter</groupId>
      <artifactId>junit-jupiter-engine</artifactId>
      <scope>test</scope>
    </dependency>
    <dependency>
      <groupId>org.junit.vintage</groupId>
      <artifactId>junit-vintage-engine</artifactId>
      <scope>test</scope>
    </dependency>
    <dependency>
      <groupId>org.junit.jupiter</groupId>
      <artifactId>junit-jupiter-params</artifactId>
      <scope>test</scope>
    </dependency>
    <dependency>
      <groupId>org.assertj</groupId>
      <artifactId>assertj-core</artifactId>
      <scope>test</scope>
    </dependency>
    <dependency><!-- Needed by junit -->
      <groupId>org.hamcrest</groupId>
      <artifactId>hamcrest-all</artifactId>
      <scope>test</scope>
    </dependency>
    <dependency>
      <groupId>org.mockito</groupId>
      <artifactId>mockito-core</artifactId>
      <scope>test</scope>
    </dependency>
    <dependency>
      <groupId>org.powermock</groupId>
      <artifactId>powermock-api-mockito2</artifactId>
      <scope>test</scope>
    </dependency>
    <dependency>
      <groupId>org.powermock</groupId>
      <artifactId>powermock-module-junit4</artifactId>
      <scope>test</scope>
    </dependency>
  </dependencies>

  <build>
    <sourceDirectory>${src.dir}</sourceDirectory>
    <extensions>
      <extension>
        <groupId>kr.motd.maven</groupId>
        <artifactId>os-maven-plugin</artifactId>
        <version>${os-maven-plugin.version}</version>
      </extension>
    </extensions>
    <pluginManagement>
      <plugins>
        <plugin>
          <groupId>org.apache.maven.plugins</groupId>
          <artifactId>maven-checkstyle-plugin</artifactId>
          <version>${maven-checkstyle-plugin.version}</version>
          <dependencies>
            <dependency>
              <groupId>com.puppycrawl.tools</groupId>
              <artifactId>checkstyle</artifactId>
              <version>${puppycrawl.checkstyle.version}</version>
            </dependency>
          </dependencies>
          <configuration>
            <configLocation>buildtools/src/main/resources/bookkeeper/checkstyle.xml</configLocation>
            <suppressionsLocation>buildtools/src/main/resources/bookkeeper/suppressions.xml</suppressionsLocation>
            <inputEncoding>UTF-8</inputEncoding>
            <consoleOutput>true</consoleOutput>
            <failOnViolation>true</failOnViolation>
            <includeResources>false</includeResources>
            <includeTestSourceDirectory>true</includeTestSourceDirectory>
          </configuration>
          <executions>
            <execution>
              <id>checkstyle</id>
              <phase>validate</phase>
              <goals>
                <goal>check</goal>
              </goals>
            </execution>
          </executions>
        </plugin>
        <plugin>
          <groupId>org.apache.maven.plugins</groupId>
          <artifactId>maven-surefire-plugin</artifactId>
          <version>${maven-surefire-plugin.version}</version>
        </plugin>
        <plugin>
          <groupId>org.apache.maven.plugins</groupId>
          <artifactId>maven-failsafe-plugin</artifactId>
          <version>${maven-surefire-plugin.version}</version>
        </plugin>
        <plugin>
          <groupId>com.github.maven-nar</groupId>
          <artifactId>nar-maven-plugin</artifactId>
          <version>${nar-maven-plugin.version}</version>
        </plugin>
        <plugin>
          <groupId>org.apache.maven.plugins</groupId>
          <artifactId>maven-javadoc-plugin</artifactId>
          <version>${maven-javadoc-plugin.version}</version>
          <configuration>
            <!-- skip javadoc generation by default, use -Pdelombok to activate -->
            <skip>true</skip>
            <doclint>none</doclint>
          </configuration>
        </plugin>
      </plugins>
    </pluginManagement>
    <plugins>
      <plugin>
        <groupId>com.github.spotbugs</groupId>
        <artifactId>spotbugs-maven-plugin</artifactId>
        <version>${spotbugs-maven-plugin.version}</version>
        <configuration>
          <excludeFilterFile>${session.executionRootDirectory}/buildtools/src/main/resources/bookkeeper/findbugsExclude.xml</excludeFilterFile>
        </configuration>
      </plugin>
      <plugin>
        <groupId>org.apache.maven.plugins</groupId>
        <artifactId>maven-compiler-plugin</artifactId>
        <version>${maven-compiler-plugin.version}</version>
        <configuration>
          <encoding>UTF-8</encoding>
          <showDeprecation>true</showDeprecation>
          <showWarnings>true</showWarnings>
          <annotationProcessorPaths>
            <path>
              <groupId>org.projectlombok</groupId>
              <artifactId>lombok</artifactId>
              <version>${lombok.version}</version>
            </path>
          </annotationProcessorPaths>
          <compilerArgs>
            <arg>-parameters</arg>
          </compilerArgs>
        </configuration>
      </plugin>
      <plugin>
        <groupId>org.apache.maven.plugins</groupId>
        <artifactId>maven-surefire-plugin</artifactId>
        <configuration>
          <argLine>-Xmx2G -Djava.net.preferIPv4Stack=true -Dio.netty.leakDetection.level=paranoid ${test.additional.args}</argLine>
          <redirectTestOutputToFile>${redirectTestOutputToFile}</redirectTestOutputToFile>
          <forkCount>${forkCount.variable}</forkCount>
          <reuseForks>false</reuseForks>
          <trimStackTrace>false</trimStackTrace>
          <forkedProcessTimeoutInSeconds>1800</forkedProcessTimeoutInSeconds>
          <rerunFailingTestsCount>${testRetryCount}</rerunFailingTestsCount>
        </configuration>
      </plugin>
      <plugin>
        <groupId>org.apache.maven.plugins</groupId>
        <artifactId>maven-failsafe-plugin</artifactId>
      </plugin>
      <plugin>
        <groupId>org.apache.maven.plugins</groupId>
        <artifactId>maven-javadoc-plugin</artifactId>
        <configuration>
          <notimestamp>true</notimestamp>
          <!--
          Cannot specify subpackages with maven.compiler.release because of bug https://bugs.openjdk.org/browse/JDK-8175277
          <subpackages>org.apache.bookkeeper.client:org.apache.bookkeeper.client.api:org.apache.bookkeeper.common.annotation:org.apache.bookkeeper.conf:org.apache.bookkeeper.feature:org.apache.bookkeeper.stats</subpackages>
          -->
          <groups>
            <group>
              <title>Bookkeeper Client</title>
              <packages>org.apache.bookkeeper.client:org.apache.bookkeeper.common.annotation:org.apache.bookkeeper.conf:org.apache.bookkeeper.feature</packages>
            </group>
            <group>
              <title>Bookkeeper Client (New Fluent API - Experimental)</title>
              <packages>org.apache.bookkeeper.client.api</packages>
            </group>
            <group>
              <title>Bookkeeper Stats API</title>
              <!-- currently codahale is placed under `stats` package unfortunately.
                   we have done a copy to its own package in future in 4.7.0, will remove it in 4.8.0.
                   {@link https://github.com/apache/bookkeeper/issues/762} -->
              <packages>org.apache.bookkeeper.stats</packages>
            </group>
            <group>
              <title>Bookkeeper Stats Providers</title>
              <packages>org.apache.bookkeeper.stats.codahale:org.apache.bookkeeper.stats.prometheus</packages>
            </group>
          </groups>
          <doctitle>BookKeeper Java API (version ${project.version})</doctitle>
          <overview>site/_site/overview/index.html</overview>
          <show>package</show>
          <detectJavaApiLink>false</detectJavaApiLink>
          <!-- The javadoc plugin only runs in the javadoc modules. But with the default configuration it tries
               to run a new maven instance in every dependency, in order to generate the apidocs there as well.
               {@link https://maven.apache.org/plugins-archives/maven-javadoc-plugin-3.1.1/javadoc-mojo.html#detectOfflineLinks} -->
          <detectOfflineLinks>false</detectOfflineLinks>
        </configuration>
        <executions>
          <execution>
            <id>aggregate</id>
            <goals>
              <goal>aggregate</goal>
            </goals>
            <phase>site</phase>
          </execution>
        </executions>
      </plugin>
      <plugin>
        <groupId>org.apache.maven.plugins</groupId>
        <artifactId>maven-source-plugin</artifactId>
        <version>${maven-source-plugin.version}</version>
        <executions>
          <execution>
            <id>attach-sources</id>
            <goals>
              <goal>jar</goal>
            </goals>
          </execution>
        </executions>
      </plugin>
      <plugin>
        <groupId>org.apache.rat</groupId>
        <artifactId>apache-rat-plugin</artifactId>
        <version>${apache-rat-plugin.version}</version>
        <configuration>
          <excludes>
            <!-- IntelliJ -->
            <exclude>**/.idea/**</exclude>

            <!-- Git -->
            <exclude>.git/**/*</exclude>
            <exclude>.github/**/*</exclude>
            <exclude>**/.gitignore</exclude>

            <!-- SVN -->
            <exclude>**/.svn/**/*</exclude>

            <!-- Built directory -->
            <exclude>**/target/**/*</exclude>

            <!-- Project files -->
            <exclude>**/README.md</exclude>
            <exclude>**/README.rst</exclude>
            <exclude>**/apidocs/*</exclude>
            <exclude>**/src/main/resources/deps/**</exclude>
            <exclude>**/META-INF/**</exclude>

            <!-- IDE files (eclipse & intelliJ) -->
            <exclude>**/.classpath</exclude>
            <exclude>**/.project</exclude>
            <exclude>**/.checkstyle</exclude>
            <exclude>**/.settings/*</exclude>
            <exclude>**/*.iml</exclude>
            <exclude>**/*.iws</exclude>
            <exclude>**/*.ipr</exclude>

            <!-- Maven (CI builds) -->
            <exclude>.repository/**</exclude>

            <!-- Website -->
            <exclude>site/**</exclude>
            <exclude>site2/**</exclude>
            <exclude>site3/**</exclude>

            <!-- Thrift generated files -->
            <exclude>**/org/apache/distributedlog/thrift/*</exclude>

            <!-- logs -->
            <exclude>**/*.log</exclude>

            <!-- json files -->
            <exclude>**/*.json</exclude>

            <!-- data -->
            <exclude>data/**</exclude>

            <!-- vargrant -->
            <exclude>dev/.vagrant/**</exclude>

            <!-- protobuf generated python files-->
            <exclude>**/proto/**.py</exclude>
            <!-- python build/test env -->
            <exclude>**/python/.coverage</exclude>
            <exclude>**/python/.Python</exclude>
            <exclude>**/python/bin/**</exclude>
            <exclude>**/python/include/**</exclude>
            <exclude>**/python/lib/**</exclude>
            <exclude>**/**.pyc</exclude>
            <exclude>**/.nox/**</exclude>
            <exclude>**/.pytest_cache/**</exclude>
            <exclude>**/__pycache__/**</exclude>
            <exclude>**/bookkeeper.egg-info/**</exclude>

            <!-- test resources -->
            <exclude>**/test_conf_2.conf</exclude>
          </excludes>
          <consoleOutput>true</consoleOutput>
        </configuration>
      </plugin>
      <plugin>
        <groupId>com.googlecode.maven-download-plugin</groupId>
        <artifactId>download-maven-plugin</artifactId>
        <version>${download-maven-plugin.version}</version>
      </plugin>
      <plugin>
        <groupId>org.codehaus.mojo</groupId>
        <artifactId>exec-maven-plugin</artifactId>
        <version>${exec-maven-plugin.version}</version>
      </plugin>
    </plugins>
  </build>
  <profiles>
    <profile>
      <id>owasp-dependency-check</id>
      <build>
        <plugins>
          <plugin>
            <groupId>org.owasp</groupId>
            <artifactId>dependency-check-maven</artifactId>
            <version>${dependency-check-maven.version}</version>
            <configuration>
              <suppressionFiles>
                <suppressionFile>src/owasp-dependency-check-suppressions.xml</suppressionFile>
              </suppressionFiles>
              <failBuildOnCVSS>7</failBuildOnCVSS>
              <msbuildAnalyzerEnabled>false</msbuildAnalyzerEnabled>
              <nodeAnalyzerEnabled>false</nodeAnalyzerEnabled>
              <yarnAuditAnalyzerEnabled>false</yarnAuditAnalyzerEnabled>
              <pyDistributionAnalyzerEnabled>false</pyDistributionAnalyzerEnabled>
              <pyPackageAnalyzerEnabled>false</pyPackageAnalyzerEnabled>
              <pipAnalyzerEnabled>false</pipAnalyzerEnabled>
              <pipfileAnalyzerEnabled>false</pipfileAnalyzerEnabled>
              <retireJsAnalyzerEnabled>false</retireJsAnalyzerEnabled>
              <msbuildAnalyzerEnabled>false</msbuildAnalyzerEnabled>
              <mixAuditAnalyzerEnabled>false</mixAuditAnalyzerEnabled>
              <nugetconfAnalyzerEnabled>false</nugetconfAnalyzerEnabled>
              <assemblyAnalyzerEnabled>false</assemblyAnalyzerEnabled>
              <skipSystemScope>true</skipSystemScope>
            </configuration>
            <executions>
              <execution>
                <goals>
                  <goal>aggregate</goal>
                </goals>
              </execution>
            </executions>
          </plugin>
        </plugins>
      </build>
      <reporting>
        <plugins>
          <plugin>
            <groupId>org.owasp</groupId>
            <artifactId>dependency-check-maven</artifactId>
            <version>${dependency-check-maven.version}</version>
            <reportSets>
              <reportSet>
                <reports>
                  <report>aggregate</report>
                </reports>
              </reportSet>
            </reportSets>
          </plugin>
        </plugins>
      </reporting>
    </profile>
    <profile>
      <id>delombok</id>
      <properties>
        <src.dir>${project.build.directory}/generated-sources/delombok</src.dir>
      </properties>
      <build>
        <plugins>
          <plugin>
            <groupId>org.projectlombok</groupId>
            <artifactId>lombok-maven-plugin</artifactId>
            <version>${lombok-maven-plugin.version}</version>
            <inherited>true</inherited>
            <dependencies>
              <dependency>
                <groupId>org.projectlombok</groupId>
                <artifactId>lombok</artifactId>
                <version>${lombok.version}</version>
              </dependency>
            </dependencies>
            <executions>
              <execution>
                <phase>generate-sources</phase>
                <goals>
                  <goal>delombok</goal>
                </goals>
                <configuration>
                  <sourceDirectory>${project.basedir}/src/main/java</sourceDirectory>
                  <outputDirectory>${project.build.directory}/generated-sources/delombok</outputDirectory>
                  <formatPreferences>
                    <pretty/>
                  </formatPreferences>
                </configuration>
              </execution>
            </executions>
          </plugin>
          <plugin>
            <groupId>org.apache.maven.plugins</groupId>
            <artifactId>maven-javadoc-plugin</artifactId>
            <configuration>
              <!-- activate javadoc generation -->
              <skip>false</skip>
            </configuration>
          </plugin>
        </plugins>
      </build>
    </profile>
    <!-- the profiles below are only for development purpose -->
    <profile>
      <id>dev</id>
      <build>
        <plugins>
          <plugin>
            <groupId>org.apache.maven.plugins</groupId>
            <artifactId>maven-surefire-plugin</artifactId>
            <configuration>
              <argLine>-Xmx2G -Djava.net.preferIPv4Stack=true</argLine>
              <redirectTestOutputToFile>false</redirectTestOutputToFile>
              <forkCount>${forkCount.variable}</forkCount>
              <reuseForks>false</reuseForks>
              <forkedProcessTimeoutInSeconds>1800</forkedProcessTimeoutInSeconds>
              <trimStackTrace>false</trimStackTrace>
              <rerunFailingTestsCount>0</rerunFailingTestsCount>
            </configuration>
          </plugin>
        </plugins>
      </build>
    </profile>
    <profile>
      <id>dev-debug</id>
      <build>
        <plugins>
          <plugin>
            <groupId>org.apache.maven.plugins</groupId>
            <artifactId>maven-surefire-plugin</artifactId>
            <configuration>
              <argLine>-Xmx2G -Djava.net.preferIPv4Stack=true -Dio.netty.leakDetection.level=paranoid -Dbookkeeper.log.root.level=INFO -Dbookkeeper.log.root.appender=CONSOLE</argLine>
              <redirectTestOutputToFile>false</redirectTestOutputToFile>
              <forkCount>${forkCount.variable}</forkCount>
              <reuseForks>false</reuseForks>
              <forkedProcessTimeoutInSeconds>1800</forkedProcessTimeoutInSeconds>
              <trimStackTrace>false</trimStackTrace>
            </configuration>
          </plugin>
        </plugins>
      </build>
    </profile>
    <profile>
      <id>aarch64-linux-nar-aol</id>
      <activation>
        <os>
          <family>linux</family>
          <arch>aarch64</arch>
        </os>
      </activation>
      <properties>
        <nar.aolProperties>src/aarch64_aol.properties</nar.aolProperties>
      </properties>
    </profile>
    <profile>
      <id>mac-apple-silicon</id>
      <activation>
        <os>
          <family>mac</family>
          <arch>aarch64</arch>
        </os>
      </activation>
      <properties>
        <nar.aolProperties>src/aarch64_aol.properties</nar.aolProperties>
      </properties>
    </profile>
    <profile>
      <id>jdk11</id>
      <activation>
        <jdk>[11,)</jdk>
      </activation>
      <properties>
        <!-- prevents silent NoSuchMethodErrors that happen at runtime on Java 8 -->
        <!-- see https://github.com/apache/bookkeeper/issues/4202 -->
        <maven.compiler.release>${maven.compiler.target}</maven.compiler.release>
        <!-- required for running tests on Java 11+ -->
        <test.additional.args>
          --add-opens java.base/java.io=ALL-UNNAMED
          --add-opens java.base/java.lang=ALL-UNNAMED
          --add-opens java.base/java.lang.reflect=ALL-UNNAMED
          --add-opens java.base/java.net=ALL-UNNAMED
          --add-opens java.base/java.nio=ALL-UNNAMED
          --add-opens java.base/java.nio.channels.spi=ALL-UNNAMED
          --add-opens java.base/java.nio.file=ALL-UNNAMED
          --add-opens java.base/java.util=ALL-UNNAMED
          --add-opens java.base/java.util.concurrent=ALL-UNNAMED
          --add-opens java.base/java.util.concurrent.atomic=ALL-UNNAMED
          --add-opens java.base/java.util.concurrent.locks=ALL-UNNAMED
          --add-opens java.base/java.util.stream=ALL-UNNAMED
          --add-opens java.base/java.util.zip=ALL-UNNAMED
          --add-opens java.base/java.time=ALL-UNNAMED
          --add-opens java.base/jdk.internal.loader=ALL-UNNAMED
          --add-opens java.base/sun.net.dns=ALL-UNNAMED
          --add-opens java.base/sun.nio.ch=ALL-UNNAMED
          --add-opens java.base/sun.security.jca=ALL-UNNAMED
          --add-opens java.xml/jdk.xml.internal=ALL-UNNAMED
        </test.additional.args>
      </properties>
      <build>
        <pluginManagement>
          <plugins>
            <plugin>
              <groupId>org.apache.maven.plugins</groupId>
              <artifactId>maven-compiler-plugin</artifactId>
              <configuration>
                <!-- for some reason, setting maven.compiler.release property alone doesn't work -->
                <release>${maven.compiler.release}</release>
              </configuration>
            </plugin>
          </plugins>
        </pluginManagement>
      </build>
    </profile>
    <profile>
      <id>apache-release</id>
      <build>
        <plugins>
          <plugin>
            <artifactId>maven-assembly-plugin</artifactId>
            <executions>
              <execution>
                <id>source-release-assembly</id>
                <configuration>
                  <!-- we have a dedicated distribution module in bookkeeper-dist -->
                  <skipAssembly>true</skipAssembly>
                </configuration>
              </execution>
            </executions>
          </plugin>
        </plugins>
      </build>
    </profile>
    <profile>
      <id>ubuntu-mirror-set</id>
      <activation>
        <property>
          <name>env.UBUNTU_MIRROR</name>
        </property>
      </activation>
      <properties>
        <!-- Override the default value with the environment variable -->
        <UBUNTU_MIRROR>${env.UBUNTU_MIRROR}</UBUNTU_MIRROR>
      </properties>
    </profile>
    <profile>
      <id>ubuntu-security-mirror-set</id>
      <activation>
        <property>
          <name>env.UBUNTU_SECURITY_MIRROR</name>
        </property>
      </activation>
      <properties>
        <!-- Override the default value with the environment variable -->
        <UBUNTU_SECURITY_MIRROR>${env.UBUNTU_SECURITY_MIRROR}</UBUNTU_SECURITY_MIRROR>
      </properties>
    </profile>
  </profiles>
</project><|MERGE_RESOLUTION|>--- conflicted
+++ resolved
@@ -143,18 +143,11 @@
     <jetty.version>9.4.53.v20231009</jetty.version>
     <jmh.version>1.37</jmh.version>
     <jmock.version>2.8.2</jmock.version>
-<<<<<<< HEAD
-    <jsoup.version>1.14.3</jsoup.version>
+    <jsoup.version>1.15.3</jsoup.version>
     <junit.version>4.13.2</junit.version>
     <hamcrest.version>1.3</hamcrest.version>
     <junit5.version>5.10.1</junit5.version>
     <assertj-core.version>3.25.2</assertj-core.version>
-=======
-    <jsoup.version>1.15.3</jsoup.version>
-    <junit.version>4.12</junit.version>
-    <!-- required by zookeeper test utilities imported from ZooKeeper -->
-    <junit5.version>5.8.2</junit5.version>
->>>>>>> 27377dcb
     <libthrift.version>0.14.2</libthrift.version>
     <lombok.version>1.18.30</lombok.version>
     <log4j.version>2.18.0</log4j.version>
