--- conflicted
+++ resolved
@@ -210,11 +210,7 @@
     <servlet-api.version>4.0.0</servlet-api.version>
     <rxjava.version>3.0.1</rxjava.version>
     <maven-failsafe-plugin.version>3.0.0-M6</maven-failsafe-plugin.version>
-<<<<<<< HEAD
-    <awaitility.version>4.2.0</awaitility.version>
-=======
     <awaitility.version>4.0.3</awaitility.version>
->>>>>>> 4ee8c041
   </properties>
 
   <!-- dependency definitions -->
