--- conflicted
+++ resolved
@@ -63,15 +63,12 @@
     <module>bookkeeper-http</module>
     <module>stream/distributedlog</module>
     <module>tools</module>
-<<<<<<< HEAD
     <module>cpu-affinity</module>
-=======
     <module>metadata-drivers</module>
     <module>bookkeeper-dist</module>
     <module>shaded</module>
     <module>microbenchmarks</module>
     <module>tests</module>
->>>>>>> 6b99ff73
   </modules>
   <mailingLists>
     <mailingList>
