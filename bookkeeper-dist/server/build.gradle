/*
 * Licensed to the Apache Software Foundation (ASF) under one
 * or more contributor license agreements.  See the NOTICE file
 * distributed with this work for additional information
 * regarding copyright ownership.  The ASF licenses this file
 * to you under the Apache License, Version 2.0 (the
 * "License"); you may not use this file except in compliance
 * with the License.  You may obtain a copy of the License at
 *
 *   http://www.apache.org/licenses/LICENSE-2.0
 *
 * Unless required by applicable law or agreed to in writing,
 * software distributed under the License is distributed on an
 * "AS IS" BASIS, WITHOUT WARRANTIES OR CONDITIONS OF ANY
 * KIND, either express or implied.  See the License for the
 * specific language governing permissions and limitations
 * under the License.
 */
plugins {
    id 'java'
    id 'distribution'
    id "com.github.vlsi.stage-vote-release"
}

description = 'Apache BookKeeper :: Dist (Server)'

releaseArtifacts {
    artifact(tasks.named("distTar"))
}

dependencies {
    implementation project(':bookkeeper-server')
    implementation project(':bookkeeper-stats-providers:prometheus-metrics-provider')
    implementation project(':bookkeeper-stats')
    implementation project(':stream:distributedlog:core')
    implementation project(':stream:server')
    implementation project(':bookkeeper-tools')
    implementation depLibs.log4j12api
<<<<<<< HEAD
    implementation depLibs.log4jCore
    implementation depLibs.log4jSlf4jImpl

    testCompileOnly depLibs.lombok


    annotationProcessor depLibs.lombok
    testAnnotationProcessor depLibs.lombok
=======

    runtimeOnly (depLibs.zookeeperTest) {
        exclude group: "io.netty", module: "netty-transport-native-epoll"
        exclude group: 'log4j', module: 'log4j'
        exclude group: 'org.slf4j', module: 'slf4j-log4j12'
    }
>>>>>>> 031d168a
}

jar {
    archiveBaseName = 'bookkeeper-dist-server'
}

def depLicences = [
        "checker-qual-3.5.0/LICENSE",
        "google-auth-library-credentials-0.20.0/LICENSE",
        "javax.servlet-api-4.0.0/CDDL+GPL-1.1",
        "netty-4.1.68.Final/*",
        "bouncycastle-1.0.2/LICENSE.html",
        "protobuf-3.14.0/LICENSE",
        "protobuf-3.12.0/LICENSE",
        "slf4j-1.7.32/LICENSE.txt",
]
distributions {
    main {
        def distname = "bookkeeper-server-${buildVersion}"
        distributionBaseName = "${distname}"
        contents {
            into("/${distname}/conf") {
                from("../../conf")
            }
            into("/${distname}/bin") {
                fileMode = 0755
                from("../../bin")
            }
            into("/${distname}/deps") {
                from("../src/main/resources/deps/") {
                    include depLicences
                }
            }
            into("/${distname}/") {
                fileMode = 0644
                from("../../README.md")
                from("../src/main/resources/") {
                    include "*-server.bin.txt"
                    rename "(.*)-server.bin.txt", '$1'
                }
            }
            into("/${distname}/lib").with {
                configurations.runtimeClasspath.resolvedConfiguration.resolvedArtifacts.each {
                    dep ->
                        from(dep.file) {
                            String archiveName;
                            if (dep.id.componentIdentifier.hasProperty("projectName")) {
                                def p = project.findProject("${dep.id.componentIdentifier.projectPath}")
                                p.publishing.publications.matching({
                                    it.artifactId == dep.name
                                }).each { pub ->
                                    archiveName = "${pub.groupId}-${pub.artifactId}-${pub.version}.jar"
                                }
                            } else {
                                // External dependencies
                                def id = dep.moduleVersion.id
                                if (dep.classifier != null) {
                                    archiveName = "${id.group}-${id.name}-${id.version}-${dep.classifier}.jar"
                                } else {
                                    archiveName = "${id.group}-${id.name}-${id.version}.jar"
                                }
                            }
                            rename {archiveName}
                        }
                }
                from jar
            }
        }
    }
}

publishing {
    publications {
        maven(MavenPublication) {
            groupId = 'org.apache.bookkeeper'
            artifactId = 'bookkeeper-dist-server'
        }
    }
}<|MERGE_RESOLUTION|>--- conflicted
+++ resolved
@@ -36,23 +36,12 @@
     implementation project(':stream:server')
     implementation project(':bookkeeper-tools')
     implementation depLibs.log4j12api
-<<<<<<< HEAD
-    implementation depLibs.log4jCore
-    implementation depLibs.log4jSlf4jImpl
-
-    testCompileOnly depLibs.lombok
-
-
-    annotationProcessor depLibs.lombok
-    testAnnotationProcessor depLibs.lombok
-=======
 
     runtimeOnly (depLibs.zookeeperTest) {
         exclude group: "io.netty", module: "netty-transport-native-epoll"
         exclude group: 'log4j', module: 'log4j'
         exclude group: 'org.slf4j', module: 'slf4j-log4j12'
     }
->>>>>>> 031d168a
 }
 
 jar {
