/*
 * Licensed to the Apache Software Foundation (ASF) under one
 * or more contributor license agreements.  See the NOTICE file
 * distributed with this work for additional information
 * regarding copyright ownership.  The ASF licenses this file
 * to you under the Apache License, Version 2.0 (the
 * "License"); you may not use this file except in compliance
 * with the License.  You may obtain a copy of the License at
 *
 *   http://www.apache.org/licenses/LICENSE-2.0
 *
 * Unless required by applicable law or agreed to in writing,
 * software distributed under the License is distributed on an
 * "AS IS" BASIS, WITHOUT WARRANTIES OR CONDITIONS OF ANY
 * KIND, either express or implied.  See the License for the
 * specific language governing permissions and limitations
 * under the License.
 */
plugins {
    id 'java'
    id 'distribution'
    id "com.github.vlsi.stage-vote-release"
}

description = 'Apache BookKeeper :: Dist (All)'

dependencies {
    implementation project(':bookkeeper-benchmark')
    implementation project(':bookkeeper-http:http-server')
    implementation project(':bookkeeper-http:vertx-http-server')
    implementation project(':bookkeeper-server')
    implementation project(':bookkeeper-stats-providers:codahale-metrics-provider')
    implementation project(':bookkeeper-stats-providers:prometheus-metrics-provider')
    implementation project(':bookkeeper-stats')
    implementation project(':stream:distributedlog:core')
    implementation project(':stream:server')
    implementation project(':bookkeeper-tools')
<<<<<<< HEAD

    compileOnly depLibs.lombok
    compileOnly depLibs.spotbugsAnnotations

    implementation depLibs.log4j12api
    implementation depLibs.log4jCore
    implementation depLibs.log4jSlf4jImpl

    testCompileOnly depLibs.lombok


    annotationProcessor depLibs.lombok
    testAnnotationProcessor depLibs.lombok
=======
    implementation depLibs.jsr305
    runtimeOnly depLibs.log4j12api
    implementation (depLibs.zookeeperTest) {
        exclude group: "io.netty", module: "netty-transport-native-epoll"
        exclude group: 'log4j', module: 'log4j'
        exclude group: 'org.slf4j', module: 'slf4j-log4j12'
    }
>>>>>>> 031d168a
}

jar {
    archiveBaseName = 'bookkeeper-dist-all'
}

releaseArtifacts {
    artifact(tasks.named("distTar"))
}

def depLicences = [
        "checker-qual-3.5.0/LICENSE",
        "google-auth-library-credentials-0.20.0/LICENSE",
        "javax.servlet-api-4.0.0/CDDL+GPL-1.1",
        "bouncycastle-1.0.2/LICENSE.html",
        "jsr-305/LICENSE",
        "netty-4.1.68.Final/*",
        "paranamer-2.8/LICENSE.txt",
        "protobuf-3.14.0/LICENSE",
        "protobuf-3.12.0/LICENSE",
        "scala-library-2.11.7/LICENSE.md",
        "scala-parser-combinators_2.11-1.0.4/LICENSE.md",
        "scala-reflect-2.11.8/LICENSE.md",
        "slf4j-1.7.32/LICENSE.txt",
]

distributions {
    main {
        def distname = "bookkeeper-all-${buildVersion}"
        distributionBaseName = "${distname}"
        contents {
            into("/${distname}/conf") {
                from("../../conf")
            }
            into("/${distname}/bin") {
                fileMode = 0755
                from("../../bin")
                from("../../bookkeeper-benchmark/bin")
            }
            into("/${distname}/deps") {
                fileMode = 0644
                from("../src/main/resources/deps/") {
                    include depLicences
                }
            }
            into("/${distname}/") {
                fileMode = 0644
                from("../../README.md")
                from("../src/main/resources/") {
                    include "*-all.bin.txt"
                    rename "(.*)-all.bin.txt", '$1'
                }
            }
            into("/${distname}/lib").with {
                configurations.runtimeClasspath.resolvedConfiguration.resolvedArtifacts.each {
                    dep ->
                        from(dep.file) {
                            String archiveName;
                            if (dep.id.componentIdentifier.hasProperty("projectName")) {
                                def p = project.findProject("${dep.id.componentIdentifier.projectPath}")
                                p.publishing.publications.matching({
                                    it.artifactId == dep.name
                                }).each { pub ->
                                    archiveName = "${pub.groupId}-${pub.artifactId}-${pub.version}.jar"
                                }
                            } else {
                                // External dependencies
                                def id = dep.moduleVersion.id
                                if (dep.classifier != null) {
                                    archiveName = "${id.group}-${id.name}-${id.version}-${dep.classifier}.jar"
                                } else {
                                    archiveName = "${id.group}-${id.name}-${id.version}.jar"
                                }
                            }
                            rename {archiveName}
                        }
                }
                from jar
            }
        }
    }
}<|MERGE_RESOLUTION|>--- conflicted
+++ resolved
@@ -35,21 +35,7 @@
     implementation project(':stream:distributedlog:core')
     implementation project(':stream:server')
     implementation project(':bookkeeper-tools')
-<<<<<<< HEAD
 
-    compileOnly depLibs.lombok
-    compileOnly depLibs.spotbugsAnnotations
-
-    implementation depLibs.log4j12api
-    implementation depLibs.log4jCore
-    implementation depLibs.log4jSlf4jImpl
-
-    testCompileOnly depLibs.lombok
-
-
-    annotationProcessor depLibs.lombok
-    testAnnotationProcessor depLibs.lombok
-=======
     implementation depLibs.jsr305
     runtimeOnly depLibs.log4j12api
     implementation (depLibs.zookeeperTest) {
@@ -57,7 +43,6 @@
         exclude group: 'log4j', module: 'log4j'
         exclude group: 'org.slf4j', module: 'slf4j-log4j12'
     }
->>>>>>> 031d168a
 }
 
 jar {
