<?xml version="1.0" encoding="UTF-8"?>
<!--
   Licensed to the Apache Software Foundation (ASF) under one or more
   contributor license agreements.  See the NOTICE file distributed with
   this work for additional information regarding copyright ownership.
   The ASF licenses this file to You under the Apache License, Version 2.0
   (the "License"); you may not use this file except in compliance with
   the License.  You may obtain a copy of the License at

       http://www.apache.org/licenses/LICENSE-2.0

   Unless required by applicable law or agreed to in writing, software
   distributed under the License is distributed on an "AS IS" BASIS,
   WITHOUT WARRANTIES OR CONDITIONS OF ANY KIND, either express or implied.
   See the License for the specific language governing permissions and
   limitations under the License.
-->
<project xmlns="http://maven.apache.org/POM/4.0.0" xmlns:xsi="http://www.w3.org/2001/XMLSchema-instance" xsi:schemaLocation="http://maven.apache.org/POM/4.0.0 http://maven.apache.org/xsd/maven-4.0.0.xsd">
  <modelVersion>4.0.0</modelVersion>
  <parent>
    <groupId>org.apache.bookkeeper</groupId>
    <artifactId>shaded-parent</artifactId>
    <version>4.9.0-SNAPSHOT</version>
    <relativePath>..</relativePath>
  </parent>
  <groupId>org.apache.distributedlog</groupId>
  <artifactId>distributedlog-core-shaded</artifactId>
  <name>Apache BookKeeper :: Shaded :: distributedlog-core-shaded</name>
  <properties>
    <project.build.sourceEncoding>UTF-8</project.build.sourceEncoding>
  </properties>
  <dependencies>
    <dependency>
      <groupId>org.apache.distributedlog</groupId>
      <artifactId>distributedlog-core</artifactId>
      <version>${project.version}</version>
      <exclusions>
        <exclusion>
          <groupId>org.slf4j</groupId>
          <artifactId>slf4j-log4j12</artifactId>
        </exclusion>
        <exclusion>
          <groupId>log4j</groupId>
          <artifactId>log4j</artifactId>
        </exclusion>
        <exclusion>
          <groupId>io.netty</groupId>
          <artifactId>netty-common</artifactId>
        </exclusion>
        <exclusion>
          <groupId>io.netty</groupId>
          <artifactId>netty-buffer</artifactId>
        </exclusion>
      </exclusions>
    </dependency>
  </dependencies>
  <build>
    <plugins>
      <plugin>
        <groupId>org.apache.maven.plugins</groupId>
        <artifactId>maven-shade-plugin</artifactId>
        <version>${maven-shade-plugin.version}</version>
        <executions>
          <execution>
            <phase>package</phase>
            <goals>
              <goal>shade</goal>
            </goals>
            <configuration>
              <createDependencyReducedPom>true</createDependencyReducedPom>
              <promoteTransitiveDependencies>true</promoteTransitiveDependencies>
              <minimizeJar>false</minimizeJar>
              <artifactSet>
                <includes>
                  <include>commons-codec:commons-codec</include>
                  <include>commons-cli:commons-cli</include>
                  <include>commons-io:commons-io</include>
                  <include>commons-lang:commons-lang</include>
                  <include>commons-logging:commons-logging</include>
                  <include>com.fasterxml.jackson.core:jackson-core</include>
                  <include>com.fasterxml.jackson.core:jackson-databind</include>
                  <include>com.fasterxml.jackson.core:jackson-annotations</include>
                  <include>com.google.guava:guava</include>
                  <include>com.google.protobuf:protobuf-java</include>
                  <!-- netty 3 (included from zookeeper) -->
                  <include>io.netty:netty</include>
                  <include>net.java.dev.jna:jna</include>
                  <include>net.jpountz.lz4:lz4</include>
                  <include>org.apache.bookkeeper:bookkeeper-common</include>
<<<<<<< HEAD
                  <include>org.apache.bookkeeper:bookkeeper-common-allocator</include>
=======
                  <include>org.apache.bookkeeper:cpu-affinity</include>
>>>>>>> e4265470
                  <include>org.apache.bookkeeper:bookkeeper-tools-framework</include>
                  <include>org.apache.bookkeeper:bookkeeper-proto</include>
                  <include>org.apache.bookkeeper:bookkeeper-server</include>
                  <include>org.apache.bookkeeper:circe-checksum</include>
                  <include>org.apache.bookkeeper.http:http-server</include>
                  <include>org.apache.bookkeeper.stats:bookkeeper-stats-api</include>
                  <include>org.apache.commons:commons-collections4</include>
                  <include>org.apache.commons:commons-lang3</include>
                  <include>org.apache.distributedlog:distributedlog-common</include>
                  <include>org.apache.distributedlog:distributedlog-core</include>
                  <include>org.apache.distributedlog:distributedlog-protocol</include>
                  <include>org.apache.httpcomponents:httpclient</include>
                  <include>org.apache.httpcomponents:httpcore</include>
                  <include>org.apache.thrift:libthrift</include>
                  <include>org.apache.zookeeper:zookeeper</include>
                  <include>org.rocksdb:rocksdbjni</include>
                </includes>
              </artifactSet>
              <relocations>
                <!-- apache commons -->
                <relocation>
                  <pattern>org.apache.commons.cli</pattern>
                  <shadedPattern>dlshade.org.apache.commons.cli</shadedPattern>
                </relocation>
                <relocation>
                  <pattern>org.apache.commons.codec</pattern>
                  <shadedPattern>dlshade.org.apache.commons.codec</shadedPattern>
                </relocation>
                <relocation>
                  <pattern>org.apache.commons.collections4</pattern>
                  <shadedPattern>dlshade.org.apache.commons.collections4</shadedPattern>
                </relocation>
                <relocation>
                  <pattern>org.apache.commons.lang</pattern>
                  <shadedPattern>dlshade.org.apache.commons.lang</shadedPattern>
                </relocation>
                <relocation>
                  <pattern>org.apache.commons.lang3</pattern>
                  <shadedPattern>dlshade.org.apache.commons.lang3</shadedPattern>
                </relocation>
                <relocation>
                  <pattern>org.apache.commons.logging</pattern>
                  <shadedPattern>dlshade.org.apache.commons.logging</shadedPattern>
                </relocation>
                <relocation>
                  <pattern>org.apache.commons.io</pattern>
                  <shadedPattern>dlshade.org.apache.commons.io</shadedPattern>
                </relocation>
                <!-- apache httpcomponents -->
                <relocation>
                  <pattern>org.apache.httpcomponents</pattern>
                  <shadedPattern>dlshade.org.apache.httpcomponents</shadedPattern>
                </relocation>
                <relocation>
                  <pattern>org.apache.http</pattern>
                  <shadedPattern>dlshade.org.apache.http</shadedPattern>
                </relocation>
                <!-- apache thrift -->
                <relocation>
                  <pattern>org.apache.thrift</pattern>
                  <shadedPattern>dlshade.org.apache.thrift</shadedPattern>
                </relocation>
                <!-- apache zookeeper -->
                <relocation>
                  <pattern>org.apache.zookeeper</pattern>
                  <shadedPattern>dlshade.org.apache.zookeeper</shadedPattern>
                </relocation>
                <relocation>
                  <pattern>org.apache.jute</pattern>
                  <shadedPattern>dlshade.org.apache.jute</shadedPattern>
                </relocation>
                <!-- jackson -->
                <relocation>
                  <pattern>com.fasterxml.jackson</pattern>
                  <shadedPattern>dlshade.com.fasterxml.jackson</shadedPattern>
                </relocation>
                <!-- jna -->
                <relocation>
                  <pattern>com.sun.jna</pattern>
                  <shadedPattern>dlshade.com.sun.jna</shadedPattern>
                </relocation>
                <!-- guava & protobuf -->
                <relocation>
                  <pattern>com.google</pattern>
                  <shadedPattern>dlshade.com.google</shadedPattern>
                </relocation>
                <!-- netty -->
                <relocation>
                  <pattern>org.jboss.netty</pattern>
                  <shadedPattern>dlshade.org.jboss.netty</shadedPattern>
                </relocation>
                <!-- lz4 -->
                <relocation>
                  <pattern>net.jpountz</pattern>
                  <shadedPattern>dlshade.net.jpountz</shadedPattern>
                </relocation>
                <!-- rocksdb -->
                <relocation>
                  <pattern>org.rocksdb</pattern>
                  <shadedPattern>dlshade.org.rocksdb</shadedPattern>
                </relocation>
                <!-- bookkeeper -->
                <relocation>
                  <pattern>com.scurrilous.circe</pattern>
                  <shadedPattern>dlshade.com.scurrilous.circe</shadedPattern>
                </relocation>
                <relocation>
                  <pattern>org.apache.bookkeeper</pattern>
                  <shadedPattern>dlshade.org.apache.bookkeeper</shadedPattern>
                </relocation>
                <!-- distributedlog -->
                <relocation>
                  <pattern>org.apache.distributedlog</pattern>
                  <shadedPattern>org.apache.distributedlog</shadedPattern>
                </relocation>
              </relocations>
            </configuration>
          </execution>
        </executions>
      </plugin> 
      <plugin>
        <groupId>org.codehaus.mojo</groupId>
        <artifactId>license-maven-plugin</artifactId>
        <version>${license-maven-plugin.version}</version>
        <configuration>
          <canUpdateCopyright>false</canUpdateCopyright>
          <roots><root>${project.basedir}</root></roots>
        </configuration>
        <executions>
          <execution>
            <id>update-pom-license</id>
            <goals>
              <goal>update-file-header</goal>
            </goals>
            <phase>package</phase>
            <configuration>
              <licenseName>apache_v2</licenseName>
              <includes>
                <include>dependency-reduced-pom.xml</include>
              </includes>
            </configuration>
          </execution>
        </executions>
      </plugin>
      <plugin>
        <artifactId>maven-clean-plugin</artifactId>
        <version>${maven-clean-plugin.version}</version>
        <configuration>
          <filesets>
            <fileset>
              <directory>${project.basedir}</directory>
              <includes>
                <include>dependency-reduced-pom.xml</include>
              </includes>
            </fileset>
          </filesets>
        </configuration>
      </plugin>
    </plugins>
  </build>
</project><|MERGE_RESOLUTION|>--- conflicted
+++ resolved
@@ -87,11 +87,8 @@
                   <include>net.java.dev.jna:jna</include>
                   <include>net.jpountz.lz4:lz4</include>
                   <include>org.apache.bookkeeper:bookkeeper-common</include>
-<<<<<<< HEAD
                   <include>org.apache.bookkeeper:bookkeeper-common-allocator</include>
-=======
                   <include>org.apache.bookkeeper:cpu-affinity</include>
->>>>>>> e4265470
                   <include>org.apache.bookkeeper:bookkeeper-tools-framework</include>
                   <include>org.apache.bookkeeper:bookkeeper-proto</include>
                   <include>org.apache.bookkeeper:bookkeeper-server</include>
@@ -211,7 +208,7 @@
             </configuration>
           </execution>
         </executions>
-      </plugin> 
+      </plugin>
       <plugin>
         <groupId>org.codehaus.mojo</groupId>
         <artifactId>license-maven-plugin</artifactId>
