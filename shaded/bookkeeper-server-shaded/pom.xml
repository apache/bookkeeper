<?xml version="1.0" encoding="UTF-8"?>
<!--
   Licensed to the Apache Software Foundation (ASF) under one or more
   contributor license agreements.  See the NOTICE file distributed with
   this work for additional information regarding copyright ownership.
   The ASF licenses this file to You under the Apache License, Version 2.0
   (the "License"); you may not use this file except in compliance with
   the License.  You may obtain a copy of the License at

       http://www.apache.org/licenses/LICENSE-2.0

   Unless required by applicable law or agreed to in writing, software
   distributed under the License is distributed on an "AS IS" BASIS,
   WITHOUT WARRANTIES OR CONDITIONS OF ANY KIND, either express or implied.
   See the License for the specific language governing permissions and
   limitations under the License.
-->
<project xmlns="http://maven.apache.org/POM/4.0.0" xmlns:xsi="http://www.w3.org/2001/XMLSchema-instance" xsi:schemaLocation="http://maven.apache.org/POM/4.0.0 http://maven.apache.org/xsd/maven-4.0.0.xsd">
  <modelVersion>4.0.0</modelVersion>
  <parent>
    <groupId>org.apache.bookkeeper</groupId>
    <artifactId>shaded-parent</artifactId>
    <version>4.9.0-SNAPSHOT</version>
    <relativePath>..</relativePath>
  </parent>
  <artifactId>bookkeeper-server-shaded</artifactId>
  <name>Apache BookKeeper :: Shaded :: bookkeeper-server-shaded</name>
  <properties>
    <project.build.sourceEncoding>UTF-8</project.build.sourceEncoding>
  </properties>
  <dependencies>
    <dependency>
      <groupId>org.apache.bookkeeper</groupId>
      <artifactId>bookkeeper-server</artifactId>
      <version>${project.version}</version>
      <exclusions>
        <exclusion>
          <groupId>org.slf4j</groupId>
          <artifactId>slf4j-log4j12</artifactId>
        </exclusion>
        <exclusion>
          <groupId>log4j</groupId>
          <artifactId>log4j</artifactId>
        </exclusion>
      </exclusions>
    </dependency>
  </dependencies>
  <build>
    <plugins>
      <plugin>
        <groupId>org.apache.maven.plugins</groupId>
        <artifactId>maven-shade-plugin</artifactId>
        <version>${maven-shade-plugin.version}</version>
        <executions>
          <execution>
            <phase>package</phase>
            <goals>
              <goal>shade</goal>
            </goals>
            <configuration>
              <createDependencyReducedPom>true</createDependencyReducedPom>
              <promoteTransitiveDependencies>true</promoteTransitiveDependencies>
              <minimizeJar>false</minimizeJar>
              <artifactSet>
                <includes>
                  <include>com.google.guava:guava</include>
                  <include>com.google.protobuf:protobuf-java</include>
                  <include>org.apache.bookkeeper:bookkeeper-common</include>
<<<<<<< HEAD
                  <include>org.apache.bookkeeper:bookkeeper-common-allocator</include>
=======
                  <include>org.apache.bookkeeper:cpu-affinity</include>
>>>>>>> e4265470
                  <include>org.apache.bookkeeper:bookkeeper-tools-framework</include>
                  <include>org.apache.bookkeeper:bookkeeper-proto</include>
                  <include>org.apache.bookkeeper:bookkeeper-server</include>
                  <include>org.apache.bookkeeper:circe-checksum</include>
                  <include>org.apache.bookkeeper.stats:bookkeeper-stats-api</include>
                </includes>
              </artifactSet>
              <relocations>
                <relocation>
                  <pattern>com.google</pattern>
                  <shadedPattern>org.apache.bookkeeper.shaded.com.google</shadedPattern>
                </relocation>
              </relocations>
            </configuration>
          </execution>
        </executions>
      </plugin> 
      <plugin>
        <groupId>org.codehaus.mojo</groupId>
        <artifactId>license-maven-plugin</artifactId>
        <version>${license-maven-plugin.version}</version>
        <configuration>
          <canUpdateCopyright>false</canUpdateCopyright>
          <roots><root>${project.basedir}</root></roots>
        </configuration>
        <executions>
          <execution>
            <id>update-pom-license</id>
            <goals>
              <goal>update-file-header</goal>
            </goals>
            <phase>package</phase>
            <configuration>
              <licenseName>apache_v2</licenseName>
              <includes>
                <include>dependency-reduced-pom.xml</include>
              </includes>
            </configuration>
          </execution>
        </executions>
      </plugin>
      <plugin>
        <artifactId>maven-clean-plugin</artifactId>
        <version>${maven-clean-plugin.version}</version>
        <configuration>
          <filesets>
            <fileset>
              <directory>${project.basedir}</directory>
              <includes>
                <include>dependency-reduced-pom.xml</include>
              </includes>
            </fileset>
          </filesets>
        </configuration>
      </plugin>
    </plugins>
  </build>
</project><|MERGE_RESOLUTION|>--- conflicted
+++ resolved
@@ -66,11 +66,8 @@
                   <include>com.google.guava:guava</include>
                   <include>com.google.protobuf:protobuf-java</include>
                   <include>org.apache.bookkeeper:bookkeeper-common</include>
-<<<<<<< HEAD
                   <include>org.apache.bookkeeper:bookkeeper-common-allocator</include>
-=======
                   <include>org.apache.bookkeeper:cpu-affinity</include>
->>>>>>> e4265470
                   <include>org.apache.bookkeeper:bookkeeper-tools-framework</include>
                   <include>org.apache.bookkeeper:bookkeeper-proto</include>
                   <include>org.apache.bookkeeper:bookkeeper-server</include>
@@ -87,7 +84,7 @@
             </configuration>
           </execution>
         </executions>
-      </plugin> 
+      </plugin>
       <plugin>
         <groupId>org.codehaus.mojo</groupId>
         <artifactId>license-maven-plugin</artifactId>
