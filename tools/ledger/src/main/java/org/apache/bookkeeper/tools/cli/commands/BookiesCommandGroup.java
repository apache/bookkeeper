/*
 * Licensed to the Apache Software Foundation (ASF) under one
 * or more contributor license agreements.  See the NOTICE file
 * distributed with this work for additional information
 * regarding copyright ownership.  The ASF licenses this file
 * to you under the Apache License, Version 2.0 (the
 * "License"); you may not use this file except in compliance
 * with the License.  You may obtain a copy of the License at
 *
 *   http://www.apache.org/licenses/LICENSE-2.0
 *
 * Unless required by applicable law or agreed to in writing,
 * software distributed under the License is distributed on an
 * "AS IS" BASIS, WITHOUT WARRANTIES OR CONDITIONS OF ANY
 * KIND, either express or implied.  See the License for the
 * specific language governing permissions and limitations
 * under the License.
 */
package org.apache.bookkeeper.tools.cli.commands;

import static org.apache.bookkeeper.tools.common.BKCommandCategories.CATEGORY_INFRA_SERVICE;

import org.apache.bookkeeper.tools.cli.BKCtl;
import org.apache.bookkeeper.tools.cli.commands.bookies.DecommissionCommand;
import org.apache.bookkeeper.tools.cli.commands.bookies.InfoCommand;
import org.apache.bookkeeper.tools.cli.commands.bookies.InitCommand;
import org.apache.bookkeeper.tools.cli.commands.bookies.ListBookiesCommand;
import org.apache.bookkeeper.tools.cli.commands.bookies.MetaFormatCommand;
import org.apache.bookkeeper.tools.common.BKFlags;
import org.apache.bookkeeper.tools.framework.CliCommandGroup;
import org.apache.bookkeeper.tools.framework.CliSpec;

/**
 * Commands that interact with a cluster of bookies.
 */
public class BookiesCommandGroup extends CliCommandGroup<BKFlags> {

    private static final String NAME = "bookies";
    private static final String DESC = "Commands on operating a cluster of bookies";

    private static final CliSpec<BKFlags> spec = CliSpec.<BKFlags>newBuilder()
        .withName(NAME)
        .withDescription(DESC)
        .withParent(BKCtl.NAME)
        .withCategory(CATEGORY_INFRA_SERVICE)
        .addCommand(new ListBookiesCommand())
        .addCommand(new InfoCommand())
        .addCommand(new MetaFormatCommand())
<<<<<<< HEAD
        .addCommand(new DecommissionCommand())
=======
        .addCommand(new InitCommand())
>>>>>>> 6a6d7bbd
        .build();

    public BookiesCommandGroup() {
        super(spec);
    }
}<|MERGE_RESOLUTION|>--- conflicted
+++ resolved
@@ -46,11 +46,8 @@
         .addCommand(new ListBookiesCommand())
         .addCommand(new InfoCommand())
         .addCommand(new MetaFormatCommand())
-<<<<<<< HEAD
         .addCommand(new DecommissionCommand())
-=======
         .addCommand(new InitCommand())
->>>>>>> 6a6d7bbd
         .build();
 
     public BookiesCommandGroup() {
