--- conflicted
+++ resolved
@@ -68,11 +68,8 @@
         .addCommand(new ReadLogCommand())
         .addCommand(new ReadLogMetadataCommand())
         .addCommand(new LocalConsistencyCheckCommand())
-<<<<<<< HEAD
         .addCommand(new FlipBookieIdCommand())
-=======
         .addCommand(new RegenerateInterleavedStorageIndexFileCommand())
->>>>>>> 7ad5849b
         .build();
 
     public BookieCommandGroup() {
