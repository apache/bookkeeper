/*
 * Licensed to the Apache Software Foundation (ASF) under one
 * or more contributor license agreements.  See the NOTICE file
 * distributed with this work for additional information
 * regarding copyright ownership.  The ASF licenses this file
 * to you under the Apache License, Version 2.0 (the
 * "License"); you may not use this file except in compliance
 * with the License.  You may obtain a copy of the License at
 *
 *   http://www.apache.org/licenses/LICENSE-2.0
 *
 * Unless required by applicable law or agreed to in writing,
 * software distributed under the License is distributed on an
 * "AS IS" BASIS, WITHOUT WARRANTIES OR CONDITIONS OF ANY
 * KIND, either express or implied.  See the License for the
 * specific language governing permissions and limitations
 * under the License.
 */
package org.apache.bookkeeper.tools.cli.commands;

import static org.apache.bookkeeper.tools.common.BKCommandCategories.CATEGORY_INFRA_SERVICE;

import org.apache.bookkeeper.tools.cli.BKCtl;
import org.apache.bookkeeper.tools.cli.commands.bookie.ConvertToDBStorageCommand;
import org.apache.bookkeeper.tools.cli.commands.bookie.ConvertToInterleavedStorageCommand;
import org.apache.bookkeeper.tools.cli.commands.bookie.FormatCommand;
import org.apache.bookkeeper.tools.cli.commands.bookie.InitCommand;
import org.apache.bookkeeper.tools.cli.commands.bookie.LastMarkCommand;
import org.apache.bookkeeper.tools.cli.commands.bookie.LedgerCommand;
import org.apache.bookkeeper.tools.cli.commands.bookie.ListFilesOnDiscCommand;
<<<<<<< HEAD
import org.apache.bookkeeper.tools.cli.commands.bookie.ListLedgersCommand;
=======
import org.apache.bookkeeper.tools.cli.commands.bookie.ReadJournalCommand;
>>>>>>> e3d807a3
import org.apache.bookkeeper.tools.cli.commands.bookie.SanityTestCommand;
import org.apache.bookkeeper.tools.common.BKFlags;
import org.apache.bookkeeper.tools.framework.CliCommandGroup;
import org.apache.bookkeeper.tools.framework.CliSpec;

/**
 * Commands that operates a single bookie.
 */
public class BookieCommandGroup extends CliCommandGroup<BKFlags> {

    private static final String NAME = "bookie";
    private static final String DESC = "Commands on operating a single bookie";

    private static final CliSpec<BKFlags> spec = CliSpec.<BKFlags>newBuilder()
        .withName(NAME)
        .withDescription(DESC)
        .withParent(BKCtl.NAME)
        .withCategory(CATEGORY_INFRA_SERVICE)
        .addCommand(new LastMarkCommand())
        .addCommand(new InitCommand())
        .addCommand(new FormatCommand())
        .addCommand(new SanityTestCommand())
        .addCommand(new LedgerCommand())
        .addCommand(new ListFilesOnDiscCommand())
        .addCommand(new ConvertToDBStorageCommand())
<<<<<<< HEAD
        .addCommand(new ListLedgersCommand())
        .addCommand(new ConvertToInterleavedStorageCommand()).build();
=======
        .addCommand(new ConvertToInterleavedStorageCommand())
        .addCommand(new ReadJournalCommand())
        .build();
>>>>>>> e3d807a3

    public BookieCommandGroup() {
        super(spec);
    }
}<|MERGE_RESOLUTION|>--- conflicted
+++ resolved
@@ -28,11 +28,8 @@
 import org.apache.bookkeeper.tools.cli.commands.bookie.LastMarkCommand;
 import org.apache.bookkeeper.tools.cli.commands.bookie.LedgerCommand;
 import org.apache.bookkeeper.tools.cli.commands.bookie.ListFilesOnDiscCommand;
-<<<<<<< HEAD
 import org.apache.bookkeeper.tools.cli.commands.bookie.ListLedgersCommand;
-=======
 import org.apache.bookkeeper.tools.cli.commands.bookie.ReadJournalCommand;
->>>>>>> e3d807a3
 import org.apache.bookkeeper.tools.cli.commands.bookie.SanityTestCommand;
 import org.apache.bookkeeper.tools.common.BKFlags;
 import org.apache.bookkeeper.tools.framework.CliCommandGroup;
@@ -58,14 +55,10 @@
         .addCommand(new LedgerCommand())
         .addCommand(new ListFilesOnDiscCommand())
         .addCommand(new ConvertToDBStorageCommand())
-<<<<<<< HEAD
         .addCommand(new ListLedgersCommand())
-        .addCommand(new ConvertToInterleavedStorageCommand()).build();
-=======
         .addCommand(new ConvertToInterleavedStorageCommand())
         .addCommand(new ReadJournalCommand())
         .build();
->>>>>>> e3d807a3
 
     public BookieCommandGroup() {
         super(spec);
