--- conflicted
+++ resolved
@@ -21,11 +21,8 @@
 import static org.apache.bookkeeper.tools.common.BKCommandCategories.CATEGORY_INFRA_SERVICE;
 
 import org.apache.bookkeeper.tools.cli.BKCtl;
-<<<<<<< HEAD
 import org.apache.bookkeeper.tools.cli.commands.bookie.InitCommand;
-=======
 import org.apache.bookkeeper.tools.cli.commands.bookie.FormatCommand;
->>>>>>> 5a344886
 import org.apache.bookkeeper.tools.cli.commands.bookie.LastMarkCommand;
 import org.apache.bookkeeper.tools.common.BKFlags;
 import org.apache.bookkeeper.tools.framework.CliCommandGroup;
@@ -45,11 +42,8 @@
         .withParent(BKCtl.NAME)
         .withCategory(CATEGORY_INFRA_SERVICE)
         .addCommand(new LastMarkCommand())
-<<<<<<< HEAD
         .addCommand(new InitCommand())
-=======
         .addCommand(new FormatCommand())
->>>>>>> 5a344886
         .build();
 
     public BookieCommandGroup() {
