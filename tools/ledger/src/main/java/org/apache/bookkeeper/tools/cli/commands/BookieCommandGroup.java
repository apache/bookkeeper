/*
 * Licensed to the Apache Software Foundation (ASF) under one
 * or more contributor license agreements.  See the NOTICE file
 * distributed with this work for additional information
 * regarding copyright ownership.  The ASF licenses this file
 * to you under the Apache License, Version 2.0 (the
 * "License"); you may not use this file except in compliance
 * with the License.  You may obtain a copy of the License at
 *
 *   http://www.apache.org/licenses/LICENSE-2.0
 *
 * Unless required by applicable law or agreed to in writing,
 * software distributed under the License is distributed on an
 * "AS IS" BASIS, WITHOUT WARRANTIES OR CONDITIONS OF ANY
 * KIND, either express or implied.  See the License for the
 * specific language governing permissions and limitations
 * under the License.
 */
package org.apache.bookkeeper.tools.cli.commands;

import static org.apache.bookkeeper.tools.common.BKCommandCategories.CATEGORY_INFRA_SERVICE;

import org.apache.bookkeeper.tools.cli.BKCtl;
import org.apache.bookkeeper.tools.cli.commands.bookie.ConvertToDBStorageCommand;
import org.apache.bookkeeper.tools.cli.commands.bookie.ConvertToInterleavedStorageCommand;
import org.apache.bookkeeper.tools.cli.commands.bookie.FormatCommand;
import org.apache.bookkeeper.tools.cli.commands.bookie.InitCommand;
import org.apache.bookkeeper.tools.cli.commands.bookie.LastMarkCommand;
import org.apache.bookkeeper.tools.cli.commands.bookie.LedgerCommand;
import org.apache.bookkeeper.tools.cli.commands.bookie.ListFilesOnDiscCommand;
import org.apache.bookkeeper.tools.cli.commands.bookie.ListLedgersCommand;
import org.apache.bookkeeper.tools.cli.commands.bookie.ReadJournalCommand;
<<<<<<< HEAD
import org.apache.bookkeeper.tools.cli.commands.bookie.ReadLedgerCommand;
=======
import org.apache.bookkeeper.tools.cli.commands.bookie.ReadLogMetadataCommand;
>>>>>>> c391fe58
import org.apache.bookkeeper.tools.cli.commands.bookie.SanityTestCommand;
import org.apache.bookkeeper.tools.common.BKFlags;
import org.apache.bookkeeper.tools.framework.CliCommandGroup;
import org.apache.bookkeeper.tools.framework.CliSpec;

/**
 * Commands that operates a single bookie.
 */
public class BookieCommandGroup extends CliCommandGroup<BKFlags> {

    private static final String NAME = "bookie";
    private static final String DESC = "Commands on operating a single bookie";

    private static final CliSpec<BKFlags> spec = CliSpec.<BKFlags>newBuilder()
        .withName(NAME)
        .withDescription(DESC)
        .withParent(BKCtl.NAME)
        .withCategory(CATEGORY_INFRA_SERVICE)
        .addCommand(new LastMarkCommand())
        .addCommand(new InitCommand())
        .addCommand(new FormatCommand())
        .addCommand(new SanityTestCommand())
        .addCommand(new LedgerCommand())
        .addCommand(new ListFilesOnDiscCommand())
        .addCommand(new ConvertToDBStorageCommand())
        .addCommand(new ListLedgersCommand())
        .addCommand(new ConvertToInterleavedStorageCommand())
        .addCommand(new ReadJournalCommand())
<<<<<<< HEAD
        .addCommand(new ConvertToInterleavedStorageCommand())
        .addCommand(new ReadLedgerCommand())
=======
        .addCommand(new ReadLogMetadataCommand())
>>>>>>> c391fe58
        .build();

    public BookieCommandGroup() {
        super(spec);
    }
}<|MERGE_RESOLUTION|>--- conflicted
+++ resolved
@@ -30,11 +30,8 @@
 import org.apache.bookkeeper.tools.cli.commands.bookie.ListFilesOnDiscCommand;
 import org.apache.bookkeeper.tools.cli.commands.bookie.ListLedgersCommand;
 import org.apache.bookkeeper.tools.cli.commands.bookie.ReadJournalCommand;
-<<<<<<< HEAD
 import org.apache.bookkeeper.tools.cli.commands.bookie.ReadLedgerCommand;
-=======
 import org.apache.bookkeeper.tools.cli.commands.bookie.ReadLogMetadataCommand;
->>>>>>> c391fe58
 import org.apache.bookkeeper.tools.cli.commands.bookie.SanityTestCommand;
 import org.apache.bookkeeper.tools.common.BKFlags;
 import org.apache.bookkeeper.tools.framework.CliCommandGroup;
@@ -63,12 +60,8 @@
         .addCommand(new ListLedgersCommand())
         .addCommand(new ConvertToInterleavedStorageCommand())
         .addCommand(new ReadJournalCommand())
-<<<<<<< HEAD
-        .addCommand(new ConvertToInterleavedStorageCommand())
         .addCommand(new ReadLedgerCommand())
-=======
         .addCommand(new ReadLogMetadataCommand())
->>>>>>> c391fe58
         .build();
 
     public BookieCommandGroup() {
