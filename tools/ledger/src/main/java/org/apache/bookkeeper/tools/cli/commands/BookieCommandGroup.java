/*
 * Licensed to the Apache Software Foundation (ASF) under one
 * or more contributor license agreements.  See the NOTICE file
 * distributed with this work for additional information
 * regarding copyright ownership.  The ASF licenses this file
 * to you under the Apache License, Version 2.0 (the
 * "License"); you may not use this file except in compliance
 * with the License.  You may obtain a copy of the License at
 *
 *   http://www.apache.org/licenses/LICENSE-2.0
 *
 * Unless required by applicable law or agreed to in writing,
 * software distributed under the License is distributed on an
 * "AS IS" BASIS, WITHOUT WARRANTIES OR CONDITIONS OF ANY
 * KIND, either express or implied.  See the License for the
 * specific language governing permissions and limitations
 * under the License.
 */
package org.apache.bookkeeper.tools.cli.commands;

import static org.apache.bookkeeper.tools.common.BKCommandCategories.CATEGORY_INFRA_SERVICE;

import org.apache.bookkeeper.tools.cli.BKCtl;
import org.apache.bookkeeper.tools.cli.commands.bookie.ConvertToDBStorageCommand;
import org.apache.bookkeeper.tools.cli.commands.bookie.FormatCommand;
import org.apache.bookkeeper.tools.cli.commands.bookie.InitCommand;
import org.apache.bookkeeper.tools.cli.commands.bookie.LastMarkCommand;
import org.apache.bookkeeper.tools.cli.commands.bookie.LedgerCommand;
import org.apache.bookkeeper.tools.cli.commands.bookie.ListFilesOnDiscCommand;
import org.apache.bookkeeper.tools.cli.commands.bookie.SanityTestCommand;
import org.apache.bookkeeper.tools.common.BKFlags;
import org.apache.bookkeeper.tools.framework.CliCommandGroup;
import org.apache.bookkeeper.tools.framework.CliSpec;

/**
 * Commands that operates a single bookie.
 */
public class BookieCommandGroup extends CliCommandGroup<BKFlags> {

    private static final String NAME = "bookie";
    private static final String DESC = "Commands on operating a single bookie";

    private static final CliSpec<BKFlags> spec = CliSpec.<BKFlags>newBuilder()
        .withName(NAME)
        .withDescription(DESC)
        .withParent(BKCtl.NAME)
        .withCategory(CATEGORY_INFRA_SERVICE)
        .addCommand(new LastMarkCommand())
        .addCommand(new InitCommand())
        .addCommand(new FormatCommand())
        .addCommand(new SanityTestCommand())
        .addCommand(new LedgerCommand())
<<<<<<< HEAD
        .addCommand(new ListFilesOnDiscCommand())
=======
        .addCommand(new ConvertToDBStorageCommand())
>>>>>>> ec2636cd
        .build();

    public BookieCommandGroup() {
        super(spec);
    }
}<|MERGE_RESOLUTION|>--- conflicted
+++ resolved
@@ -50,11 +50,8 @@
         .addCommand(new FormatCommand())
         .addCommand(new SanityTestCommand())
         .addCommand(new LedgerCommand())
-<<<<<<< HEAD
         .addCommand(new ListFilesOnDiscCommand())
-=======
         .addCommand(new ConvertToDBStorageCommand())
->>>>>>> ec2636cd
         .build();
 
     public BookieCommandGroup() {
