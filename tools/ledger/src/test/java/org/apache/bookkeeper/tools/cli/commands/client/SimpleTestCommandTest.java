--- conflicted
+++ resolved
@@ -149,19 +149,13 @@
         // verify appends
         verify(wh, times(10)).append(eq(data));
 
-<<<<<<< HEAD
-        // verify close ledger handle.
-        verify(wh, times(1)).close();
 
-        // verify read entry 0-9
-=======
         // verify close write handle.
         verify(wh, times(1)).close();
         // verify close the read handle.
         verify(rh, times(2)).close();
         // verify read entry 0-9
         verify(rh, times(1)).readUnconfirmed(0, 9);
->>>>>>> e0f23cf0
         verify(rh, times(1)).read(0, 9);
     }
 
