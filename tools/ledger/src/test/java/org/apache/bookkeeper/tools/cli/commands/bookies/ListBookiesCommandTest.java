--- conflicted
+++ resolved
@@ -33,7 +33,6 @@
 import java.util.Set;
 import java.util.TreeSet;
 import org.apache.bookkeeper.net.BookieId;
-import org.apache.bookkeeper.net.BookieSocketAddress;
 import org.apache.bookkeeper.proto.BookieAddressResolver;
 import org.apache.bookkeeper.tools.cli.helpers.CommandHelpers;
 import org.apache.bookkeeper.tools.cli.helpers.DiscoveryCommandTestBase;
@@ -86,21 +85,14 @@
         PowerMockito.mockStatic(CommandHelpers.class, CALLS_REAL_METHODS);
     }
 
-<<<<<<< HEAD
     private static Set<BookieId> createBookies(int startPort, int numBookies) {
         Set<BookieId> bookies = new TreeSet<>(new BookieAddressComparator());
-        for (int i = 0; i < numBookies; i++) {
-            bookies.add(BookieId.parse("127.0.0.1" + (startPort + i)));
-=======
-    private static Set<BookieSocketAddress> createBookies(int startPort, int numBookies) {
-        Set<BookieSocketAddress> bookies = new TreeSet<>(new BookieAddressComparator());
         int i = 0;
         for (; i < numBookies - 1; i++) {
-            bookies.add(new BookieSocketAddress("127.0.0.1", startPort + i));
->>>>>>> 7645cb83
+            bookies.add(BookieId.parse("127.0.0.1" + (startPort + i)));
         }
         // mix an unknown hostname bookieId
-        bookies.add(new BookieSocketAddress("unknown", startPort + i));
+        bookies.add(BookieId.parse("unknown" + (startPort + i)));
         return bookies;
     }
 
@@ -109,20 +101,15 @@
             PowerMockito.verifyStatic(
                 CommandHelpers.class,
                 times(numCalls));
-<<<<<<< HEAD
-            CommandHelpers.getBookieSocketAddrStringRepresentation(
-                    eq(new BookieSocketAddress("127.0.0.1", startPort + 1).toBookieId()),
-                    any(BookieAddressResolver.class));
-=======
             if (i == numBookies - 1){
                 CommandHelpers.getBookieSocketAddrStringRepresentation(
-                        eq(new BookieSocketAddress("unknown", startPort + i)));
+                        eq(BookieId.parse("unknown" + (startPort + i))),
+                        any(BookieAddressResolver.class));
             } else {
                 CommandHelpers.getBookieSocketAddrStringRepresentation(
-                        eq(new BookieSocketAddress("127.0.0.1", startPort + i)));
+                        eq(BookieId.parse("127.0.0.1" + (startPort + i))),
+                        any(BookieAddressResolver.class));
             }
-
->>>>>>> 7645cb83
         }
     }
 
