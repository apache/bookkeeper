--- conflicted
+++ resolved
@@ -62,12 +62,6 @@
         <div class="navbar-dropdown is-boxed">
           <a class="navbar-item" href="{{ site.baseurl }}community/mailing-lists">Mailing lists</a>
           <a class="navbar-item" href="{{ site.baseurl }}community/slack">Slack</a>
-<<<<<<< HEAD
-          <a class="navbar-item" href="{{ site.baseurl }}community/contributing">Contributing</a>
-          <a class="navbar-item" href="https://issues.apache.org/jira/projects/BOOKKEEPER">JIRA Issue Tracker</a>
-          <hr class="dropdown-divider">
-          <a class="navbar-item" href="{{ site.baseurl }}community/release_guide">Release Guide</a>
-=======
           <a class="navbar-item" href="https://github.com/apache/bookkeeper/issues">Github Issues</a>
           <a class="navbar-item" href="{{ site.baseurl }}community/releases">Release Management</a>
           <a class="navbar-item" href="{{ site.baseurl }}community/meeting">Community Meetings</a>
@@ -75,10 +69,10 @@
           <a class="navbar-item" href="{{ site.baseurl }}community/contributing">Contribution Guide</a>
           <a class="navbar-item" href="{{ site.baseurl }}community/coding_guide">Coding Guide</a>
           <a class="navbar-item" href="{{ site.baseurl }}community/issue-report">Issue Report Guide</a>
+          <a class="navbar-item" href="{{ site.baseurl }}community/release_guide">Release Guide</a>
           <hr class="dropdown-divider">
           <a class="navbar-item" href="{{ site.baseurl }}community/presentations">Presentations</a>
           <a class="navbar-item" href="https://cwiki.apache.org/confluence/display/BOOKKEEPER/BookKeeper+Proposals">BookKeeper Proposals</a>
->>>>>>> affc7b07
         </div>
       </div>
 
