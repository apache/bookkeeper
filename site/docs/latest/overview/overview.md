---
title: Apache BookKeeper&trade; 4.6.0-SNAPSHOT Documentation 
---
<!--
Licensed to the Apache Software Foundation (ASF) under one
or more contributor license agreements.  See the NOTICE file
distributed with this work for additional information
regarding copyright ownership.  The ASF licenses this file
to you under the Apache License, Version 2.0 (the
"License"); you may not use this file except in compliance
with the License.  You may obtain a copy of the License at

  http://www.apache.org/licenses/LICENSE-2.0

Unless required by applicable law or agreed to in writing,
software distributed under the License is distributed on an
"AS IS" BASIS, WITHOUT WARRANTIES OR CONDITIONS OF ANY
KIND, either express or implied.  See the License for the
specific language governing permissions and limitations
under the License.
-->

<<<<<<< HEAD
This documentation is for Apache BookKeeper version **{{ site.latest_version }}**.

Apache BookKeeper is a scalable, fault-tolerant, and low-latency storage service optimized for realtime workloads.
It offers durability, replication, and strong consistency as essentials for building reliable real-time applications.
=======
This documentation is for Apache BookKeeper&trade; version `{{ site.latest_version }}`.

Apache BookKeeper&trade; is a scalable, fault tolerant and low latency storage service optimized for realtime workloads.
It offers `durability`, `replication` and `strong consistency` as essentials for building reliable real-time applications.
>>>>>>> aa03c523

BookKeeper is ideally suited for scenarios like:

- [WAL](https://en.wikipedia.org/wiki/Write-ahead_logging) (Write-ahead logging), for example the HDFS [namenode](https://hadoop.apache.org/docs/r2.5.2/hadoop-project-dist/hadoop-hdfs/HDFSHighAvailabilityWithNFS.html#BookKeeper_as_a_Shared_storage_EXPERIMENTAL)
- Message Store, for example [Apache Pulsar](https://pulsar.incubator.apache.org/) (incubating)
- Offset/cursor store, for example Apache Pulsar
- Object/blob Store, for example storing snapshots to replicated state machines

Learn more about Apache BookKeeper&trade; and what it can do for your organization:

- [Apache BookKeeper {{ site.latest_version }} Release Notes](../releaseNotes)
- [Java API docs](../../api/javadoc)

Or start using Apache BookKeeper today.

## Guide to the documentation

You can find a full index of the BookKeeper documentation in the sidebar on the left. But if you're not sure where to start:

### BookKeeper users 

- **Concepts** --- Start with the [concepts and architecture](../../getting-started/concepts) documentation. This will help you to fully understand
    other parts of the documentation, including the setup, integration, and operations guides.
- **Getting started** --- Install [Apache BookKeeper](../../getting-started/installation) and run bookies [locally](../../getting-started/run-locally).
- **API** --- Read the [API](../../api/overview) documentation to learn how to use Apache BookKeeper to build your applications.
- **Deployment** --- The [Deployment Guide](../../deployment/manual) shows you how to deploy Apache BookKeeper to production clusters.

### BookKeeper administrators

- **Operations** --- The [Admin Guide](../../admin/bookies) shows you how to run Apache BookKeeper in production and discusses best practices.

### BookKeeper contributors

- **Details** --- Learn [design details](../../development/protocol) to better understand the internals of BookKeeper.<|MERGE_RESOLUTION|>--- conflicted
+++ resolved
@@ -20,22 +20,14 @@
 under the License.
 -->
 
-<<<<<<< HEAD
 This documentation is for Apache BookKeeper version **{{ site.latest_version }}**.
 
-Apache BookKeeper is a scalable, fault-tolerant, and low-latency storage service optimized for realtime workloads.
-It offers durability, replication, and strong consistency as essentials for building reliable real-time applications.
-=======
-This documentation is for Apache BookKeeper&trade; version `{{ site.latest_version }}`.
-
-Apache BookKeeper&trade; is a scalable, fault tolerant and low latency storage service optimized for realtime workloads.
-It offers `durability`, `replication` and `strong consistency` as essentials for building reliable real-time applications.
->>>>>>> aa03c523
+Apache BookKeeper is a scalable, fault-tolerant, and low-latency log storage service optimized for real-time workloads. It offers durability, replication, and strong consistency as essentials for building reliable real-time applications.
 
 BookKeeper is ideally suited for scenarios like:
 
-- [WAL](https://en.wikipedia.org/wiki/Write-ahead_logging) (Write-ahead logging), for example the HDFS [namenode](https://hadoop.apache.org/docs/r2.5.2/hadoop-project-dist/hadoop-hdfs/HDFSHighAvailabilityWithNFS.html#BookKeeper_as_a_Shared_storage_EXPERIMENTAL)
-- Message Store, for example [Apache Pulsar](https://pulsar.incubator.apache.org/) (incubating)
+- [Write-ahead logging](https://en.wikipedia.org/wiki/Write-ahead_logging) (WAL), for example the HDFS [NameNode](https://hadoop.apache.org/docs/r2.5.2/hadoop-project-dist/hadoop-hdfs/HDFSHighAvailabilityWithNFS.html#BookKeeper_as_a_Shared_storage_EXPERIMENTAL)
+- Durable storage for messaging systems, for example [Apache Pulsar](https://pulsar.incubator.apache.org/) (incubating)
 - Offset/cursor store, for example Apache Pulsar
 - Object/blob Store, for example storing snapshots to replicated state machines
 
@@ -50,7 +42,7 @@
 
 You can find a full index of the BookKeeper documentation in the sidebar on the left. But if you're not sure where to start:
 
-### BookKeeper users 
+### BookKeeper users
 
 - **Concepts** --- Start with the [concepts and architecture](../../getting-started/concepts) documentation. This will help you to fully understand
     other parts of the documentation, including the setup, integration, and operations guides.
