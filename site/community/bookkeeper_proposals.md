--- conflicted
+++ resolved
@@ -85,7 +85,7 @@
 
 This section lists all the _bookkeeper proposals_ made to BookKeeper.
 
-*Next Proposal Number: 21*
+*Next Proposal Number: 23*
 
 ### Inprogress
 
@@ -121,8 +121,5 @@
 Proposal | Reason
 :--------|:------
 [BP-7 - Explicit LAC on addEntry](https://cwiki.apache.org/confluence/display/BOOKKEEPER/BP-7+-+Explicit+LAC+on+addEntry) | Not A Problem
-<<<<<<< HEAD
-[BP-22: Separate closing ledgers from opening ledgers](../../bps/BP-22-separate-closing-ledgers-from-opening-ledgers) | Not A Problem
-=======
 [BP-21: New API close inconsistencies](../../bps/BP-21-new-api-close-inconsistencies) | Not A Problem
->>>>>>> b07732e2
+[BP-22: Separate closing ledgers from opening ledgers](../../bps/BP-22-separate-closing-ledgers-from-opening-ledgers) | Not A Problem