/*
* Licensed to the Apache Software Foundation (ASF) under one
* or more contributor license agreements.  See the NOTICE file
* distributed with this work for additional information
* regarding copyright ownership.  The ASF licenses this file
* to you under the Apache License, Version 2.0 (the
* "License"); you may not use this file except in compliance
* with the License.  You may obtain a copy of the License at
*
*     http://www.apache.org/licenses/LICENSE-2.0
*
* Unless required by applicable law or agreed to in writing, software
* distributed under the License is distributed on an "AS IS" BASIS,
* WITHOUT WARRANTIES OR CONDITIONS OF ANY KIND, either express or implied.
* See the License for the specific language governing permissions and
* limitations under the License.
*/
package org.apache.bookkeeper.tests.integration;

import static java.nio.charset.StandardCharsets.UTF_8;
import static org.apache.bookkeeper.common.concurrent.FutureUtils.result;
import static org.junit.Assert.assertEquals;

import com.github.dockerjava.api.DockerClient;
import com.google.common.util.concurrent.ThreadFactoryBuilder;
import java.util.Enumeration;
import java.util.concurrent.CompletableFuture;
import java.util.concurrent.ExecutorService;
import java.util.concurrent.Executors;
import java.util.concurrent.TimeUnit;
import java.util.concurrent.atomic.AtomicLong;
import lombok.Cleanup;
import lombok.extern.slf4j.Slf4j;
import org.apache.bookkeeper.client.BKException;
import org.apache.bookkeeper.client.BKException.Code;
import org.apache.bookkeeper.client.BookKeeper;
import org.apache.bookkeeper.client.BookKeeper.DigestType;
import org.apache.bookkeeper.client.LedgerEntry;
import org.apache.bookkeeper.client.LedgerHandle;
import org.apache.bookkeeper.common.concurrent.FutureUtils;
import org.apache.bookkeeper.conf.ClientConfiguration;
import org.apache.bookkeeper.tests.BookKeeperClusterUtils;
import org.jboss.arquillian.junit.Arquillian;
import org.jboss.arquillian.test.api.ArquillianResource;
import org.junit.After;
import org.junit.Assert;
import org.junit.Before;
import org.junit.Test;
import org.junit.runner.RunWith;

@Slf4j
@RunWith(Arquillian.class)
public class TestSmoke {
    private static byte[] PASSWD = "foobar".getBytes();

    @ArquillianResource
    DockerClient docker;

    private String currentVersion = System.getProperty("currentVersion");

    @Before
    public void setup() throws Exception {
        // First test to run, formats metadata and bookies
        if (BookKeeperClusterUtils.metadataFormatIfNeeded(docker, currentVersion)) {
            BookKeeperClusterUtils.formatAllBookies(docker, currentVersion);
        }
        Assert.assertTrue(BookKeeperClusterUtils.startAllBookiesWithVersion(docker, currentVersion));
    }

    @After
    public void teardown() throws Exception {
        Assert.assertTrue(BookKeeperClusterUtils.stopAllBookies(docker));
    }

    @Test
    public void testReadWrite() throws Exception {
        String zookeeper = BookKeeperClusterUtils.zookeeperConnectString(docker);
        int numEntries = 100;
        try (BookKeeper bk = new BookKeeper(zookeeper)) {
            long ledgerId;
            try (LedgerHandle writelh = bk.createLedger(BookKeeper.DigestType.CRC32C, PASSWD)) {
                ledgerId = writelh.getId();
                for (int i = 0; i < numEntries; i++) {
                    writelh.addEntry(("entry-" + i).getBytes());
                }
            }

            readEntries(bk, ledgerId, numEntries);
        }
    }

    @Test
    public void testReadWriteAdv() throws Exception {
        String zookeeper = BookKeeperClusterUtils.zookeeperConnectString(docker);
        int numEntries = 100;
        try (BookKeeper bk = new BookKeeper(zookeeper)) {
            long ledgerId;
            try (LedgerHandle writelh = bk.createLedgerAdv(3, 3, 2, BookKeeper.DigestType.CRC32C, PASSWD)) {
                ledgerId = writelh.getId();
                for (int i = 0; i < numEntries; i++) {
                    writelh.addEntry(i, ("entry-" + i).getBytes());
                }
            }

            readEntries(bk, ledgerId, numEntries);
        }
    }

    private static void readEntries(BookKeeper bk,
                                    long ledgerId,
                                    int numExpectedEntries) throws Exception {
        try (LedgerHandle readlh = bk.openLedger(ledgerId, BookKeeper.DigestType.CRC32C, PASSWD)) {
            long lac = readlh.getLastAddConfirmed();
            int i = 0;
            Enumeration<LedgerEntry> entries = readlh.readEntries(0, lac);
            while (entries.hasMoreElements()) {
                LedgerEntry e = entries.nextElement();
                String readBack = new String(e.getEntry());
                assertEquals(readBack, "entry-" + i++);
            }
            assertEquals(i, numExpectedEntries);
        }
    }

    @Test
    public void testTailingReadsWithoutExplicitLac() throws Exception {
        testTailingReads(100, 98, 0);
    }

    @Test
    public void testTailingReadsWithExplicitLac() throws Exception {
        testTailingReads(100, 99, 100);
    }

    private void testTailingReads(int numEntries,
                                  long lastExpectedConfirmedEntryId,
                                  int lacIntervalMs)
            throws Exception {
        String zookeeper = BookKeeperClusterUtils.zookeeperConnectString(docker);
        ClientConfiguration conf = new ClientConfiguration()
            .setExplictLacInterval(lacIntervalMs)
            .setMetadataServiceUri("zk://" + zookeeper + "/ledgers");
        @Cleanup BookKeeper bk = BookKeeper.forConfig(conf).build();
        @Cleanup LedgerHandle writeLh = bk.createLedger(DigestType.CRC32C, PASSWD);
        @Cleanup("shutdown") ExecutorService writeExecutor = Executors.newSingleThreadExecutor(
            new ThreadFactoryBuilder().setNameFormat("write-executor").build());

        @Cleanup LedgerHandle readLh = bk.openLedgerNoRecovery(writeLh.getId(), DigestType.CRC32C, PASSWD);
        @Cleanup("shutdown") ExecutorService readExecutor = Executors.newSingleThreadExecutor(
            new ThreadFactoryBuilder().setNameFormat("read-executor").build());

        CompletableFuture<Void> readFuture = new CompletableFuture<>();
        CompletableFuture<Void> writeFuture = new CompletableFuture<>();

        // start the read thread
        readExecutor.submit(() -> {
            long nextEntryId = 0L;
            try {
                while (nextEntryId <= lastExpectedConfirmedEntryId) {
                    long lac = readLh.getLastAddConfirmed();
                    while (lac >= nextEntryId) {
                        Enumeration<LedgerEntry> entries = readLh.readEntries(nextEntryId, lac);
                        while (entries.hasMoreElements()) {
                            LedgerEntry e = entries.nextElement();
                            String readBack = new String(e.getEntry(), UTF_8);
                            log.info("Read entry {} : {}", e.getEntryId(), readBack);
                            assertEquals(readBack, "entry-" + (nextEntryId++));
                        }
                        assertEquals(lac + 1, nextEntryId);
                    }

                    if (nextEntryId > lastExpectedConfirmedEntryId) {
                        break;
                    }

                    // refresh lac
                    while (readLh.readLastConfirmed() < nextEntryId) {
                        TimeUnit.MILLISECONDS.sleep(100L);
                    }
                }
                FutureUtils.complete(readFuture, null);
                log.info("Completed tailing read ledger {}", writeLh.getId());
            } catch (Exception e) {
                log.error("Exceptions thrown during tailing read ledger {}", writeLh.getId(), e);
                readFuture.completeExceptionally(e);
            }
        });

        // start the write thread
        writeEntries(numEntries, writeLh, writeExecutor, writeFuture);

        // both write and read should be successful
        result(readFuture);
        result(writeFuture);

        assertEquals(readLh.getLastAddConfirmed(), lastExpectedConfirmedEntryId);
        assertEquals(writeLh.getLastAddConfirmed(), numEntries - 1);
        assertEquals(writeLh.getLastAddPushed(), numEntries - 1);
    }

    private static void writeEntries(int numEntries,
                                     LedgerHandle writeLh,
                                     ExecutorService writeExecutor,
                                     CompletableFuture<Void> writeFuture) {
        writeExecutor.submit(() -> {
            try {
                for (int i = 0; i < 100; i++) {
                    writeLh.addEntry(("entry-" + i).getBytes());
                }
                log.info("Completed writing {} entries to ledger {}", numEntries, writeLh.getId());
                FutureUtils.complete(writeFuture, null);
            } catch (Exception e) {
                log.error("Exceptions thrown during writing {} entries to ledger {}", numEntries, writeLh.getId(), e);
                writeFuture.completeExceptionally(e);
            }
        });
    }

    @Test
    public void testLongTailingReadsWithoutExplicitLac() throws Exception {
        testLongPollTailingReads(100, 99, 100);
    }

    @Test
    public void testLongTailingReadsWithExplicitLac() throws Exception {
        testLongPollTailingReads(100, 99, 100);
    }

    private void testLongPollTailingReads(int numEntries,
                                          long lastExpectedConfirmedEntryId,
                                          int lacIntervalMs)
            throws Exception {
        String zookeeper = BookKeeperClusterUtils.zookeeperConnectString(docker);
        ClientConfiguration conf = new ClientConfiguration()
            .setExplictLacInterval(lacIntervalMs)
            .setMetadataServiceUri("zk://" + zookeeper + "/ledgers");
        @Cleanup BookKeeper bk = BookKeeper.forConfig(conf).build();
        @Cleanup LedgerHandle writeLh = bk.createLedger(DigestType.CRC32C, PASSWD);
        @Cleanup("shutdown") ExecutorService writeExecutor = Executors.newSingleThreadExecutor(
            new ThreadFactoryBuilder().setNameFormat("write-executor").build());

        @Cleanup LedgerHandle readLh = bk.openLedgerNoRecovery(writeLh.getId(), DigestType.CRC32C, PASSWD);
        @Cleanup("shutdown") ExecutorService readExecutor = Executors.newSingleThreadExecutor(
            new ThreadFactoryBuilder().setNameFormat("read-executor").build());

        CompletableFuture<Void> readFuture = new CompletableFuture<>();
        CompletableFuture<Void> writeFuture = new CompletableFuture<>();

        // start the read thread
        AtomicLong nextEntryId = new AtomicLong();

        Runnable readNextFunc = new Runnable() {

            @Override
            public void run() {
                if (nextEntryId.get() > lastExpectedConfirmedEntryId) {
                    FutureUtils.complete(readFuture, null);
                    return;
                }

                readLh.asyncReadLastConfirmedAndEntry(nextEntryId.get(), Long.MAX_VALUE, false,
                    (rc, lastConfirmed, entry, ctx) -> {
                        if (Code.OK == rc) {
                            readExecutor.submit(this);
                        } else {
                            log.error("Failed to read entries ");
                            readFuture.completeExceptionally(BKException.create(rc));
                        }
                    }, null);
            }
        };

        readNextFunc.run();

        // start the write thread
        writeEntries(numEntries, writeLh, writeExecutor, writeFuture);

        // both write and read should be successful
        result(readFuture);
        result(writeFuture);

<<<<<<< HEAD
        assertEquals(readLh.getLastAddConfirmed(), lastExpectedConfirmedEntryId);
        assertEquals(writeLh.getLastAddConfirmed(), numEntries - 1);
        assertEquals(writeLh.getLastAddPushed(), numEntries - 1);
=======
        assertEquals(numEntries - 2, readLh.getLastAddConfirmed());
        assertEquals(numEntries - 1, writeLh.getLastAddConfirmed());
        assertEquals(numEntries - 1, writeLh.getLastAddPushed());
>>>>>>> 968d39fd
    }

}<|MERGE_RESOLUTION|>--- conflicted
+++ resolved
@@ -279,15 +279,9 @@
         result(readFuture);
         result(writeFuture);
 
-<<<<<<< HEAD
-        assertEquals(readLh.getLastAddConfirmed(), lastExpectedConfirmedEntryId);
-        assertEquals(writeLh.getLastAddConfirmed(), numEntries - 1);
-        assertEquals(writeLh.getLastAddPushed(), numEntries - 1);
-=======
-        assertEquals(numEntries - 2, readLh.getLastAddConfirmed());
+        assertEquals(lastExpectedConfirmedEntryId, readLh.getLastAddConfirmed());
         assertEquals(numEntries - 1, writeLh.getLastAddConfirmed());
         assertEquals(numEntries - 1, writeLh.getLastAddPushed());
->>>>>>> 968d39fd
     }
 
 }