--- conflicted
+++ resolved
@@ -236,17 +236,14 @@
                 showStandardStreams = true
             }
         }
-<<<<<<< HEAD
-
         dependencies {
             implementation(enforcedPlatform(depLibs.nettyBom))
-=======
+        }
         tasks.register('writeClasspath') {
             doLast {
                 buildDir.mkdirs()
                 new File(buildDir, "classpath.txt").text = sourceSets.main.runtimeClasspath.collect { it.absolutePath }.join(':') + "\n"
             }
->>>>>>> de3019e4
         }
     }
 
