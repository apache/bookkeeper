--- conflicted
+++ resolved
@@ -25,10 +25,6 @@
 import io.grpc.NameResolver;
 import java.util.List;
 import java.util.Optional;
-<<<<<<< HEAD
-import java.util.stream.Stream;
-=======
->>>>>>> acb4e653
 import org.apache.bookkeeper.clients.utils.ClientConstants;
 import org.apache.bookkeeper.common.util.Backoff;
 import org.apache.bookkeeper.stream.proto.common.Endpoint;
@@ -93,11 +89,7 @@
      *
      * @return backoff policy provider
      */
-<<<<<<< HEAD
-    Supplier<Stream<Long>> backoffPolicy();
-=======
     Backoff.Policy backoffPolicy();
->>>>>>> acb4e653
 
     /**
      * Builder of {@link StorageClientSettings} instances.
@@ -107,14 +99,7 @@
         Builder() {
             numWorkerThreads(Runtime.getRuntime().availableProcessors());
             usePlaintext(true);
-<<<<<<< HEAD
-            backoffPolicy(() -> Backoff.exponentialJittered(
-                ClientConstants.DEFAULT_BACKOFF_START_MS,
-                ClientConstants.DEFAULT_BACKOFF_MAX_MS
-            ));
-=======
             backoffPolicy(ClientConstants.DEFAULT_INFINIT_BACKOFF_POLICY);
->>>>>>> acb4e653
         }
 
         @Override
