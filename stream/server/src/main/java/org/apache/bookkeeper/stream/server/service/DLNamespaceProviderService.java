/*
 * Licensed under the Apache License, Version 2.0 (the "License");
 * you may not use this file except in compliance with the License.
 * You may obtain a copy of the License at
 *
 *     http://www.apache.org/licenses/LICENSE-2.0
 *
 * Unless required by applicable law or agreed to in writing, software
 * distributed under the License is distributed on an "AS IS" BASIS,
 * WITHOUT WARRANTIES OR CONDITIONS OF ANY KIND, either express or implied.
 * See the License for the specific language governing permissions and
 * limitations under the License.
 */
package org.apache.bookkeeper.stream.server.service;

import java.io.IOException;
import java.net.URI;
import java.util.function.Supplier;
import lombok.Getter;
import lombok.extern.slf4j.Slf4j;
import org.apache.bookkeeper.common.component.AbstractLifecycleComponent;
import org.apache.bookkeeper.conf.ServerConfiguration;
import org.apache.bookkeeper.meta.zk.ZKMetadataDriverBase;
import org.apache.bookkeeper.stats.StatsLogger;
import org.apache.bookkeeper.stream.server.conf.DLConfiguration;
import org.apache.bookkeeper.stream.storage.StorageConstants;
import org.apache.distributedlog.DistributedLogConfiguration;
import org.apache.distributedlog.api.namespace.Namespace;
import org.apache.distributedlog.api.namespace.NamespaceBuilder;
import org.apache.distributedlog.config.DynamicDistributedLogConfiguration;
import org.apache.distributedlog.exceptions.ZKException;
import org.apache.distributedlog.impl.metadata.BKDLConfig;
import org.apache.distributedlog.metadata.DLMetadata;
import org.apache.distributedlog.util.ConfUtils;
import org.apache.zookeeper.KeeperException.Code;

/**
 * A service to provide distributedlog namespace.
 *
 * <p>TODO: eliminate the direct usage of zookeeper here {@link https://github.com/apache/bookkeeper/issues/1331}
 */
@Slf4j
public class DLNamespaceProviderService
    extends AbstractLifecycleComponent<DLConfiguration>
    implements Supplier<Namespace> {

    private static URI initializeNamespace(ServerConfiguration bkServerConf,
                                           URI dlogUri) throws IOException {
        BKDLConfig dlConfig = new BKDLConfig(
            ZKMetadataDriverBase.resolveZkServers(bkServerConf),
            ZKMetadataDriverBase.resolveZkLedgersRootPath(bkServerConf));
        DLMetadata dlMetadata = DLMetadata.create(dlConfig);

        try {
            log.info("Initializing dlog namespace at {}", dlogUri);
            dlMetadata.create(dlogUri);
            log.info("Initialized dlog namespace at {}", dlogUri);
        } catch (ZKException e) {
            if (e.getKeeperExceptionCode() == Code.NODEEXISTS) {
                if (log.isDebugEnabled()) {
                    log.debug("Dlog uri is already bound at {}", dlogUri);
                }
                return dlogUri;
            }
            log.error("Failed to initialize dlog namespace at {}", dlogUri, e);
            throw e;
        }
        return dlogUri;
    }

    private final ServerConfiguration bkServerConf;
    private final DistributedLogConfiguration dlConf;
    private final DynamicDistributedLogConfiguration dlDynConf;
    @Getter
    private final URI dlogUri;
    private Namespace namespace;

    public DLNamespaceProviderService(ServerConfiguration bkServerConf,
                                      DLConfiguration conf,
                                      StatsLogger statsLogger) {
        super("namespace-provider", conf, statsLogger);

        this.dlogUri = URI.create(String.format("distributedlog://%s%s",
            ZKMetadataDriverBase.resolveZkServers(bkServerConf),
            StorageConstants.getStoragePath(StorageConstants.ZK_METADATA_ROOT_PATH)));
        this.bkServerConf = bkServerConf;
        this.dlConf = new DistributedLogConfiguration();
        this.dlConf.loadConf(conf);
        // disable write lock
        this.dlConf.setWriteLockEnabled(false);
        // setting the flush policy
        this.dlConf.setImmediateFlushEnabled(false);
        this.dlConf.setOutputBufferSize(0);
        this.dlConf.setPeriodicFlushFrequencyMilliSeconds(2); // flush every 1 ms
        // explicit truncation is required
        this.dlConf.setExplicitTruncationByApplication(true);
        // rolling log segment concurrency is only 1
        this.dlConf.setLogSegmentRollingConcurrency(1);
        this.dlConf.setMaxLogSegmentBytes(256 * 1024 * 1024); // 256 MB
        this.dlDynConf = ConfUtils.getConstDynConf(dlConf);
    }

    @Override
    public Namespace get() {
        return namespace;
    }

    @Override
    protected void doStart() {
        URI uri;
        try {
            uri = initializeNamespace(bkServerConf, dlogUri);
            namespace = NamespaceBuilder.newBuilder()
                .statsLogger(getStatsLogger())
                .clientId("storage-server")
                .conf(dlConf)
<<<<<<< HEAD
                .dynConf(ConfUtils.getConstDynConf(dlConf))
=======
                .dynConf(dlDynConf)
>>>>>>> acb4e653
                .uri(uri)
                .build();
        } catch (Throwable e) {
            throw new RuntimeException("Failed to build the distributedlog namespace at "
                + bkServerConf.getMetadataServiceUriUnchecked(), e);
        }
        log.info("Provided distributedlog namespace at {}.", uri);
    }

    @Override
    protected void doStop() {
    }

    @Override
    protected void doClose() throws IOException {
        if (null != namespace) {
            namespace.close();
        }
    }
}<|MERGE_RESOLUTION|>--- conflicted
+++ resolved
@@ -114,11 +114,7 @@
                 .statsLogger(getStatsLogger())
                 .clientId("storage-server")
                 .conf(dlConf)
-<<<<<<< HEAD
-                .dynConf(ConfUtils.getConstDynConf(dlConf))
-=======
                 .dynConf(dlDynConf)
->>>>>>> acb4e653
                 .uri(uri)
                 .build();
         } catch (Throwable e) {
