--- conflicted
+++ resolved
@@ -47,13 +47,8 @@
 import org.apache.bookkeeper.stream.proto.common.Endpoint;
 import org.apache.bookkeeper.stream.server.StorageServer;
 import org.apache.bookkeeper.stream.storage.conf.StorageConfiguration;
-<<<<<<< HEAD
 import org.apache.bookkeeper.stream.storage.exceptions.StorageRuntimeException;
 import org.apache.bookkeeper.stream.storage.impl.cluster.ZkClusterMetadataStore;
-=======
-import org.apache.bookkeeper.stream.storage.impl.sc.helix.HelixStorageController;
-import org.apache.bookkeeper.zookeeper.ZooKeeperClient;
->>>>>>> acb4e653
 import org.apache.commons.lang3.tuple.Pair;
 import org.apache.curator.framework.CuratorFramework;
 import org.apache.curator.framework.CuratorFrameworkFactory;
@@ -79,16 +74,6 @@
      */
     public static StreamCluster build(StreamClusterSpec spec) {
         return new StreamCluster(spec);
-    }
-
-    private static ServerConfiguration newBookieConfiguration(String zkEnsemble) {
-        ServerConfiguration serverConf = new ServerConfiguration();
-        serverConf.setMetadataServiceUri("zk://" + zkEnsemble + getSegmentsRootPath(ZK_METADATA_ROOT_PATH));
-        serverConf.setAllowLoopback(true);
-        serverConf.setGcWaitTime(300000);
-        serverConf.setDiskUsageWarnThreshold(0.9999f);
-        serverConf.setDiskUsageThreshold(0.999999f);
-        return serverConf;
     }
 
     private static ServerConfiguration newServerConfiguration(String zkEnsemble) {
@@ -154,7 +139,6 @@
     }
 
     private void initializeCluster() throws Exception {
-<<<<<<< HEAD
         try (CuratorFramework client = CuratorFrameworkFactory.newClient(
             zkEnsemble,
             new ExponentialBackoffRetry(100, Integer.MAX_VALUE, 10000)
@@ -162,22 +146,6 @@
             client.start();
 
             ZkClusterMetadataStore store = new ZkClusterMetadataStore(client, zkEnsemble, ZK_METADATA_ROOT_PATH);
-=======
-        log.info("Initializing the stream cluster.");
-        ZooKeeper zkc = null;
-        try (StorageController controller = new HelixStorageController(zkEnsemble)) {
-            zkc = ZooKeeperClient.newBuilder()
-                .connectString(zkEnsemble)
-                .sessionTimeoutMs(60000)
-                .build();
-            Transaction txn = zkc.transaction();
-            txn.create(
-                ROOT_PATH, new byte[0], ZooDefs.Ids.OPEN_ACL_UNSAFE, CreateMode.PERSISTENT);
-            txn.create(
-                LEDGERS_PATH, new byte[0], ZooDefs.Ids.OPEN_ACL_UNSAFE, CreateMode.PERSISTENT);
-            txn.create(
-                LEDGERS_AVAILABLE_PATH, new byte[0], ZooDefs.Ids.OPEN_ACL_UNSAFE, CreateMode.PERSISTENT);
->>>>>>> acb4e653
 
             ClusterMetadata metadata;
             try {
@@ -223,11 +191,7 @@
             }
             LifecycleComponent server = null;
             try {
-<<<<<<< HEAD
-                ServerConfiguration serverConf = newBookieConfiguration(zkEnsemble);
-=======
                 ServerConfiguration serverConf = newServerConfiguration(zkEnsemble);
->>>>>>> acb4e653
                 serverConf.setBookiePort(bookiePort);
                 File bkDir = new File(spec.storageRootDir(), "bookie_" + bookiePort);
                 serverConf.setJournalDirName(bkDir.getPath());
